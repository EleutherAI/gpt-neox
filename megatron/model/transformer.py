# Copyright (c) 2024 EleutherAI
# This file is based on code by the authors denoted below and has been modified from its original version.
#
# Copyright (c) 2024, NVIDIA CORPORATION.  All rights reserved.
#
# Licensed under the Apache License, Version 2.0 (the "License");
# you may not use this file except in compliance with the License.
# You may obtain a copy of the License at
#
#     http://www.apache.org/licenses/LICENSE-2.0
#
# Unless required by applicable law or agreed to in writing, software
# distributed under the License is distributed on an "AS IS" BASIS,
# WITHOUT WARRANTIES OR CONDITIONS OF ANY KIND, either express or implied.
# See the License for the specific language governing permissions and
# limitations under the License.

"""Transformer."""

import math
from contextlib import nullcontext

import torch
import torch.nn.functional as F
import torch.nn as nn
from pkg_resources import packaging
from importlib.metadata import version

from megatron.model.moe import ParallelDroplessMoE

from .norms import get_norm
from megatron import mpu
from megatron.model.fused_softmax import FusedScaleMaskSoftmax
from megatron.model.activations import get_activation
from megatron.model.utils import exists, get_fusion_type
from megatron.model.positional_embeddings import (
    RotaryEmbedding,
    apply_rotary_pos_emb_torch,
    apply_rotary_pos_emb,
    AliBi,
)
from megatron.model.fused_rope import (
    FusedRoPEFunc,
    fused_apply_rotary_pos_emb_cached,
)
from megatron.model.fused_bias_dropout import (
    get_bias_dropout_add,
    bias_dropout_add_fused_train,
    bias_dropout_add_fused_inference,
)
from megatron.model.utils import configure_sparse_attention

try:
    from flash_attn.ops.activations import swiglu
except ImportError:
    swiglu = None

from .utils import get_parallel_linear

# flags required to enable jit fusion kernels
torch._C._jit_set_profiling_mode(False)
torch._C._jit_set_profiling_executor(False)
torch._C._jit_override_can_fuse_on_cpu(True)
torch._C._jit_override_can_fuse_on_gpu(True)

""" We use the following notation throughout this file:
     h: hidden size
     n: number of attention heads
     kv: number of key or value heads
     p: number of model parallel partitions
     np: n/p
     kvp: kv/p
     hp: h/p
     hn: h/n
     b: batch size
     s: sequence length
     l: number of layers
    Transformer takes input of size [s, b, h] and returns a
    tensor of the same size. We use the following arguments:
        hyperparameters: transformer hyperparameters
        attention_mask_func: a function that takes `unmasked-attention-scores`
            with size [b, np, s, s] and an `attention-mask` and will apply
            the masking. The function should return a masked score of the
            same size [b, np, s, s].
               masked-attention-scores = attention_mask_func(
                                     unmasked-attention-scores, attention-mask)
"""


class ParallelMLP(nn.Module):
    """MLP.

    MLP will take the input with h hidden state, project it to 4*h
    hidden dimension, perform nonlinear transformation, and project the
    state back into h hidden dimension. At the end, dropout is also
    applied.
    """

    def __init__(
        self,
        neox_args,
        init_method,
        output_layer_init_method,
        parallel_output=False,
        multiple_of=256
    ):
        super().__init__()
        assert (
            neox_args.intermediate_size == None or neox_args.expansion_factor == None
        ), "Must pass either the absolute intermediate size or the relative expansion factor for the mamba projections"

        self.activation_func, self.is_gated = get_activation(neox_args)
        self.activation_type = neox_args.activation
        self.bias_gelu_fusion = neox_args.bias_gelu_fusion
        self.multiple_of = multiple_of

        ColumnParallelLinear, RowParallelLinear = get_parallel_linear(neox_args)

        if neox_args.intermediate_size:
            ffn_dim = neox_args.intermediate_size
        elif neox_args.expansion_factor:
            ffn_dim = int(neox_args.expansion_factor * neox_args.hidden_size)
        else:
            # 4h is default for ffn_dim
            ffn_dim = 4 * neox_args.hidden_size
        ffn_dim_in = ffn_dim
        if self.is_gated:
            # set activation function to be gated implementation
            self.activation_func = Gated_Activation(
                self.activation_func,
                (swiglu is not None)
                and (neox_args.activation == "swiglu")
                and neox_args.use_flashattn_swiglu,
            )
            # auto scale so gated activations has equal parameters
            ffn_dim = int(ffn_dim * 2 / 3)
            ffn_dim_in = ffn_dim // 2
        # set multiple
        ffn_dim = int(
            (2 * self.multiple_of)
            * ((ffn_dim + (2 * multiple_of) - 1) // (2 * multiple_of))
        )
        ffn_dim_in = int(
            self.multiple_of * ((ffn_dim_in + multiple_of - 1) // multiple_of)
        )
        self.linear1 = ColumnParallelLinear(
            neox_args=neox_args,
            input_size=neox_args.hidden_size,
            output_size=ffn_dim,
            gather_output=False,
            init_method=init_method,
            skip_bias_add=True,
            bias=neox_args.use_bias_in_mlp
        )
        # Project back to h.
        self.linear2 = RowParallelLinear(
            neox_args=neox_args,
            input_size=ffn_dim_in,
            output_size=neox_args.hidden_size,
            input_is_parallel=True,
            init_method=output_layer_init_method,
            parallel_output=parallel_output,
            skip_bias_add=True,
            bias=neox_args.use_bias_in_mlp,
        )
    def forward(self, hidden_states):
        # [s, b, intermediate_size]
        intermediate_parallel, bias_parallel = self.linear1(hidden_states)
        if self.is_gated or (self.activation_type == "gelu" and self.bias_gelu_fusion):
            intermediate_parallel = self.activation_func(
                intermediate_parallel, bias_parallel
            )
        else:
            intermediate_parallel = self.activation_func(
                intermediate_parallel + bias_parallel
            )

        # [s, b, h]
        output, output_bias = self.linear2(intermediate_parallel)
        return output, output_bias


class Gated_Activation(torch.nn.Module):
    def __init__(self, activation_func, use_swiglu=False):
        super().__init__()
        self.activation_func = activation_func
        self.use_swiglu = use_swiglu

    def forward(self, x, bias=None):
        x, gate = x.chunk(2, dim=-1)
        if bias is not None:
            bias_1, bias_2 = bias.chunk(2, dim=-1)
            x = x + bias_1
            gate = gate + bias_2
        if not self.use_swiglu:
            intermediate_parallel = self.activation_func(gate)
            return intermediate_parallel * x
        else:
            return swiglu(gate, x)


class ParallelLinear(nn.Module):
    """
    A Parallel Linear Layer transforming the transformer outputs from hidden_size -> vocab_size
    """

    def __init__(
        self,
        neox_args,
        parallel_output=True,
        init_method=nn.init.xavier_normal_,
        is_last_layer=False,
    ):
        super().__init__()

        ColumnParallelLinear, RowParallelLinear = get_parallel_linear(neox_args)

        self.is_rm = neox_args.train_impl == "rm"
        parallelism = neox_args.output_layer_parallelism if not self.is_rm else "row"
        if parallelism == "column":
            self.final_linear = ColumnParallelLinear(
                neox_args=neox_args,
                input_size=neox_args.hidden_size,
                output_size=neox_args.padded_vocab_size,
                bias=False,
                init_method=init_method,
                gather_output=not parallel_output,
                skip_bias_add=False,
                mup_rescale_parameters=is_last_layer,  # rescale params only called if neox_args.use_mup = True, despite it not being included here
                seq_dim=1,  # important: must mark that this layer receives shape [b, s, h] not [s, b, h] and so Seq. Parallel comms must gather along dim=1 rather than dim=0
            )
        else:
            if not self.is_rm:
                print(
                    'ERROR: Output layer parallelism over the hidden dim is currently broken (https://github.com/EleutherAI/gpt-neox/issues/905). Please run with output_layer_parallelism = "column" until this issue is fixed.'
                )
                exit()
                # self.final_linear = mpu.RowParallelLinear(
                #     neox_args=neox_args,
                #     input_size=neox_args.hidden_size,
                #     output_size=neox_args.padded_vocab_size,
                #     bias=False,
                #     input_is_parallel=False,
                #     init_method=init_method,
                #     parallel_output=parallel_output,
                #     skip_bias_add=False,
                #     mup_rescale_parameters=is_last_layer,  # only called if neox_args.use_mup = True, despite it not being included here
                # )
            else:  # Not using cross entropy loss for RMs
                self.rm_linear = RowParallelLinear(
                    neox_args=neox_args,
                    input_size=neox_args.hidden_size,
                    output_size=1,
                    bias=False,
                    input_is_parallel=False,
                    init_method=init_method,
                    parallel_output=False,
                    skip_bias_add=False,
                    mup_rescale_parameters=is_last_layer,  # only called if neox_args.use_mup = True, despite it not being included here
                )

    def forward(self, hidden_states):
        if not self.is_rm:
            return self.final_linear(hidden_states)
        else:
            return self.rm_linear(hidden_states)


class ParallelSelfAttention(nn.Module):
    """Parallel self-attention layer abstract class.

    Self-attention layer takes input with size [b, s, h]
    and returns output of the same size.
    """

    def __init__(
        self,
        neox_args,
        attention_mask_func,
        init_method,
        output_layer_init_method,
        layer_number,
        rpe=None,
        rotary=False,
        use_cache=False,
        parallel_output=False,
    ):
        super().__init__()

        ColumnParallelLinear, RowParallelLinear = get_parallel_linear(neox_args)

        self.fp16 = neox_args.precision == "fp16"
        self.bf16 = neox_args.precision == "bfloat16"
        self.attention_mask_func = attention_mask_func
        self.apply_query_key_layer_scaling = neox_args.apply_query_key_layer_scaling
        self.use_cache = use_cache
        self.attention_softmax_in_fp32 = neox_args.attention_softmax_in_fp32
        if self.apply_query_key_layer_scaling:
            self.attention_softmax_in_fp32 = True
        self.layer_number = layer_number
        # Per attention head and per partition values.
        world_size = mpu.get_model_parallel_world_size()
        self.hidden_size_per_partition = mpu.divide(neox_args.hidden_size, world_size)
        self.hidden_size_per_attention_head = mpu.divide(
            neox_args.hidden_size, neox_args.num_attention_heads
        )
        self.num_attention_heads_per_partition = mpu.divide(
            neox_args.num_attention_heads, world_size
        )
        self.pos_emb = neox_args.pos_emb

        self.use_qk_layernorm = neox_args.use_qk_layernorm
        if self.use_qk_layernorm:
            norm, eps = get_norm(neox_args)
            self.qk_layernorm = norm(
                [
                    self.num_attention_heads_per_partition,
                    self.hidden_size_per_attention_head,
                ],
                eps=eps,
            )

        self.sliding_window_width = neox_args.sliding_window_width

        if (
            not neox_args.num_kv_heads
            or neox_args.num_kv_heads == neox_args.num_attention_heads
        ):
            self.gqa = False
        else:
            self.gqa = True
        if self.gqa:
            self.num_kv_heads_per_partition = mpu.divide(
                neox_args.num_kv_heads, world_size
            )  # we do not yet clone KV heads in MQA across TP ranks...
            self.kv_hidden_size = (
                neox_args.num_kv_heads * self.hidden_size_per_attention_head
            )  # how large the total hidden dim for each of K and V is
        else:
            self.num_kv_heads_per_partition = self.num_attention_heads_per_partition
            self.kv_hidden_size = neox_args.hidden_size

        if not self.gqa:
            # Strided linear layer.
            self.query_key_value = ColumnParallelLinear(
                neox_args=neox_args,
                input_size=neox_args.hidden_size,
                output_size=3 * neox_args.hidden_size,
                gather_output=False,
                init_method=init_method,
                bias=neox_args.use_bias_in_attn_linear,
            )
        else:
            # QKV proj is smaller if we are using GQA / MQA
            self.query_key_value = ColumnParallelLinear(
                neox_args=neox_args,
                input_size=neox_args.hidden_size,
                output_size=neox_args.hidden_size + 2 * self.kv_hidden_size,
                gather_output=False,
                init_method=init_method,
                bias=neox_args.use_bias_in_attn_linear,
            )

        coeff = None
        self.norm_factor = math.sqrt(self.hidden_size_per_attention_head)
        if self.apply_query_key_layer_scaling:
            coeff = max(1, self.layer_number)
            self.norm_factor *= coeff

        if neox_args.use_mup:
            self.norm_factor = self.hidden_size_per_attention_head

        self.rpe = rpe

        if self.pos_emb == "alibi":
            self.alibi_embed = AliBi(
                neox_args.num_attention_heads,
                neox_args.model_parallel_size,
                mpu.get_model_parallel_rank(),
            )

        # TODO: this arg shouldn't need to be passed in - get from neox_args
        if rotary:
            if neox_args.rotary_pct == 1:
                self.rotary_ndims = None
            else:
                assert neox_args.rotary_pct < 1
                self.rotary_ndims = int(
                    self.hidden_size_per_attention_head * neox_args.rotary_pct
                )
            dim = (
                self.rotary_ndims
                if self.rotary_ndims is not None
                else self.hidden_size_per_attention_head
            )
            self.rotary_emb = RotaryEmbedding(
                dim,
                base=neox_args.rotary_emb_base,
                max_seq_len=neox_args.seq_length,
                precision=neox_args.params_dtype,
                save_inv_freqs=neox_args.rotary_save_freqs_buffer,
            )
        else:
            self.rotary_emb = None

        self.rope_fusion = neox_args.rope_fusion
        self.attention_type = neox_args.attention_config[layer_number]
        self.use_flash_attention = self.attention_type == "flash"
        self.use_triton = (
            self.use_flash_attention
            and self.pos_emb == "alibi"
            and (
                not packaging.version.Version(version("flash-attn"))
                >= packaging.version.Version("2.4.0.post1")
            )
        )
        self.sparse = self.attention_type not in ("global", "flash")

        if self.gqa:
            assert not self.sparse

        if self.sparse:
            self.sparse_attn = configure_sparse_attention(
                neox_args,
                self.attention_type,
                self.num_attention_heads_per_partition,
                mpu=mpu,
            )
        else:
            if self.use_flash_attention:
                # we now use Flash Attention 2's provided interface.
                # TODO: we no longer need to use flash_triton_fn since flash cuda supports alibi.
                # consider adding OpenAI's more recent Flash-2 Triton kernel in future
                # from https://github.com/openai/triton/blob/main/python/tutorials/06-fused-attention.py
                from flash_attn.flash_attn_interface import (
                    flash_attn_func,
                    flash_attn_varlen_func,
                )
                from flash_attn.flash_attn_triton import (
                    flash_attn_func as flash_attn_unpadded_unpacked_func_triton,
                )

                self.flash_triton_fn = flash_attn_unpadded_unpacked_func_triton
                self.flash_qkv_fn = flash_attn_func
                self.flash_varlen_qkv_fn = flash_attn_varlen_func
            else:
                self.scale_mask_softmax = FusedScaleMaskSoftmax(
                    input_in_fp16=self.fp16,
                    input_in_bf16=self.bf16,
                    fusion_type=get_fusion_type(neox_args),
                    mask_func=self.attention_mask_func,
                    softmax_in_fp32=self.attention_softmax_in_fp32,
                    scale=coeff,
                )

            # Dropout. Note that for a single iteration, this layer will generate
            # different outputs on different number of parallel partitions but
            # on average it should not be partition dependent.
            self.dropout_p = neox_args.attention_dropout
            self.attention_dropout = nn.Dropout(self.dropout_p)

        # Output.
        self.dense = RowParallelLinear(
            neox_args=neox_args,
            input_size=neox_args.hidden_size,
            output_size=neox_args.hidden_size,
            input_is_parallel=True,
            init_method=output_layer_init_method,
            skip_bias_add=True,
            parallel_output=parallel_output,
            bias=neox_args.use_bias_in_attn_linear,
        )

    def attention(
        self, query_layer, key_layer, value_layer, layer_past, attention_mask
    ):
        # ===================================
        # Raw attention scores. [b, np, s, s]
        # ===================================

        # [b, np, sq, sk]
        output_size = (
            query_layer.size(1),
            query_layer.size(2),
            query_layer.size(0),
            key_layer.size(0),
        )
        # [sq, b, np, hn] -> [sq, b * np, hn]
        query_layer = query_layer.view(
            output_size[2], output_size[0] * output_size[1], -1
        )
        key_layer = key_layer.view(output_size[3], output_size[0] * output_size[1], -1)
        # preallocating result tensor: [b * np, sq, sk]
        matmul_result = torch.empty(
            output_size[0] * output_size[1],
            output_size[2],
            output_size[3],
            dtype=query_layer.dtype,
            device=torch.cuda.current_device(),
        )

        # Raw attention scores. [b * np, sq, sk]
        matmul_result = torch.baddbmm(
            matmul_result,
            query_layer.transpose(0, 1),  # [b * np, sq, hn]
            key_layer.transpose(0, 1).transpose(1, 2),  # [b * np, hn, sk]
            beta=0.0,
            alpha=(1.0 / self.norm_factor),
        )

        # change view to [b, np, sq, sk]
        attention_scores = matmul_result.view(*output_size)
        # ==================================================
        # Update attention mask for inference. [b, np, sq, sk]
        # ==================================================

        if self.use_cache:
            with torch.no_grad():
                attention_mask = attention_mask[
                    ..., : attention_scores.size(3), : attention_scores.size(3)
                ]

        # ===========================
        # Attention probs and dropout
        # ===========================

        if exists(self.rpe):
            rpe = self.rpe(query_layer.size(0), key_layer.size(0))
            attention_scores += rpe  # [1, np, sq, sk]

        if self.pos_emb == "alibi":
            attention_scores = self.alibi_embed(attention_scores)

        # attention scores and attention mask [b, np, sq, sk]
        attention_probs = self.scale_mask_softmax(attention_scores, attention_mask)

        # This is actually dropping out entire tokens to attend to, which might
        # seem a bit unusual, but is taken from the original Transformer paper.
        with mpu.get_cuda_rng_tracker().fork():
            attention_probs = self.attention_dropout(attention_probs)

        # =========================
        # Context layer. [sq, b, hp]
        # =========================

        # value_layer -> context layer.
        # [sk, b, np, hn] --> [b, np, sq, hn]

        # context layer shape: [b, np, sq, hn]
        output_size = (
            value_layer.size(1),
            value_layer.size(2),
            query_layer.size(0),
            value_layer.size(3),
        )

        # change view [sk, b * np, hn]
        value_layer = value_layer.view(
            value_layer.size(0), output_size[0] * output_size[1], -1
        )

        # change view [b * np, sq, sk]
        attention_probs = attention_probs.view(
            output_size[0] * output_size[1], output_size[2], -1
        )

        # matmul: [b * np, sq, hn]
        context_layer = torch.bmm(attention_probs, value_layer.transpose(0, 1))

        # change view [b, np, sq, hn]
        context_layer = context_layer.view(*output_size)
        return context_layer

    def flash_attention(self, query_layer, key_layer, value_layer):
        # [b, np, sq, sk]
        output_size = (
            query_layer.size(1),
            query_layer.size(2),
            query_layer.size(0),
            key_layer.size(0),
        )

        if self.use_flash_attention and not self.use_triton:

            # [sk, b, np, hn] -> [b, sk, np, hn] -> [b * sk, 1, np, hn]
            key_layer = key_layer.transpose(0, 1).reshape(
                output_size[0], output_size[3], self.num_kv_heads_per_partition, -1
            )
            value_layer = value_layer.transpose(0, 1).reshape(
                output_size[0], output_size[3], self.num_kv_heads_per_partition, -1
            )

            # [sq, b, np, hn] -> [b, sq, np, hn]
            query_layer = query_layer.transpose(0, 1).reshape(
                output_size[0], output_size[2], output_size[1], -1
            )

            # only pass in window_size or alibi_slopes kwarg
            # if we use Sliding Window Attention / AliBi.
            # Flash attn defaults to (-1,-1), or
            # does not have this kwarg prior to v2.3.0
            extra_kwargs = (
                {"window_size": (self.sliding_window_width, -1)}
                if self.sliding_window_width is not None
                else {}
            )
            if self.pos_emb == "alibi":
                extra_kwargs["alibi_slopes"] = self.alibi_embed.slopes.to(
                    query_layer.device
                ).to(torch.float32)

            if not self.training:
                batch_size = output_size[0]
                max_seqlen_q = output_size[2]
                max_seqlen_k = output_size[3]

                cu_seqlens_q = torch.arange(
                    0,
                    (batch_size + 1) * max_seqlen_q,
                    step=max_seqlen_q,
                    dtype=torch.int32,
                    device=query_layer.device,
                )

                cu_seqlens_k = torch.arange(
                    0,
                    (batch_size + 1) * max_seqlen_k,
                    step=max_seqlen_k,
                    dtype=torch.int32,
                    device=key_layer.device,
                )

                q_shape = query_layer.shape
                k_shape = key_layer.shape
                v_shape = value_layer.shape
                is_causal = max_seqlen_q == max_seqlen_k
                output = self.flash_varlen_qkv_fn(
                    query_layer.reshape(
                        (q_shape[0] * q_shape[1], q_shape[2], q_shape[3])
                    ),
                    key_layer.reshape(
                        (k_shape[0] * k_shape[1], k_shape[2], k_shape[3])
                    ),
                    value_layer.reshape(
                        (v_shape[0] * v_shape[1], v_shape[2], v_shape[3])
                    ),
                    cu_seqlens_q,
                    cu_seqlens_k,
                    max_seqlen_q,
                    max_seqlen_k,
                    softmax_scale=None,
                    causal=is_causal,
                    **extra_kwargs,
                )
                output = output.reshape(q_shape)
            else:
                output = self.flash_qkv_fn(
                    query_layer,
                    key_layer,
                    value_layer,
                    self.dropout_p if self.training else 0.0,
                    softmax_scale=None,
                    causal=True,
                    **extra_kwargs,
                )

            matmul_result = output
            # [b, sq, np, hn] -> [b, np, sq, hn]
            matmul_result = matmul_result.transpose(1, 2)

        else:
            # we still use Triton if using AliBi with flash-attn<2.4.0.post1.

            # [sq, b, np, hn] -> [b, sq, np, hn]
            sq = query_layer.size(0)
            b = query_layer.size(1)
            sk = key_layer.size(0)

            query_layer = query_layer.transpose(0, 1)
            key_layer = key_layer.transpose(0, 1)
            value_layer = value_layer.transpose(0, 1)

            bias = self.alibi_embed.bias(sq, sk, query_layer.device, query_layer.dtype)
            bias = bias.unsqueeze(0).tile((b, 1, 1, 1))

            matmul_result = self.flash_triton_fn(
                query_layer, key_layer, value_layer, bias=bias, causal=True
            )
            matmul_result = matmul_result.transpose(1, 2)

        return matmul_result

    def sparse_attention(self, query_layer, key_layer, value_layer, attention_mask):
        # TODO: sparse attn dropout?
        # TODO: pad to block size
        # shape of q/k/v is [sq, b, np, hn] and needs to be transposed to [b, np, sq, hn]
        query_layer, key_layer, value_layer = map(
            lambda t: t.permute(1, 2, 0, 3).contiguous(),
            (query_layer, key_layer, value_layer),
        )
        # output shape [b, np(heads), sq, hn]
        attn_mask = attention_mask.to(query_layer.dtype) * -10000
        if exists(self.rpe):
            rpe = self.rpe(query_layer.size(0), key_layer.size(0))
        else:
            rpe = None
        attn_scores = self.sparse_attn(
            query_layer, key_layer, value_layer, attn_mask=attn_mask, rpe=rpe
        )
        # apply dropout
        if self.training:
            attn_scores = self.attention_dropout(attn_scores)
        return attn_scores

    def gqa_project(self, hidden_states, attention_mask, layer_past=None):
        # QKV projection and separation into separate Q/K/V layers for GQA,
        # where KV projections may be smaller than Q projection.
        # the logic for this is explained in comments of this function
        # detailing the intermediate sizes of tensors at each reshape.

        # pass through projection: [sq, b, h] --> [sq, b, ((np + 2 * kvp) * hn)]
        mixed_x_layer, _ = self.query_key_value(hidden_states)

        # split the last dim, so that the first (q head * head dim) dimensions go to Q,
        # the last smaller 2 * (kv head * head dim) each divided between K and V separately
        split_sizes = (
            self.num_attention_heads_per_partition
            * self.hidden_size_per_attention_head,
            self.num_kv_heads_per_partition * self.hidden_size_per_attention_head,
            self.num_kv_heads_per_partition * self.hidden_size_per_attention_head,
        )

        # [sq, b, ((np + 2 * kvp) * hn)] --> 1 x [sq, b, np * hn] , 2 x [sq, b, kvp * hn]
        (query_layer, key_layer, value_layer) = [
            x.contiguous()
            for x in torch.split(
                mixed_x_layer,
                split_sizes,
                dim=mixed_x_layer.dim() - 1,
            )
        ]

        # reshape Q to proper output shape (last dim = correct full "real" head size again)
        # [sq, b, np * hn] --> [sq, b, np, hn]
        new_query_shape = (
            query_layer.size(0),
            query_layer.size(1),
            self.num_attention_heads_per_partition,
            self.hidden_size_per_attention_head,
        )

        query_layer = query_layer.view(*new_query_shape)

        # reshape K/V to proper output shape (last dim = correct full "real" head size again)
        # 2 x [sq, b, np, (hn * (kvp / np))] --> 2 x [sq, b, kvp, hn]
        new_kv_shape = (
            key_layer.size(0),
            key_layer.size(1),
            self.num_kv_heads_per_partition,
            self.hidden_size_per_attention_head,
        )

        key_layer = key_layer.view(*new_kv_shape)

        value_layer = value_layer.view(*new_kv_shape)

        # if not using Flash attention, we repeat K/V heads to match Q head counts
        if not self.use_flash_attention:
            key_layer = torch.repeat_interleave(
                key_layer,
                repeats=int(
                    self.num_attention_heads_per_partition
                    // self.num_kv_heads_per_partition
                ),
                dim=2,
            )
            value_layer = torch.repeat_interleave(
                value_layer,
                repeats=int(
                    self.num_attention_heads_per_partition
                    // self.num_kv_heads_per_partition
                ),
                dim=2,
            )

        return query_layer, key_layer, value_layer

    def forward(self, hidden_states, attention_mask, layer_past=None):

        # hidden_states: [sq, b, h]

        # =====================
        # Query, Key, and Value
        # =====================
        if not self.gqa:
            # QKV projection for MHA.

            # Attention heads [sq, b, h] --> [sq, b, (np * 3 * hn)]
            mixed_x_layer, _ = self.query_key_value(hidden_states)
            # [sq, b, (np * 3 * hn)] --> [sq, b, np, 3 * hn]
            new_tensor_shape = mixed_x_layer.size()[:-1] + (
                self.num_attention_heads_per_partition,
                3 * self.hidden_size_per_attention_head,
            )
            mixed_x_layer = mixed_x_layer.view(*new_tensor_shape)

            # [sq, b, np, 3 * hn] --> 3 [sq, b, np, hn]
            (query_layer, key_layer, value_layer) = mpu.split_tensor_along_last_dim(
                mixed_x_layer, 3
            )
        else:
            # Grouped Query Attention (GQA) - specific logic for performing QKV proj
            # and separating out Q, K, and V outputs.

            # output shapes: 1 x [sq, b, np, hn], 2 x [sq, b, kvp, hn] if using flash
            query_layer, key_layer, value_layer = self.gqa_project(
                hidden_states, attention_mask, layer_past=layer_past
            )
        # QK Normalization https://arxiv.org/abs/2302.05442
        if self.use_qk_layernorm:
            query_layer = self.qk_layernorm(query_layer)
            key_layer = self.qk_layernorm(key_layer)

        if exists(self.rotary_emb):
            if exists(self.rotary_ndims):
                # partial rotary
                query_rot, query_pass = (
                    query_layer[..., : self.rotary_ndims],
                    query_layer[..., self.rotary_ndims :],
                )
                key_rot, key_pass = (
                    key_layer[..., : self.rotary_ndims],
                    key_layer[..., self.rotary_ndims :],
                )
            else:
                # full rotary
                query_rot, key_rot = query_layer, key_layer

            seq_len = key_layer.shape[0]
            offset = 0
            if exists(layer_past) and layer_past.numel() > 0:
                offset = layer_past[0].shape[0]
                seq_len += offset
            cos, sin = self.rotary_emb(value_layer, seq_len=seq_len)
            if self.rope_fusion:
                query_layer, key_layer = (
                    fused_apply_rotary_pos_emb_cached(rot, cos, sin)
                    for rot in [query_rot, key_rot]
                )
            else:
                if self.bf16:
                    apply_rotary_fn = apply_rotary_pos_emb_torch
                else:
                    apply_rotary_fn = apply_rotary_pos_emb
                query_layer, key_layer = apply_rotary_fn(
                    query_rot, key_rot, cos, sin, offset=offset
                )

            if exists(self.rotary_ndims):
                query_layer = torch.cat((query_layer, query_pass), dim=-1)
                key_layer = torch.cat((key_layer, key_pass), dim=-1)

        # ==================================
        # Cache key and value for inference
        # ==================================

        if exists(layer_past) and layer_past.numel() > 0:
            past_key, past_value = layer_past
            key_layer = torch.cat((past_key.type_as(key_layer), key_layer), dim=0)
            value_layer = torch.cat(
                (past_value.type_as(value_layer), value_layer), dim=0
            )

        if self.use_cache:
            present = torch.stack((key_layer, value_layer))

        if self.use_flash_attention:
            context_layer = self.flash_attention(query_layer, key_layer, value_layer)
        elif not self.sparse:
            context_layer = self.attention(
                query_layer, key_layer, value_layer, layer_past, attention_mask
            )
        else:
            context_layer = self.sparse_attention(
                query_layer, key_layer, value_layer, attention_mask
            )

        # [b, np, sq, hn] --> [sq, b, np, hn]
        context_layer = context_layer.permute(2, 0, 1, 3).contiguous()

        # [sq, b, np, hn] --> [sq, b, hp]
        new_context_layer_shape = context_layer.size()[:-2] + (
            self.hidden_size_per_partition,
        )
        context_layer = context_layer.view(*new_context_layer_shape)

        # =================
        # Output. [sq, b, h]
        # =================

        output, bias = self.dense(context_layer)

        if self.use_cache:
            output = [output, present]

        return output, bias


class ParallelTransformerLayer(nn.Module):
    """A single transformer layer.

    Transformer layer takes input with size [b, s, h] and returns an
    output of the same size.
    """

    def __init__(
        self,
        neox_args,
        attention_mask_func,
        init_method,
        output_layer_init_method,
        layer_number,
        rpe=None,
        rotary=False,
        use_cache=False,
    ):

        super().__init__()
        self.layer_number = layer_number

        norm, eps = get_norm(neox_args)

        # Layernorm on the input data.
        self.input_layernorm = norm(neox_args.hidden_size, eps=eps)
        self.use_cache = use_cache

        self.hidden_dropout = neox_args.hidden_dropout
        self.bias_dropout_fusion = neox_args.bias_dropout_fusion
        self.gpt_j_residual = neox_args.gpt_j_residual
        self.gpt_j_tied = neox_args.gpt_j_tied
        self.activation = neox_args.activation
        self.num_experts = (
            neox_args.moe_num_experts
            if layer_number % neox_args.moe_expert_interval == 0
            else 1
        )

        if self.gpt_j_residual:
            # GPT-J style layers allow us to defer the reduction of results across TP ranks until the end of the two sublayers.
            # the reduction we use is a simple allreduce for pure Tensor Parallel,
            # but needs to be a reduce-scatter when using Megatron-style Sequence Parallel (LN sharding.)
            self.reduce = (
                mpu.mappings.reduce_from_model_parallel_region
                if not neox_args.sequence_parallel
                else mpu.mappings.reduce_scatter_to_sequence_parallel_region
            )

        # Self attention.
        if neox_args.te_mha or neox_args.te_fp8_mha:
            from megatron.model.transformer_engine import TEMultiheadAttention

            self.attention = TEMultiheadAttention(
                neox_args=neox_args,
                attention_mask_func=attention_mask_func,
                init_method=init_method,
                output_layer_init_method=output_layer_init_method,
                layer_number=layer_number,
                rpe=rpe,
                use_cache=self.use_cache,
                rotary=rotary,
                parallel_output=self.gpt_j_residual,
            )

        else:
            self.attention = ParallelSelfAttention(
                neox_args=neox_args,
                attention_mask_func=attention_mask_func,
                init_method=init_method,
                output_layer_init_method=output_layer_init_method,
                layer_number=layer_number,
                rpe=rpe,
                use_cache=self.use_cache,
                rotary=rotary,
                parallel_output=self.gpt_j_residual,
            )

        # Layernorm on the output of the attention layer.
        # If GPT-J residuals are used, this is surpurfulous but leaving it in
        # leads to cleaner code
        self.post_attention_layernorm = norm(neox_args.hidden_size, eps=eps)

        # MLP
        def get_mlp(**kw):
            return ParallelMLP(
                neox_args=neox_args,
                init_method=init_method,
                output_layer_init_method=output_layer_init_method,
                parallel_output=self.gpt_j_residual,
                multiple_of=neox_args.mlp_multiple_of,
                **kw,
            )

<<<<<<< HEAD
        # Dense MLP
=======
        def get_te_lnmlp(**kw):
            from megatron.model.transformer_engine import TELayerNormMLP

            return TELayerNormMLP(
                neox_args=neox_args,
                init_method=init_method,
                output_layer_init_method=output_layer_init_method,
                parallel_output=self.gpt_j_residual,
                multiple_of=neox_args.mlp_multiple_of,
                **kw,
            )

        self.num_experts = (
            neox_args.moe_num_experts
            if layer_number % neox_args.expert_interval == 0
            else 1
        )
        args = neox_args
>>>>>>> f7a5a6f9
        if self.num_experts <= 1:
            if neox_args.te_layernorm_mlp:
                self.mlp = get_te_lnmlp()
            else:
                self.mlp = get_mlp()
        else:
            self.mlp = ParallelDroplessMoE(
                neox_args=neox_args,
                init_method=init_method,
                output_layer_init_method=output_layer_init_method,
            )

        self.layer_past = None  # used to cache k/v pairs in inference

    def _get_bias_dropout(self):
        if self.bias_dropout_fusion:
            fn = (
                bias_dropout_add_fused_train
                if self.training
                else bias_dropout_add_fused_inference
            )
        else:
            fn = get_bias_dropout_add(self.training)
        return fn

    def forward(self, x, attention_mask, layer_past=None):
        layer_past = layer_past if layer_past is not None else self.layer_past
        bias_dropout_fn = self._get_bias_dropout()
        
        # x: [b, s, h]

        # Enable delayedscaling if TransformerEngine's FP8 is used for MHA layer.
        if self.neox_args.te_fp8_mha:
            from megatron.model.transformer_engine import TEDelayedScaling

            fp8_recipe = TEDelayedScaling(neox_args=self.neox_args)
            fp8_context = fp8_recipe.get_context()
        else:
            from contextlib import nullcontext

            fp8_context = nullcontext()

        with fp8_context:
            if self.gpt_j_residual:
                # pseudocode:
                # x = x + attn(ln(x)) + mlp(ln(x))
                # this means we can avoid doing the allreduce in the attn / mlp outputs
                # to save communication time (we can do a single allreduce after we add mlp / attn outputs).
                # due to a bug, the two layernorms are not tied in GPT-NeoX-20B. This is non-desirable, but
                # we preserve the functionality for backwards compatibility

                residual = x
                # applies the correct normalization depending on if the norms are tied
                if self.gpt_j_tied and not self.neox_args.te_layernorm_mlp:
                    x = self.input_layernorm(x)
                    x1, x2 = x, x
                elif self.gpt_j_tied and self.neox_args.te_layernorm_mlp:
                    x2 = x
                    x = self.input_layernorm(x)
                    x1 = x
                elif self.neox_args.te_layernorm_mlp:
                    x1, x2 = self.input_layernorm(x), x
                else:
                    x1, x2 = self.input_layernorm(x), self.post_attention_layernorm(x)

                # attention operator
                attention_output, attention_bias = self.attention(
                    x1, attention_mask, layer_past=layer_past
                )
                if self.use_cache:
                    attention_output, presents = attention_output
                    self.layer_past = presents

                if attention_bias is not None:
                    with torch.enable_grad() if not self.eval else nullcontext():
                        attention_output = bias_dropout_fn(
                            attention_output,
                            bias=attention_bias.expand_as(attention_output),
                            residual=None,
                            prob=self.hidden_dropout,
                        )

<<<<<<< HEAD
            # output = x + mlp(ln2(x))
            layernorm_output = self.post_attention_layernorm(attention_output)

            # call signatures of both dense and MoE are the same
            mlp_output, mlp_bias = self.mlp(layernorm_output)

            with torch.enable_grad() if not self.eval else nullcontext():
                # MoE don't support bias
                if mlp_bias == None or self.num_experts > 1:
                    # No dropout either
                    assert mlp_bias is None
                    output = mlp_output + attention_output
=======
                # mlp operator
                mlp_output, mlp_bias = self.mlp(x2)
                if mlp_bias is not None:
                    with torch.enable_grad() if not self.eval else nullcontext():
                        output = bias_dropout_fn(
                            mlp_output,
                            bias=mlp_bias.expand_as(mlp_output),
                            residual=attention_output,
                            prob=self.hidden_dropout,
                        )
                else:
                    output = mlp_output

                # output = (x + attn(ln(x)) + mlp(ln(x))
                output = residual + self.reduce(output)
            else:
                # pseudocode:
                # x = x + attn(ln1(x))
                # x = x + mlp(ln2(x))

                residual = x

                # x = x + attn(ln1(x))
                attention_output, attention_bias = self.attention(
                    self.input_layernorm(x), attention_mask, layer_past=layer_past
                )

                if self.use_cache:
                    attention_output, presents = attention_output
                    self.layer_past = presents
                with torch.enable_grad() if not self.eval else nullcontext():
                    if attention_bias is not None:
                        # Use special bias_dropout_fn if we have a bias term from the above attention layer
                        attention_output = bias_dropout_fn(
                            attention_output,
                            bias=attention_bias.expand_as(residual),
                            residual=residual,
                            prob=self.hidden_dropout,
                        )
                    else:
                        # Otherwise just apply dropout + residual
                        attention_output = (
                            torch.nn.functional.dropout(
                                attention_output,
                                p=self.hidden_dropout,
                                training=self.training,
                            )
                            + residual
                        )

                # output = x + mlp(ln2(x))
                if self.neox_args.te_layernorm_mlp:
                    layernorm_output = attention_output
                else:
                    layernorm_output = self.post_attention_layernorm(attention_output)
                mlp_bias = torch.tensor(
                    0.0, device=layernorm_output.device, dtype=layernorm_output.dtype
                )

                if self.num_experts == 1:
                    mlp_output, mlp_bias = self.mlp(layernorm_output)
>>>>>>> f7a5a6f9
                else:
                    if self.moe_type == "deepspeed":
                        mlp_output, moe_loss, _ = self.mlp(layernorm_output)
                        mlp_bias = None  # deepspeed.moe.layer.MoE.forward ignores the bias term
                    elif self.moe_type == "megablocks":
                        mlp_output, mlp_bias = self.mlp(layernorm_output)
                    else:
                        raise KeyError(self.moe_type)

                with torch.enable_grad() if not self.eval else nullcontext():
                    if mlp_bias == None or (
                        self.num_experts > 1 and self.moe_type == "deepspeed"
                    ):
                        # No dropout either
                        assert mlp_bias is None
                        output = mlp_output + attention_output
                    else:
                        output = bias_dropout_fn(
                            mlp_output,
                            bias=mlp_bias.expand_as(attention_output),
                            residual=attention_output,
                            prob=self.hidden_dropout,
                        )

<<<<<<< HEAD
        return output
=======
            return output, moe_loss
>>>>>>> f7a5a6f9


class ParallelTransformerLayerPipe(ParallelTransformerLayer):
    """Extends ParallelTransformerLayer to forward attention_mask through the pipeline."""

    def forward(self, args):
        assert (
            len(args) == 2
        ), "ParallelTransformerLayerPipe expects 2 arguments - hidden_states and attention_mask"
        hidden_states, attention_mask = args
        # we are returning just [hidden_states, mask]
        return super().forward(hidden_states, attention_mask), attention_mask


class ParallelLinearPipe(ParallelLinear):
    """Another helper class to pass presents through to the output when doing inference with a Pipe Parallel model"""

    def forward(self, args):
        assert isinstance(
            args, torch.Tensor
        ), "ParallelLinearPipe expects a single argument - hidden_states"
        hidden_state = args
        logits, bias = super().forward(hidden_state)
        return logits


class NormPipe(nn.Module):
    """Just a helper class to pass presents through to the output when doing inference with a Pipe Parallel model"""

    def __init__(self, norm_class, hidden_size, eps):
        super().__init__()
        self.norm = norm_class(hidden_size, eps=eps)

    def forward(self, args):
        assert not isinstance(
            args, tuple
        ), "NormPipe should only receive a single tensor as input"
        return self.norm(args)


def parallel_lm_logits(
    input_,
    word_embeddings_weight,
    parallel_output,
    seq_parallel=False,
    seq_dim=1,
    bias=None,
):
    """LM logits using word embedding weights."""
    # Parallel logits.
    if seq_parallel:
        # if using Sequence Parallelism, our logits are sharded along the sequence dimension.
        # gather them here. (backward pass: reduce-scatter)
        input_parallel = mpu.gather_from_sequence_parallel_region(
            input_, seq_dim=seq_dim
        )
    else:
        # Set up backprop all-reduce.
        input_parallel = mpu.copy_to_model_parallel_region(input_)

    # Matrix multiply.
    if bias is None:
        logits_parallel = F.linear(input_parallel, word_embeddings_weight)
    else:
        logits_parallel = F.linear(input_parallel, word_embeddings_weight, bias)

    # Gather if needed.
    if parallel_output:
        return logits_parallel

    return mpu.gather_from_model_parallel_region(logits_parallel)<|MERGE_RESOLUTION|>--- conflicted
+++ resolved
@@ -102,7 +102,7 @@
         init_method,
         output_layer_init_method,
         parallel_output=False,
-        multiple_of=256
+        multiple_of=256,
     ):
         super().__init__()
         assert (
@@ -150,7 +150,7 @@
             gather_output=False,
             init_method=init_method,
             skip_bias_add=True,
-            bias=neox_args.use_bias_in_mlp
+            bias=neox_args.use_bias_in_mlp,
         )
         # Project back to h.
         self.linear2 = RowParallelLinear(
@@ -163,6 +163,7 @@
             skip_bias_add=True,
             bias=neox_args.use_bias_in_mlp,
         )
+
     def forward(self, hidden_states):
         # [s, b, intermediate_size]
         intermediate_parallel, bias_parallel = self.linear1(hidden_states)
@@ -1000,9 +1001,7 @@
                 **kw,
             )
 
-<<<<<<< HEAD
-        # Dense MLP
-=======
+        # TE MLP+LN
         def get_te_lnmlp(**kw):
             from megatron.model.transformer_engine import TELayerNormMLP
 
@@ -1020,8 +1019,7 @@
             if layer_number % neox_args.expert_interval == 0
             else 1
         )
-        args = neox_args
->>>>>>> f7a5a6f9
+
         if self.num_experts <= 1:
             if neox_args.te_layernorm_mlp:
                 self.mlp = get_te_lnmlp()
@@ -1050,7 +1048,7 @@
     def forward(self, x, attention_mask, layer_past=None):
         layer_past = layer_past if layer_past is not None else self.layer_past
         bias_dropout_fn = self._get_bias_dropout()
-        
+
         # x: [b, s, h]
 
         # Enable delayedscaling if TransformerEngine's FP8 is used for MHA layer.
@@ -1104,20 +1102,6 @@
                             prob=self.hidden_dropout,
                         )
 
-<<<<<<< HEAD
-            # output = x + mlp(ln2(x))
-            layernorm_output = self.post_attention_layernorm(attention_output)
-
-            # call signatures of both dense and MoE are the same
-            mlp_output, mlp_bias = self.mlp(layernorm_output)
-
-            with torch.enable_grad() if not self.eval else nullcontext():
-                # MoE don't support bias
-                if mlp_bias == None or self.num_experts > 1:
-                    # No dropout either
-                    assert mlp_bias is None
-                    output = mlp_output + attention_output
-=======
                 # mlp operator
                 mlp_output, mlp_bias = self.mlp(x2)
                 if mlp_bias is not None:
@@ -1177,22 +1161,11 @@
                     0.0, device=layernorm_output.device, dtype=layernorm_output.dtype
                 )
 
-                if self.num_experts == 1:
-                    mlp_output, mlp_bias = self.mlp(layernorm_output)
->>>>>>> f7a5a6f9
-                else:
-                    if self.moe_type == "deepspeed":
-                        mlp_output, moe_loss, _ = self.mlp(layernorm_output)
-                        mlp_bias = None  # deepspeed.moe.layer.MoE.forward ignores the bias term
-                    elif self.moe_type == "megablocks":
-                        mlp_output, mlp_bias = self.mlp(layernorm_output)
-                    else:
-                        raise KeyError(self.moe_type)
+                # call signatures of both dense and MoE are the same
+                mlp_output, mlp_bias = self.mlp(layernorm_output)
 
                 with torch.enable_grad() if not self.eval else nullcontext():
-                    if mlp_bias == None or (
-                        self.num_experts > 1 and self.moe_type == "deepspeed"
-                    ):
+                    if mlp_bias == None or (self.num_experts > 1):
                         # No dropout either
                         assert mlp_bias is None
                         output = mlp_output + attention_output
@@ -1204,11 +1177,7 @@
                             prob=self.hidden_dropout,
                         )
 
-<<<<<<< HEAD
-        return output
-=======
-            return output, moe_loss
->>>>>>> f7a5a6f9
+            return output
 
 
 class ParallelTransformerLayerPipe(ParallelTransformerLayer):
