--- conflicted
+++ resolved
@@ -416,26 +416,10 @@
                 )
             )
 
-<<<<<<< HEAD
-        if self.deepspeed_slurm:
-            args_list.extend(
-                self.convert_key_value_to_command_line_arg("no_ssh_check", True)
-            )
-            comment = getattr(self, "comment")
-            if comment:
-                args_list.extend(
-                    self.convert_key_value_to_command_line_arg("comment", comment)
-                )
-            master_address = os.environ["SLURM_JOB_NODELIST"].split("\n")[0]
-            args_list.extend(
-                self.convert_key_value_to_command_line_arg(
-                    "master_addr", master_address
-=======
         if "MASTER_ADDR" in os.environ:
             args_list.extend(
                 self.convert_key_value_to_command_line_arg(
                     "master_addr", os.environ["MASTER_ADDR"]
->>>>>>> 375de3f1
                 )
             )
 
