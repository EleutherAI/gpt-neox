Arguments for gpt-neox. All of the following can be specified in your .yml config file(s):


## NeoXArgsLRScheduler

LR Scheduler Arguments



- **lr_decay_style**: typing.Literal['constant', 'linear', 'cosine', 'exponential']

    Default = linear

    Learning rate decay function. Choose from 'constant', 'linear', 'cosine', 'exponential'.



- **lr_decay_iters**: int

    Default = None

    Number of iterations to decay learning rate over, If None defaults to --train-iters



- **min_lr**: float

    Default = 0.0

    Minimum value for learning rate. The scheduler clips values below this threshold.



- **warmup**: float

    Default = 0.01

    Percentage of total iterations to warmup on (.01 = 1 percent of all training iters).



- **override_lr_scheduler**: bool

    Default = False

    Reset the values of the scheduler (learning rate,warmup iterations, minimum learning rate, maximum number of iterations, and decay style from input arguments and ignore values from checkpoints. Note that all the above values will be reset.



- **use_checkpoint_lr_scheduler**: bool

    Default = False

    Use checkpoint to set the values of the scheduler (learning rate, warmup iterations, minimum learning rate, maximum number of iterations, and decay style from checkpoint and ignore input arguments.



## NeoXArgsLogging

Logging Arguments



- **use_wandb**: bool

    Default = None

    Flag indicating if wandb is to be used.



- **wandb_group**: str

    Default = None

    Weights and Biases group name - used to group together "runs".



- **wandb_team**: str

    Default = None

    Team name for Weights and Biases.



- **wandb_project**: str

    Default = neox

    wandb project name



- **wandb_host**: str

    Default = https://api.wandb.ai

    url of the wandb host



- **wandb_init_all_ranks**: bool

    Default = False

    Initialize wandb on all ranks.



- **git_hash**: str

<<<<<<< HEAD
    Default = f4a9106
=======
    Default = efc1184
>>>>>>> c64baccc

    current git hash of repository



- **log_dir**: str

    Default = None

    Directory to save logs to.



- **tensorboard_dir**: str

    Default = None

    Write TensorBoard logs to this directory.



- **log_interval**: int

    Default = None

    Interval between logging.



- **log_grad_pct_zeros**: bool

    Default = False

    Log the percentage of zeros for the gradient of each parameter to wandb / tensorboard (useful for debugging). Needs wandb_init_all_ranks set to True if using pipeline parallelism to log all ranks.



- **log_param_norm**: bool

    Default = False

    Log the frob norm of the parameters to wandb / tensorboard (useful for debugging). Needs wandb_init_all_ranks set to True if using pipeline parallelism to log all ranks.



- **log_grad_norm**: bool

    Default = False

    Log the frob norm of the gradients to wandb / tensorboard (useful for debugging).
    (N.B - this will only work with pp = 0 for now, as we don't have access to the gradients of the model because
    deepspeed.)



- **log_optimizer_states**: bool

    Default = False

    Log the frob norm of the optimizer states to wandb / tensorboard (useful for debugging).



- **log_gradient_noise_scale**: bool

    Default = False

    Whether to log the gradient noise scale when training (cf. https://arxiv.org/abs/1812.06162 for explanation)



- **gradient_noise_scale_n_batches**: int

    Default = 5

    Number of batches to accumulate gradients for in the gradient noise scale logger.



- **gradient_noise_scale_cpu_offload**: bool

    Default = False

    Whether to offload the buffered gradients to cpu when measuring gradient noise scale.



## NeoXArgsModel

Model Arguments



- **precision**: typing.Literal['fp16', 'fp32', 'bfloat16']

    Default = None

    description of the used precision, either one of fp16 or fp32 (and in the future bf16).



- **num_layers**: int

    Default = None

    Number of transformer layers.



- **hidden_size**: int

    Default = None

    Transformer hidden size.



- **num_attention_heads**: int

    Default = None

    Number of transformer attention heads.



- **seq_length**: int

    Default = None

    Maximum sequence length to process.



- **max_position_embeddings**: int

    Default = None

    Maximum number of position embeddings to use. This is the size of position embedding.



- **norm**: typing.Literal['layernorm', 'rmsnorm', 'scalenorm']

    Default = layernorm

    Normalization layer to use. Choose from "layernorm", "rmsnorm", "scalenorm".



- **layernorm_epsilon**: float

    Default = 1e-05

    Layer norm epsilon.



- **rms_norm_epsilon**: float

    Default = 1e-08

    Root mean squared norm epsilon



- **scalenorm_epsilon**: float

    Default = 1e-08

    Scalenorm epsilon



- **pos_emb**: typing.Literal['learned', 'rotary', 'sinusoidal', 'rpe', 'alibi', 'none']

    Default = learned

    Type of positional embedding to use - choose from 'learned', 'rotary', 'sinusoidal', 'rpe', 'none'



- **rpe_num_buckets**: int

    Default = 32

    T5 relative positional encoding number of buckets, default 32.



- **rpe_max_distance**: int

    Default = 128

    T5 relative positional encoding max distance, default 128.



- **opt_pos_emb_offset**: int

    Default = 0

    Learned position embedding offset (only used by OPT, where it should be set to 2).



- **no_weight_tying**: bool

    Default = False

    Disables weight tying between embedding weights and final Linear layer



- **attention_config**: list

    Default = None

    Attention configuration for gpt-neox

    The first item in the list specifies the attention type(s), and should be a list of strings. The second item
    specifies the number of times to repeat those attention types in the full list.

    attention type choices:  [global, local, sparse_fixed, sparse_variable, bslongformer, bigbird]

    So a 12 layer network with only global attention could be specified like:
        [[[`global`], 12]]

    or a 12 layer network with alternating global / local like:
        [[[`global`, `local`], 6]]

    If none is specified, this defaults to
        [[[`global`], n_layers]]



- **sparsity_config**: dict

    Default = None

    Sparsity configuration dict as defined in https://www.deepspeed.ai/docs/config-json/#sparse-attention

    Note that since neox is autoregressive, attention is always "unidirectional" and `horizontal_global_attention` is
    always false.

    The main difference between our sparsity config and deepspeed's is that `mode` is ignored - since it is instead
    specified in attention_config defining each layer.

    An example config is given below:
          "sparse_attention": {
            "block": 16,
            "different_layout_per_head": true,
            "num_local_blocks": 4,
            "num_global_blocks": 1,
            "num_different_global_patterns": 4,
            "num_random_blocks": 0,
            "local_window_blocks": [4],
            "global_block_indices": [0],
            "global_block_end_indices": None,
            "num_sliding_window_blocks": 3
          }



- **num_unique_layers**: int

    Default = None

    Number of unique transformer layers. num-layers should be divisible by this value. Currently only has an effect when pipe_parallel_size=0.



- **param_sharing_style**: str

    Default = grouped

    Ordering of the shared parameters. For example, for a num-layers=4 and --num-unique-layers=2, we will have the following ordering for two unique layers 1 and 2-: grouped: [1, 2, 1, 2] and spaced: [1, 1, 2, 2].



- **make_vocab_size_divisible_by**: int

    Default = 128

    Pad the vocab size to be divisible by this value. This is added for computational efficiency reasons.



- **activation**: typing.Literal['gelu', 'geglu', 'relu', 'softsign', 'swish', 'mish']

    Default = gelu

    Activation function to use - choose from ["gelu", "geglu", "relu", "softsign", "swish", "mish"]



- **scaled_upper_triang_masked_softmax_fusion**: bool

    Default = False

    Enable fusion of query_key_value_scaling time (upper diagonal) masking and softmax.



- **scaled_masked_softmax_fusion**: bool

    Default = False

    Enable fusion of query_key_value_scaling general masking and softmax.



- **bias_gelu_fusion**: bool

    Default = False

    Enable bias and gelu fusion.



- **bias_dropout_fusion**: bool

    Default = False

    Enable bias and dropout fusion.



- **fp16_lm_cross_entropy**: bool

    Default = False

    Move the cross entropy unreduced loss calculation for lm head to fp16.



- **init_method_std**: float

    Default = 0.02

    Standard deviation of the zero mean normal distribution used for weight initialization.



- **apply_query_key_layer_scaling**: bool

    Default = False

    Scale Q * K^T by 1 / layer-number. If this flag is set, then it will automatically set attention-softmax-in-fp32 to true



- **use_cpu_initialization**: bool

    Default = False

    If set, affine parallel weights initialization uses CPU



- **attention_softmax_in_fp32**: bool

    Default = False

    Run attention masking and softmax in fp32.



- **rotary_pct**: float

    Default = 1.0

    pct of hidden dims to apply rotary positional embedding to



- **rotary_emb_base**: int

    Default = 10000

    Base for rotary positional embedding



- **init_method**: typing.Literal['normal', 'scaled_normal', 'orthogonal', 'scaled_orthogonal', 'xavier_uniform', 'xavier_normal', 'wang_init', 'small_init']

    Default = normal

    Init function used on all layers except ff residual outputs - choose from
    ["normal", "scaled_normal", "orthogonal", "scaled_orthogonal", "xavier_uniform", "xavier_normal", "wang_init", "small_init"]



- **output_layer_init_method**: typing.Literal['normal', 'scaled_normal', 'orthogonal', 'scaled_orthogonal', 'xavier_uniform', 'xavier_normal', 'wang_init', 'small_init']

    Default = scaled_normal

    Init function used for ff residual outputs - choose from
    ["normal", "scaled_normal", "orthogonal", "scaled_orthogonal", "xavier_uniform", "xavier_normal", "wang_init", "small_init"]



- **gmlp_attn_dim**: int

    Default = 64

    the dimension of the single head self attention in gmlp model (not used in gpt models).
    If None - gmlp model doesn't use attention.



- **gpt_j_residual**: bool

    Default = False

    If false, we use the conventional residual path:
      x = x + attn(ln1(x))
      x = x + mlp(ln2(x))
    Otherwise, we use the residual path from GPT-J, which offers a slight speedup:
      x = ln(x)
      x = x + attn(x) + mlp(x)



- **gpt_j_tied**: bool

    Default = False

    If false, we use
      x = x + attn(ln1(x)) + mlp(ln2(x))
    Otherwise, we tie the layer norms
      y = ln(x)
      x = x + attn(y) + mlp(y)



- **soft_prompt_tuning**: dict

    Default = None

    Dictionary configuring the soft prompt tuning parameters.
    If enabled, will train *only* the soft prompt, and freezes the rest of the model.
    parameters in the dict are:
        'enabled': bool = True # enables soft prompting
        'num_tokens': int = 10 # length of the soft prompt in tokens
        'init_string': str = '' # if provided, initialize the soft prompt with the word embeddings of this string
        'init_range': float = 0.5 # if no init string is provided, initialize the soft prompt with a uniform distribution between -init_range and init_rang



- **output_layer_parallelism**: typing.Literal['row', 'column']

    Default = row

    Parameter controlling whether the output layer is parallelized over the hidden dim (row) or the vocab dim (column)



## NeoXArgsOptimizer

Optimizer Arguments



- **optimizer_type**: typing.Literal['adam', 'onebitadam', 'cpu_adam', 'cpu_torch_adam', 'sm3', 'madgrad_wd', 'sgd']

    Default = adam

    Type of optimizer to use. Choose from ['adam', 'onebitadam', 'cpu_adam', 'cpu_torch_adam', 'sm3', 'madgrad_wd', 'sgd']
    NOTE: sgd will use MuSGD from Mup. Mup must be enabled for this optimizer.



- **use_bnb_optimizer**: bool

    Default = False

    Whether to enable the bitsandbytes optimizers



- **zero_stage**: typing.Union[int, typing.List[int], typing.Literal['all']]

    Default = None

    Zero Optimizer stage



- **zero_reduce_scatter**: bool

    Default = None

    Zero: Uses reduce or reduce scatter instead of allreduce to average gradients



- **zero_contiguous_gradients**: bool

    Default = None

    Zero: Copies the gradients to a contiguous buffer as they are produced. Avoids memory fragmentation during backward pass. Only useful when running very large models.



- **zero_reduce_bucket_size**: int

    Default = None

    Zero: Number of elements reduced/allreduced at a time. Limits the memory required for the allgather for large model sizes



- **zero_allgather_bucket_size**: int

    Default = None

    Zero: Number of elements allgathered at a time. Limits the memory required for the allgather for large model sizes



- **lr**: float

    Default = None

    Max Learning rate during training



## NeoXArgsOther

Misc. Arguments



- **distributed_backend**: str

    Default = nccl

    Which backend to use for distributed training.



- **local_rank**: int

    Default = None

    local rank passed from distributed launcher.



- **rank**: int

    Default = None

    global rank of process being run (passed in via distributed launcher)



- **lazy_mpu_init**: bool

    Default = False

    If set to True, initialize_megatron() skips DDP initialization and returns function to complete it instead. Also turns on use-cpu-initialization flag. This is for external DDP manager.



- **short_seq_prob**: float

    Default = 0.1

    Probability of producing a short sequence.



- **eod_mask_loss**: bool

    Default = False

    Mask loss for the end of document tokens.



- **adlr_autoresume**: bool

    Default = False

    Enable auto-resume on adlr cluster.



- **adlr_autoresume_interval**: int

    Default = 1000

    Intervals over which check for auto-resume termination signal



- **seed**: int

    Default = 1234

    Random seed used for python, numpy, pytorch, and cuda.



- **onnx_safe**: bool

    Default = False

    Use workarounds for known problems with Torch ONNX exporter



- **deepscale**: bool

    Default = False

    (Deprecated) enable DeepSpeed (helper flag for user code, no impact on DeepSpeed backend)'



- **deepscale_config**: str

    Default = None

    (Deprecated) deepscale json configuration file.



- **deepspeed_mpi**: bool

    Default = False

    Run via MPI, this will attempt to discover the necessary variables to initialize torch distributed from the MPI environment



- **deepspeed_slurm**: bool

    Default = False

    Run via SLURM, this will attempt to discover the necessary variables to initialize torch distributed from the SLURM environment



- **user_script**: str

    Default = None

    user script to be run



- **iteration**: int

    Default = None

    Set during training



- **do_train**: int

    Default = None

    Set during training



- **do_valid**: int

    Default = None

    Set during training



- **do_test**: int

    Default = None

    Set during training



- **save_iters**: list

    Default = None

    Set during training



- **global_num_gpus**: int

    Default = None

    Set during launching



## NeoXArgsParallelism

Parallelism Arguments



- **pipe_parallel_size**: int

    Default = 0

    Number of pipeline parallel stages. Disable with 0.



- **model_parallel_size**: int

    Default = 1

    Size of the model parallelism.



- **pipe_partition_method**: str

    Default = type:transformer|mlp

    method used to distribute model layers across pipeline stages. Choose from "parameters", which balances the number
    of parameters on each pipeline stage, "uniform", which naively balances the number of layers per stage, or
    "type:[regex]", which balances layers whose class names match [regex]



- **world_size**: int

    Default = None

    Total world size (i.e number of gpus in cluster). Configured post-launch using distributed launcher



- **is_pipe_parallel**: bool

    Default = False

    flag to determine whether pipeline parallelism is on - shouldn't be set by user, is automatically determined
    according to pipeline parallel size.



## NeoXArgsTemplate

NeoXArgsTemplate()



## NeoXArgsTextgen

Text Generation arguments



- **text_gen_type**: str

    Default = None

    How to generate text/sample the model.
    Options: `unconditional`, `input-file`, `interactive`



- **temperature**: float

    Default = 0.0

    exponential scaling output distribution ("higher == more risk")



- **top_p**: float

    Default = 0.0

    Top-p (nucleus) sampling chooses from the smallest possible set of tokens whose cumulative probability exceeds the probability top_p.



- **top_k**: int

    Default = 0

    integer between 0 and the models vocab size. Filters out any logits with a probability less than that of the top_kth token.



- **return_logits**: bool

    Default = False

    Boolean for whether to return the logits for generated tokens



- **maximum_tokens**: int

    Default = 64

    maximum number of tokens to be generated



- **prompt_end**: str

    Default = 


    a single prompt's end. Defaults to newline



- **sample_input_file**: str

    Default = None

    Get input from file instead of interactive mode, each line is an input.



- **sample_output_file**: str

    Default = samples.txt

    Output file



- **num_samples**: int

    Default = 1

    Number of samples to generate unconditionally, defaults to 1 and interactive conditional sampling



- **recompute**: bool

    Default = False

    During generation recompute all attention instead of using previously computed keys/values.
    Should be set to true for sparse attention models



- **eval_results_prefix**: str

    Default = 

    prefix to which to save evaluation results - final fp will be {eval_results_prefix}_eval_results_yy-mm-dd-HH-MM.json



- **eval_tasks**: list

    Default = None

    Tasks to evaluate on using lm_eval_harness



## NeoXArgsTokenizer

Tokenizer Arguments



- **tokenizer_type**: typing.Literal['GPT2BPETokenizer', 'HFTokenizer', 'HFGPT2Tokenizer', 'SPMTokenizer', 'CharLevelTokenizer', 'TiktokenTokenizer']

    Default = GPT2BPETokenizer

    Type of tokenizer to use - should be one of ["GPT2BPETokenizer", "HFTokenizer", "HFGPT2Tokenizer", "SPMTokenizer", "CharLevelTokenizer", "TiktokenTokenizer"]



- **padded_vocab_size**: int

    Default = None

    Total (padded) vocabulary size of tokenizer. Configured after launching of training,
    as it's dependent on the parallelism size.



## NeoXArgsTraining

Training Arguments



- **data_path**: str

    Default = None

    Path to combined dataset to split.



- **use_shared_fs**: bool

    Default = True

    Whether to use a shared filesystem for data loading. If False, local rank 0 on all nodes will preprocess the data,
    otherwise only global rank 0 will preprocess the data. This is implemented in megatron/data/gpt2_dataset.py::_build_index_mappings.



- **train_data_paths**: list

    Default = None

    List of paths to train datasets.



- **test_data_paths**: list

    Default = None

    List of paths to test datasets.



- **valid_data_paths**: list

    Default = None

    List of paths to validation datasets.



- **train_data_weights**: list

    Default = None

    List of 'weights' that decide how often to sample from each training dataset when blending datasets. If None, defaults to equal weighting.
    Should be a list the same length as `train_data_paths`



- **valid_data_weights**: list

    Default = None

    List of 'weights' that decide how often to sample from each validation dataset when blending datasets. If None, defaults to equal weighting.
    Should be a list the same length as `valid_data_paths`



- **test_data_weights**: list

    Default = None

    List of 'weights' that decide how often to sample from each test dataset when blending datasets. If None, defaults to equal weighting.
    Should be a list the same length as `test_data_paths`



- **weight_by_num_documents**: bool

    Default = False

    If True, Builds dataset weights from a multinomial distribution over groups of data according to the number of
    documents in each group.

    WARNING: setting this to True will override any user provided weights

    We sample from a group according to the probability p(L) ∝ |L| ** α,
    where p(L) is the probability of sampling from a given group,
          |L| is the number of examples in that datapoint,
          and α is a coefficient that acts to upsample data from underrepresented groups

    Hence α (`alpha`) allows us to control how much to 'boost' the probability of training on low-resource groups.

    See https://arxiv.org/abs/1911.02116 for more details



- **weighted_sampler_alpha**: float

    Default = 0.3

    Alpha value for `weight_by_num_documents`. Only has an effect if `weight_by_num_documents` = True.

    when alpha = 1, the probability of sampling from a given group = n_samples / total_samples
    as alpha -> 0, the probability of sampling from all groups becomes equal, and number of documents has no effect
    as alpha -> inf, the probability of sampling from the groups with *the most samples* -> 1



- **data_impl**: str

    Default = infer

    Implementation of indexed datasets.



- **mmap_warmup**: bool

    Default = False

    Warm up mmap files.



- **save**: str

    Default = None

    Output directory to save checkpoints to.



- **config_files**: dict

    Default = None

    Store of original config files mapping config filename to file contents



- **load**: str

    Default = None

    Directory containing a model checkpoint.



- **checkpoint_validation_with_forward_pass**: bool

    Default = False

    save input and output of a forward pass with the checkpoint and validate after load



- **checkpoint_scale**: typing.Literal['linear', 'log']

    Default = linear

    How step at which checkpoints are saved should scale. "linear" implies 1 checkpoint will be saved at every multiple of `checkpoint-factor`,
    while "log" implies that the number of steps between each checkpoint will be multiplied by `checkpoint-factor` at each step, starting from step 1.



- **checkpoint_factor**: int

    Default = None

    Acts as a multiplier on either the "log" or "linear" checkpoint spacing.

    With `checkpoint-scale="linear"`, `checkpoint-factor=20`, and `train-iters=100`, checkpoints will be saved at
    steps [20, 40, 60, 80, 100].

    With `checkpoint-scale="log"`, `checkpoint-factor=2`, and `train-iters=100`, checkpoints will be saved at
    steps [1, 2, 4, 8, 16, 32, 64, 100].

    Note that the last checkpoint step is always saved.



- **extra_save_iters**: list

    Default = None

    Additional iterations when a checkpoint should be saved.
    Must be a list of ints or `None`.



- **no_save_optim**: bool

    Default = False

    Do not save current optimizer.



- **no_save_rng**: bool

    Default = False

    Do not save current rng state.



- **no_load_optim**: bool

    Default = False

    Do not load optimizer when loading checkpoint.



- **no_load_rng**: bool

    Default = False

    Do not load rng state when loading checkpoint.



- **finetune**: bool

    Default = False

    Load model for finetuning. Do not load optimizer or rng state from checkpoint and set iteration to 0. Assumed when loading a release checkpoint.



- **batch_size**: int

    Default = None

    training microbatch size per gpu



- **train_iters**: int

    Default = None

    Number of iterations to run for training.



- **eval_iters**: int

    Default = 100

    Number of iterations to run for evaluation validation/test for.



- **keep_last_n_checkpoints**: int

    Default = None

    Number of last checkpoints to keep



- **eval_interval**: int

    Default = 1000

    Interval between running evaluation on validation set.



- **split**: str

    Default = 969, 30, 1

    Comma_separated list of proportions for training, validation, and test split. For example the split 90,5,5 will use 90% of data for training, 5% for validation and 5% for test.



- **vocab_file**: str

    Default = None

    Path to the vocab file.



- **merge_file**: str

    Default = None

    Path to the BPE merge file.



- **num_workers**: int

    Default = 2

    Dataloader number of workers.



- **exit_interval**: int

    Default = None

    Exit the program after the iteration is divisible by this value.



- **attention_dropout**: float

    Default = 0.1

    Post attention dropout probability.



- **hidden_dropout**: float

    Default = 0.1

    Dropout probability for hidden state transformer.



- **weight_decay**: float

    Default = 0.01

    Weight decay coefficient for L2 regularization.



- **checkpoint_activations**: bool

    Default = False

    Checkpoint activation to allow for training with larger models, sequences, and batch sizes.



- **checkpoint_num_layers**: int

    Default = 1

    Chunk size (number of layers) for checkpointing.



- **deepspeed_activation_checkpointing**: bool

    Default = True

    DEPRECATED - TODO: remove
    Uses activation checkpointing from deepspeed



- **contiguous_checkpointing**: bool

    Default = False

    Contiguous memory checkpointing for activations.



- **checkpoint_in_cpu**: bool

    Default = False

    Move the activation checkpoints to CPU.



- **synchronize_each_layer**: bool

    Default = False

    does a synchronize at the beginning and end of each checkpointed layer.



- **profile_backward**: bool

    Default = False

    Enables backward pass profiling for checkpointed layers.



- **partition_activations**: bool

    Default = False

    Partition Activations across GPUs before checkpointing.



- **gas**: int

    Default = None

    gradient_accumulation_steps



- **clip_grad**: float

    Default = None

    Gradient clipping based on global L2 norm.



- **hysteresis**: int

    Default = 2

    hysteresis for dynamic loss scaling



- **dynamic_loss_scale**: bool

    Default = None

    flag indicating whether dynamic loss scale is used



- **loss_scale**: float

    Default = None

    Static loss scaling, positive power of 2
    values can improve fp16 convergence. If None, dynamic loss scaling is used.



- **loss_scale_window**: float

    Default = 1000.0

    Window over which to raise/lower dynamic scale.



- **min_scale**: float

    Default = 1.0

    Minimum loss scale for dynamic loss scale.



- **char_level_ppl**: bool

    Default = False

    Whether to calculate character level perplexity as well as token level perplexity. (may incur a time cost)



- **use_mup**: bool

    Default = False

    Whether to use Microsoft's Mup https://github.com/microsoft/mup



- **coord_check**: bool

    Default = False

    Whether to generate a "coord check" plot to verify mup's implementation in neox



- **save_base_shapes**: bool

    Default = False

    Whether to save base shapes for mup. This will save the shapes to the path specified in base-shapes-file.



- **base_shapes_file**: str

    Default = None

    Path to the base shapes to save to/load from



- **mup_init_scale**: float

    Default = 1.0

    Initialization scale: All the parameters are multiplied by this value



- **mup_attn_temp**: float

    Default = 1.0

    Attention temperature: Reciprocal of the multiplier applied to the input to attention softmax



- **mup_output_temp**: float

    Default = 1.0

    Output temperature: Reciprocal of the multiplier applied to the input to softmax that
    produces the distribution over output tokens.



- **mup_embedding_mult**: float

    Default = 1.0

    Scalar by which we multiply the output of the embedding layer



- **mup_rp_embedding_mult**: float

    Default = 1.0

    Scalar by which we multiply vectors representing relative position



- **mup_width_scale**: int

    Default = 2

    What to scale width by when creating the delta model for mup



## NeoXArgsDeepspeedConfig

Args for deepspeed config
    Every argument included here will be included in deepspeed config json
    As of Mar 8 2023, up to date compared to https://www.deepspeed.ai/docs/config-json/



- **deepspeed**: bool

    Default = True

    boolean flag to enable DeepSpeed (Always True)



- **train_batch_size**: int

    Default = None

    The effective training batch size. This is the amount of data samples that leads to one step of model update. train_batch_size is aggregated by the batch size that a single GPU processes in one forward/backward pass (a.k.a., train_step_batch_size), the gradient accumulation steps (a.k.a., gradient_accumulation_steps), and the number of GPUs.



- **train_micro_batch_size_per_gpu**: int

    Default = None

    Batch size to be processed by one GPU in one step (without gradient accumulation). When specified, gradient_accumulation_steps is automatically calculated using train_batch_size and number of GPUs. Should not be concurrently specified with gradient_accumulation_steps in the configuration JSON.



- **gradient_accumulation_steps**: int

    Default = 1

    Number of training steps to accumulate gradients before averaging and applying them. This feature is sometimes useful to improve scalability since it results in less frequent communication of gradients between steps. Another impact of this feature is the ability to train with larger batch sizes per GPU. When specified, train_step_batch_size is automatically calculated using train_batch_size and number of GPUs. Should not be concurrently specified with train_step_batch_size in the configuration JSON.



- **optimizer**: dict

    Default = None

    dict containing the keys type and params

    type: The optimizer name. DeepSpeed natively supports Adam, AdamW, OneBitAdam, Lamb, and OneBitLamb optimizers (See here for details) and will import other optimizers from torch.

    params: Dictionary of parameters to instantiate optimizer. The parameter names must match the optimizer constructor signature (e.g., for Adam).



- **scheduler**: dict

    Default = None

    dict containing the keys type and params

    type: The scheduler name. See here (https://deepspeed.readthedocs.io/en/latest/schedulers.html) for list of support schedulers.

    params: Dictionary of parameters to instantiate scheduler. The parameter names should match scheduler constructor signature.



- **fp32_allreduce**: bool

    Default = False

    During gradient averaging perform allreduce with 32 bit values



- **prescale_gradients**: bool

    Default = False

    Scale gradients before doing allreduce



- **gradient_predivide_factor**: float

    Default = 1.0

    Before gradient averaging predivide gradients by a specified factor, can sometimes help with fp16 stability when scaling to large numbers of GPUs



- **sparse_gradients**: bool

    Default = False

    Enable sparse compression of torch.nn.Embedding gradients.



- **fp16**: dict

    Default = None

    Configuration for using mixed precision/FP16 training that leverages NVIDIA’s Apex package.

    Dictionary options as described in Deepspeed documentation: https://www.deepspeed.ai/docs/config-json/#fp16-training-options



- **amp**: dict

    Default = None

    Configuration for using automatic mixed precision (AMP) training that leverages NVIDIA’s Apex AMP package.

    Dictionary as described in Deepspeed documentation: https://www.deepspeed.ai/docs/config-json/#automatic-mixed-precision-amp-training-options



- **gradient_clipping**: float

    Default = 1.0

    Enable gradient clipping with provided value



- **zero_optimization**: dict

    Default = None

    Configuration for using ZeRO optimization.

    Multi-level dictionary as described in Deepspeed documentation: https://www.deepspeed.ai/docs/config-json/#zero-optimization-options



- **curriculum_learning**: dict

    Default = None

    



- **curriculum_seqlen**: int

    Default = 0

    Internal var for tracking the current seqlen



- **steps_per_print**: int

    Default = 10

    Print train loss every N steps.



- **wall_clock_breakdown**: bool

    Default = False

    Enable timing of the latency of forward/backward/update training phases.



- **dump_state**: bool

    Default = False

    Print out state information of DeepSpeed object after initialization.



- **flops_profiler**: dict

    Default = None

    Configuration for using FLOPS profiler.

    Dictionary as described in Deepspeed documentation: https://www.deepspeed.ai/docs/config-json/#flops-profiler



- **communication_data_type**: bool

    Default = None

    During gradient averaging, perform communication with selected data type. By default it will be determined by selected regime



- **bf16**: dict

    Default = None

    Configuration for using bfloat16 floating-point format as an alternative to FP16. BFLOAT16 requires hardware support (e.g., NVIDIA A100).

    Dictionary options as described in Deepspeed documentation: https://www.deepspeed.ai/docs/config-json/#bfloat16-training-options



- **autotuning**: dict

    Default = None

    Configuration for using autotuning.

    Dictionary as described in Deepspeed documentation: https://www.deepspeed.ai/docs/config-json/#autotuning



- **activation_checkpointing**: dict

    Default = None

    Configuration for using activation checkpointing.

    Dictionary as described in Deepspeed documentation: https://www.deepspeed.ai/docs/config-json/#activation-checkpointing



- **sparse_attention**: dict

    Default = None

    Configuration for using sparse attention.

    Dictionary as described in Deepspeed documentation: https://www.deepspeed.ai/docs/config-json/#sparse-attention



- **data_efficiency**: dict

    Default = None

    Configuration for using data efficiency.

    Dictionary as described in Deepspeed documentation: https://www.deepspeed.ai/docs/config-json/#data-efficiency



- **tensorboard**: dict

    Default = None

    Configuration for using tensorboard.

    Dictionary as described in Deepspeed documentation: https://www.deepspeed.ai/docs/config-json/#monitoring-module-tensorboard-wandb-csv



- **wandb**: dict

    Default = None

    Configuration for using wandb.



- **csv_monitor**: dict

    Default = None

    Configuration for using csv_monitor.



- **elasticity**: dict

    Default = None

    Configuration for using elastic training.

    Dictionary as described in Deepspeed documentation: https://www.deepspeed.ai/docs/config-json/#elastic-training-config-v01-and-v02



- **comms_logger**: dict

    Default = None

    Configuration for using communication logger.

    Dictionary as described in Deepspeed documentation: https://www.deepspeed.ai/docs/config-json/#communication-logging



- **compression_training**: dict

    Default = None

    Configuration for using compression training.

    Dictionary as described in Deepspeed documentation: https://www.deepspeed.ai/docs/config-json/#compression



- **checkpoint**: dict

    Default = None

    Configuration for using checkpointing.

    Dictionary as described in Deepspeed documentation: https://www.deepspeed.ai/docs/config-json/#checkpoint-options



- **data_types**: dict

    Default = None

    Configuration for using data types.

    Dictionary as described in Deepspeed documentation: https://www.deepspeed.ai/docs/config-json/#data-type-options



- **deepspeed_extra_args**: dict

    Default = None

    Dictionary of extra arguments to be included in the yaml config file. This can be used for any argument not included in the above list.



## NeoXArgsDeepspeedRunner

Args for deepspeed runner (deepspeed.launcher.runner).
    Every argument included here will be passed as command line argument to deepspeed.launcher.runner



- **hostfile**: str

    Default = None

    list of hostnames / ssh aliases and the number of GPUs per host

    example file contents:
    worker-1 slots=4
    worker-2 slots=4
    127.0.0 slots=4
    127.0.1 slots=4



- **include**: str

    Default = None

    Specify hardware resources to use during execution. String format is `NODE_SPEC[@NODE_SPEC ...]` where `NODE_SPEC=NAME[:SLOT[,SLOT ...]]`. If `:SLOT` is omitted, include all slots on that host. Example: `"worker-0@worker-1:0,2"` will use all slots. on `worker-0` and slots `[0, 2]` on `worker-1`.



- **exclude**: str

    Default = None

    Specify hardware resources to NOT use during execution. Same format as include



- **num_nodes**: int

    Default = -1

    Total number of worker nodes to run on, this will use the top N hosts from the given hostfile. -1 will use all.



- **num_gpus**: int

    Default = None

    Max number of GPUs to use on each node, will use [0:N) GPU ids on each node. None / not specifying a value will use all.



- **master_port**: int

    Default = 29500

    Port used by PyTorch distributed for communication during training.



- **master_addr**: str

    Default = None

    IP address of node 0, will be inferred via 'hostname -I' if not specified.



- **launcher**: typing.Literal['pdsh', 'openmpi', 'mvapich', 'slurm']

    Default = pdsh

    Launcher backend for multi-node training. Options currently include PDSH, OpenMPI, MVAPICH.



- **force_multi**: bool

    Default = False

    Force multi-node training even if only one node is specified.



- **detect_nvlink_pairs**: bool

    Default = False

    If true, autodetects nvlink pairs and remaps cuda visible devices to place them next to each other. This is an Eleuther addition to deepspeed, and should speed up model parallel training on setups with nvlink pairs when mp=2.



- **autotuning_run**: str

    Default = None

    Either "tune", "run", or `None`.



- **no_ssh_check**: bool

    Default = False

    If true, overrides the default check where DeepSpeed confirms that the headnode is accessible via ssh.



- **comment**: str

    Default = None

    Adds a `--comment` to the DeepSpeed launch command. In DeeperSpeed this is passed on to the SlurmLauncher as well. Sometime necessary for cluster rules, or so I've heard.
<|MERGE_RESOLUTION|>--- conflicted
+++ resolved
@@ -111,11 +111,7 @@
 
 - **git_hash**: str
 
-<<<<<<< HEAD
-    Default = f4a9106
-=======
     Default = efc1184
->>>>>>> c64baccc
 
     current git hash of repository
 
