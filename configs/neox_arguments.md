--- conflicted
+++ resolved
@@ -111,11 +111,7 @@
 
 - **git_hash**: str
 
-<<<<<<< HEAD
-    Default = 4579a33
-=======
     Default = 2ff807d
->>>>>>> f574f22b
 
     current git hash of repository
 
