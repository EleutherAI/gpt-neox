--- conflicted
+++ resolved
@@ -111,11 +111,7 @@
 
 - **git_hash**: str
 
-<<<<<<< HEAD
-    Default = 9990b1b
-=======
     Default = cbed1b5
->>>>>>> 2da9a737
 
     current git hash of repository
 
