# Copyright (c) 2024, EleutherAI
# This file is based on code by the authors denoted below and has been modified from its original version.
#
# Copyright (c) 2024, NVIDIA CORPORATION.  All rights reserved.
#
# Licensed under the Apache License, Version 2.0 (the "License");
# you may not use this file except in compliance with the License.
# You may obtain a copy of the License at
#
#     http://www.apache.org/licenses/LICENSE-2.0
#
# Unless required by applicable law or agreed to in writing, software
# distributed under the License is distributed on an "AS IS" BASIS,
# WITHOUT WARRANTIES OR CONDITIONS OF ANY KIND, either express or implied.
# See the License for the specific language governing permissions and
# limitations under the License.


# Parts of the code here are adapted from PyTorch
# repo: https://github.com/pytorch/pytorch


import math

import torch
import torch.nn.functional as F
import torch.nn.init as init
from torch.nn.parameter import Parameter

from .initialize import get_model_parallel_rank
from .initialize import get_model_parallel_world_size
from .mappings import copy_to_model_parallel_region
from .mappings import gather_from_model_parallel_region
from .mappings import reduce_from_model_parallel_region
from .mappings import scatter_to_model_parallel_region
from .mappings import reduce_scatter_to_sequence_parallel_region
from .mappings import gather_from_sequence_parallel_region
from .random import get_cuda_rng_tracker
from .utils import divide
from .utils import VocabUtility
from functools import partial


def _initialize_affine_weight_gpu(weight, init_method, partition_dim, stride=1):
    """Initialize affine weight for model parallel on GPU."""

    weight.model_parallel = True
    weight.partition_dim = partition_dim
    weight.partition_stride = stride

    with get_cuda_rng_tracker().fork():
        init_method(weight)


def _initialize_affine_weight_cpu(
    neox_args,
    weight,
    output_size,
    input_size,
    per_partition_size,
    partition_dim,
    init_method,
    stride=1,
    return_master_weight=False,
):
    """Initialize affine weight for model parallel.

    Build the master weight on all processes and scatter
    the relevant chunk."""

    weight.model_parallel = True
    weight.partition_dim = partition_dim
    weight.partition_stride = stride

    # Initialize master weight
    master_weight = torch.empty(
        output_size, input_size, dtype=torch.float, requires_grad=False
    )
    init_method(master_weight)
    master_weight = master_weight.to(dtype=neox_args.params_dtype)

    # Split and copy
    per_partition_per_stride_size = divide(per_partition_size, stride)
    weight_list = torch.split(
        master_weight, per_partition_per_stride_size, dim=partition_dim
    )
    rank = get_model_parallel_rank()
    world_size = get_model_parallel_world_size()
    my_weight_list = weight_list[rank::world_size]

    with torch.no_grad():
        torch.cat(my_weight_list, dim=partition_dim, out=weight)
    if return_master_weight:
        return master_weight
    return None


class VocabParallelEmbedding(torch.nn.Module):
    """Embedding parallelized in the vocabulary dimension.

    This is mainly adapted from torch.nn.Embedding and all the default
    values are kept.
    Arguments:
        num_embeddings: vocabulary size.
        embedding_dim: size of hidden state.
        init_method: method to initialize weights.
    """

    def __init__(
        self, neox_args, num_embeddings, embedding_dim, init_method=init.xavier_normal_
    ):
        super(VocabParallelEmbedding, self).__init__()
        # Keep the input dimensions.
        self.num_embeddings = num_embeddings
        self.embedding_dim = embedding_dim
        # Set the detauls for compatibility.
        self.padding_idx = None
        self.max_norm = None
        self.norm_type = 2.0
        self.scale_grad_by_freq = False
        self.sparse = False
        self._weight = None
        self.model_parallel_size = get_model_parallel_world_size()
        # Divide the weight matrix along the vocabulary dimension.
        (
            self.vocab_start_index,
            self.vocab_end_index,
        ) = VocabUtility.vocab_range_from_global_vocab_size(
            self.num_embeddings, get_model_parallel_rank(), self.model_parallel_size
        )
        self.num_embeddings_per_partition = (
            self.vocab_end_index - self.vocab_start_index
        )
        self.init_method = init_method

        # Allocate weights and initialize.
        if neox_args.use_cpu_initialization:
            self.weight = Parameter(
                torch.empty(
                    self.num_embeddings_per_partition,
                    self.embedding_dim,
                    dtype=neox_args.params_dtype,
                )
            )
            _initialize_affine_weight_cpu(
                neox_args,
                self.weight,
                self.num_embeddings,
                self.embedding_dim,
                self.num_embeddings_per_partition,
                0,
                init_method,
            )
        else:
            self.weight = Parameter(
                torch.empty(
                    self.num_embeddings_per_partition,
                    self.embedding_dim,
                    device=torch.cuda.current_device(),
                    dtype=neox_args.params_dtype,
                )
            )
            _initialize_affine_weight_gpu(
                self.weight, init_method, partition_dim=0, stride=1
            )

    def forward(self, input_):
        if self.model_parallel_size > 1:
            # Build the mask.
            input_mask = (input_ < self.vocab_start_index) | (
                input_ >= self.vocab_end_index
            )
            # Mask the input.
            masked_input = input_.clone() - self.vocab_start_index
            masked_input[input_mask] = 0
        else:
            masked_input = input_
            # Get the embeddings.
        output_parallel = F.embedding(
            masked_input,
            self.weight,
            self.padding_idx,
            self.max_norm,
            self.norm_type,
            self.scale_grad_by_freq,
            self.sparse,
        )
        # Mask the output embedding.
        if self.model_parallel_size > 1:
            output_parallel[input_mask, :] = 0.0
        # Reduce across all the model parallel GPUs.
        output = reduce_from_model_parallel_region(output_parallel)
        return output


class ParallelRelativePositionBias(torch.nn.Module):
    """T5 Relative Position Bias parallelized in the heads dimension

    Based on https://github.com/lucidrains/x-transformers/blob/6b93c21be0d0a679da6f7b9621d9bb638ab18428/x_transformers/x_transformers.py#L106 (14.12.2021)
    and adapted for megatron's model parallelism

    Arguments:
        scale: scaling factor for the bias
        causal: flag for causal/non-causal language modelling.
        num_buckets: number of rp buckets.
        max_distance: max distance in sequence dim for each bucket.
        heads: number of attention heads (total)
    """

    def __init__(
        self,
        neox_args,
        scale,
        causal=True,
        num_buckets=32,
        max_distance=128,
        heads=8,
        init_method=init.xavier_normal_,
    ):
        super().__init__()
        self.scale = scale
        self.causal = causal
        self.num_buckets = num_buckets
        self.max_distance = max_distance
        self.heads = heads

        # Set the defaults for compatibility.
        self.padding_idx = None
        self.max_norm = None
        self.norm_type = 2.0
        self.scale_grad_by_freq = False
        self.sparse = False
        self._weight = None
        self.model_parallel_size = get_model_parallel_world_size()
        self.model_parallel_rank = get_model_parallel_rank()

        # Divide the weight matrix along the heads dimension.
        self.head_start_index, self.head_end_index = self.get_heads_range(
            self.heads, self.model_parallel_rank, self.model_parallel_size
        )
        self.num_heads_per_partition = self.head_end_index - self.head_start_index
        self.init_method = init_method

        # Allocate weights and initialize.
        if neox_args.use_cpu_initialization:
            self.weight = Parameter(
                torch.empty(
                    self.num_buckets,
                    self.num_heads_per_partition,
                    dtype=neox_args.params_dtype,
                )
            )
            _initialize_affine_weight_cpu(
                neox_args,
                self.weight,
                self.num_buckets,
                self.heads,
                self.num_heads_per_partition,
                partition_dim=1,
                init_method=init_method,
            )
        else:
            self.weight = Parameter(
                torch.empty(
                    self.num_buckets,
                    self.num_heads_per_partition,
                    device=torch.cuda.current_device(),
                    dtype=neox_args.params_dtype,
                )
            )
            _initialize_affine_weight_gpu(
                self.weight, init_method, partition_dim=1, stride=1
            )
        self._q_len_cached = None
        self._k_len_cached = None
        self._rel_pos_bucket_cached = None

    @staticmethod
    def get_heads_range(global_n_heads, rank, world_size):
        per_partition_n_heads = divide(global_n_heads, world_size)
        index_f = rank * per_partition_n_heads
        index_l = index_f + per_partition_n_heads
        return index_f, index_l

    def _relative_position_bucket(
        self, relative_position, num_buckets=32, max_distance=128
    ):
        ret = 0
        n = -relative_position
        if not self.causal:
            num_buckets //= 2
            ret += (n < 0).long() * num_buckets
            n = torch.abs(n)
        else:
            n = torch.max(n, torch.zeros_like(n))

        max_exact = num_buckets // 2
        is_small = n < max_exact

        val_if_large = (
            max_exact
            + (
                torch.log(n.float() / max_exact)
                / math.log(max_distance / max_exact)
                * (num_buckets - max_exact)
            ).long()
        )
        val_if_large = torch.min(
            val_if_large, torch.full_like(val_if_large, num_buckets - 1)
        )

        ret += torch.where(is_small, n, val_if_large)
        self._rel_pos_bucket_cached = ret
        return self._rel_pos_bucket_cached

    def forward(self, q_len, k_len):
        if self._q_len_cached != q_len or self._k_len_cached != k_len:
            # cache bucket if first step seq len stays constant
            self._q_len_cached, self._k_len_cached = q_len, k_len
            q_pos = torch.arange(
                q_len, dtype=torch.long, device=torch.cuda.current_device()
            )
            k_pos = torch.arange(
                k_len, dtype=torch.long, device=torch.cuda.current_device()
            )
            rel_pos = k_pos[None, :] - q_pos[:, None]
            rp_bucket = self._relative_position_bucket(
                rel_pos, num_buckets=self.num_buckets, max_distance=self.max_distance
            )
        else:
            rp_bucket = self._rel_pos_bucket_cached
        values = F.embedding(
            rp_bucket,
            self.weight,
            self.padding_idx,
            self.max_norm,
            self.norm_type,
            self.scale_grad_by_freq,
            self.sparse,
        )
        bias = values.movedim(2, 0).unsqueeze(0)
        return bias * self.scale


class ColumnParallelLinear(torch.nn.Module):
    """Linear layer with column parallelism.

    The linear layer is defined as Y = XA + b. A is parallelized along
    its second dimension as A = [A_1, ..., A_p].

    Arguments:
        input_size: first dimension of matrix A.
        output_size: second dimension of matrix A.
        bias: If true, add bias
        gather_output: If true, call all-gather on output and make Y available
                       to all GPUs, otherwise, every GPU will have its output
                       which is Y_i = XA_i
        init_method: method to initialize weights. Note that bias is always set
                     to zero.
        stride: For the strided linear layers.
        keep_master_weight_for_test: This was added for testing and should be
                                     set to False. It returns the master weights
                                     used for initialization.
        skip_bias_add: This was added to enable performance optimations where bias
                       can be fused with other elementwise operations. we skip
                       adding bias but instead return it.
    """

    def __init__(
        self,
        neox_args,
        input_size,
        output_size,
        bias=True,
        gather_output=True,
        init_method=init.xavier_normal_,
        stride=1,
        keep_master_weight_for_test=False,
        skip_bias_add=False,
        MOE=False,
        MoE_mp_size=1,
<<<<<<< HEAD
=======
        mup_rescale_parameters=False,
        seq_dim=0,  # Dimension which is the seq_len dimension. final ParallelLinear overrides this to be 1 ; otherwise, the default is used throughout.
>>>>>>> 62c9738a
    ):
        super(ColumnParallelLinear, self).__init__()

        # Keep input parameters
        self.input_size = input_size
        self.output_size = output_size
        self.gather_output = gather_output
        # Divide the weight matrix along the last dimension.
        world_size = MoE_mp_size if MOE else get_model_parallel_world_size()
        self.output_size_per_partition = divide(output_size, world_size)
        self.skip_bias_add = skip_bias_add

        self.sequence_parallel = neox_args.sequence_parallel
        self.seq_dim = seq_dim

        self.init_method = init_method
        self.stride = stride

        # Parameters.
        # Note: torch.nn.functional.linear performs XA^T + b and as a result
        # we allocate the transpose.
        # Initialize weight.
        if neox_args.use_cpu_initialization:
            self.weight = Parameter(
                torch.empty(
                    self.output_size_per_partition,
                    self.input_size,
                    dtype=neox_args.params_dtype,
                )
            )
            self.master_weight = _initialize_affine_weight_cpu(
                neox_args,
                self.weight,
                self.output_size,
                self.input_size,
                self.output_size_per_partition,
                0,
                init_method,
                stride=stride,
                return_master_weight=keep_master_weight_for_test,
            )
        else:
            self.weight = Parameter(
                torch.empty(
                    self.output_size_per_partition,
                    self.input_size,
                    device=torch.cuda.current_device(),
                    dtype=neox_args.params_dtype,
                )
            )
            _initialize_affine_weight_gpu(
                self.weight, init_method, partition_dim=0, stride=stride
            )

        if bias:
            if neox_args.use_cpu_initialization:
                self.bias = Parameter(
                    torch.empty(
                        self.output_size_per_partition, dtype=neox_args.params_dtype
                    )
                )
            else:
                self.bias = Parameter(
                    torch.empty(
                        self.output_size_per_partition,
                        device=torch.cuda.current_device(),
                        dtype=neox_args.params_dtype,
                    )
                )
            self.bias.model_parallel = True
            self.bias.partition_dim = 0
            self.bias.stride = stride
            # Always initialize bias to zero.
            with torch.no_grad():
                self.bias.zero_()
        else:
            self.register_parameter("bias", None)

    def set_parallel_output(self, value: bool):
        assert isinstance(value, bool)
        self.gather_output = (
            not value
        )  # if gather_output is True, parallel output is False, so we set the opposite

    def forward(self, input_):
<<<<<<< HEAD

        # Set up backprop all-reduce.
        input_parallel = copy_to_model_parallel_region(input_)
=======
        if self.use_mup and self.mup_rescale_parameters:
            input_ /= self.width_mult()

        if self.sequence_parallel:
            input_parallel = input_
        else:
            # Set up backprop all-reduce.
            input_parallel = copy_to_model_parallel_region(input_)
>>>>>>> 62c9738a
        # Matrix multiply.

        if self.sequence_parallel:
            # do an AG in the fwd pass, RS in bwd pass.
            # gather / scatter portion happens across the sequence dim (self.seq_dim)--
            # almost always is [s, b, h] and so dim 0, but for lm_head ParallelLinear it is seq_dim=1 and [b, s, h]
            input_parallel = gather_from_sequence_parallel_region(
                input_parallel, seq_dim=self.seq_dim
            )

        bias = self.bias if not self.skip_bias_add else None
        output_parallel = F.linear(input_parallel, self.weight, bias)
        if self.gather_output:
            # All-gather across the partitions.
            assert (
                not self.sequence_parallel
            ), "sequence_parallel=True and gather_output=True are incompatible!"
            output = gather_from_model_parallel_region(output_parallel)
        else:
            output = output_parallel
        output_bias = self.bias if self.skip_bias_add else None
        return output, output_bias


class RowParallelLinear(torch.nn.Module):
    """Linear layer with row parallelism.

    The linear layer is defined as Y = XA + b. A is parallelized along
    its first dimension and X along its second dimension as:
               -   -
              | A_1 |
              | .   |
          A = | .   |        X = [X_1, ..., X_p]
              | .   |
              | A_p |
               -   -
    Arguments:
        input_size: first dimension of matrix A.
        output_size: second dimension of matrix A.
        bias: If true, add bias. Note that bias is not parallelized.
        input_is_parallel: If true, we assume that the input is already
                           split across the GPUs and we do not split
                           again.
        init_method: method to initialize weights. Note that bias is always set
                     to zero.
        stride: For the strided linear layers.
        keep_master_weight_for_test: This was added for testing and should be
                                     set to False. It returns the master weights
                                     used for initialization.
        skip_bias_add: This was added to enable performance optimations where bias
                       can be fused with other elementwise operations. we skip
                       adding bias but instead return it.
    """

    def __init__(
        self,
        neox_args,
        input_size,
        output_size,
        bias=True,
        input_is_parallel=False,
        init_method=init.xavier_normal_,
        stride=1,
        keep_master_weight_for_test=False,
        skip_bias_add=False,
        MOE=False,
        MoE_mp_size=1,
        parallel_output=False,
    ):
        super(RowParallelLinear, self).__init__()

        # Keep input parameters
        self.input_size = input_size
        self.output_size = output_size
        self.input_is_parallel = input_is_parallel
        # Divide the weight matrix along the last dimension.
        world_size = MoE_mp_size if MOE else get_model_parallel_world_size()
        self.input_size_per_partition = divide(input_size, world_size)
        self.skip_bias_add = skip_bias_add
        self.parallel_output = parallel_output

        self.sequence_parallel = neox_args.sequence_parallel
        assert not (
            self.sequence_parallel and not self.input_is_parallel
        ), "Cannot have self.input_is_parallel=False and self.sequence_parallel=True."

        self.init_method = init_method
        self.stride = stride
        self.keep_master_weight_for_test = keep_master_weight_for_test

        # Parameters.
        # Note: torch.nn.functional.linear performs XA^T + b and as a result
        # we allocate the transpose.
        # Initialize weight.
        if neox_args.use_cpu_initialization:
            self.weight = Parameter(
                torch.empty(
                    self.output_size,
                    self.input_size_per_partition,
                    dtype=neox_args.params_dtype,
                )
            )
            self.master_weight = _initialize_affine_weight_cpu(
                neox_args,
                self.weight,
                self.output_size,
                self.input_size,
                self.input_size_per_partition,
                1,
                init_method,
                stride=stride,
                return_master_weight=keep_master_weight_for_test,
            )
        else:
            self.weight = Parameter(
                torch.empty(
                    self.output_size,
                    self.input_size_per_partition,
                    device=torch.cuda.current_device(),
                    dtype=neox_args.params_dtype,
                )
            )
            _initialize_affine_weight_gpu(
                self.weight, init_method, partition_dim=1, stride=stride
            )
        if bias:
            if neox_args.use_cpu_initialization:
                self.bias = Parameter(
                    torch.empty(self.output_size, dtype=neox_args.params_dtype)
                )
            else:
                self.bias = Parameter(
                    torch.empty(
                        self.output_size,
                        device=torch.cuda.current_device(),
                        dtype=neox_args.params_dtype,
                    )
                )
            # Always initialize bias to zero.
            with torch.no_grad():
                self.bias.zero_()
        else:
            self.register_parameter("bias", None)

    def set_parallel_output(self, parallel_output: bool):
        assert isinstance(parallel_output, bool)
        self.parallel_output = parallel_output

    def forward(self, input_):
        # Set up backprop all-reduce.
        if self.input_is_parallel:
            input_parallel = input_
        else:
            input_parallel = scatter_to_model_parallel_region(input_)
        # Matrix multiply.
        output_parallel = F.linear(input_parallel, self.weight)
        # All-reduce across all the partitions.
        if self.sequence_parallel and not self.parallel_output:
            # do an RS in the fwd pass, AG in bwd pass.
            # skip in the gpt-j parallel sublayer case (self.parallel_output=True)
            # (user responsible for calling reduce-scatter)
            output_ = reduce_scatter_to_sequence_parallel_region(output_parallel)
        elif not self.parallel_output:
            output_ = reduce_from_model_parallel_region(output_parallel)
        else:
            output_ = output_parallel
        if not self.skip_bias_add:
            output = output_ + self.bias if self.bias is not None else output_
            output_bias = None
        else:
            output = output_
            output_bias = self.bias
        return output, output_bias<|MERGE_RESOLUTION|>--- conflicted
+++ resolved
@@ -379,11 +379,7 @@
         skip_bias_add=False,
         MOE=False,
         MoE_mp_size=1,
-<<<<<<< HEAD
-=======
-        mup_rescale_parameters=False,
         seq_dim=0,  # Dimension which is the seq_len dimension. final ParallelLinear overrides this to be 1 ; otherwise, the default is used throughout.
->>>>>>> 62c9738a
     ):
         super(ColumnParallelLinear, self).__init__()
 
@@ -469,22 +465,13 @@
         )  # if gather_output is True, parallel output is False, so we set the opposite
 
     def forward(self, input_):
-<<<<<<< HEAD
-
-        # Set up backprop all-reduce.
-        input_parallel = copy_to_model_parallel_region(input_)
-=======
-        if self.use_mup and self.mup_rescale_parameters:
-            input_ /= self.width_mult()
-
         if self.sequence_parallel:
             input_parallel = input_
         else:
             # Set up backprop all-reduce.
             input_parallel = copy_to_model_parallel_region(input_)
->>>>>>> 62c9738a
+        
         # Matrix multiply.
-
         if self.sequence_parallel:
             # do an AG in the fwd pass, RS in bwd pass.
             # gather / scatter portion happens across the sequence dim (self.seq_dim)--
