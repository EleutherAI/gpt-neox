--- conflicted
+++ resolved
@@ -111,11 +111,7 @@
 
 - **git_hash**: str
 
-<<<<<<< HEAD
-    Default = 696454f
-=======
     Default = fdac107
->>>>>>> 03186dec
 
     current git hash of repository
 
