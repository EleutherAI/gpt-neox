Arguments for gpt-neox. All of the following can be specified in your .yml config file(s):


## NeoXArgsLRScheduler

LR Scheduler Arguments



- **lr_decay_style**: typing.Literal['constant', 'linear', 'cosine', 'exponential']

    Default = linear

    Learning rate decay function. Choose from 'constant', 'linear', 'cosine', 'exponential'.



- **lr_decay_iters**: int

    Default = None

    Number of iterations to decay learning rate over, If None defaults to --train-iters



- **min_lr**: float

    Default = 0.0

    Minimum value for learning rate. The scheduler clips values below this threshold.



- **warmup**: float

    Default = 0.01

    Percentage of total iterations to warmup on (.01 = 1 percent of all training iters).



- **override_lr_scheduler**: bool

    Default = False

    Reset the values of the scheduler (learning rate,warmup iterations, minimum learning rate, maximum number of iterations, and decay style from input arguments and ignore values from checkpoints. Note that all the above values will be reset.



- **use_checkpoint_lr_scheduler**: bool

    Default = False

    Use checkpoint to set the values of the scheduler (learning rate, warmup iterations, minimum learning rate, maximum number of iterations, and decay style from checkpoint and ignore input arguments.



## NeoXArgsLogging

Logging Arguments



- **use_wandb**: bool

    Default = None

    Flag indicating if wandb is to be used.



- **wandb_group**: str

    Default = None

    Weights and Biases group name - used to group together "runs".



- **wandb_team**: str

    Default = None

    Team name for Weights and Biases.



- **wandb_project**: str

    Default = neox

    wandb project name



- **wandb_host**: str

    Default = https://api.wandb.ai

    url of the wandb host



- **wandb_init_all_ranks**: bool

    Default = False

    Initialize wandb on all ranks.



- **git_hash**: str

<<<<<<< HEAD
    Default = db768fb
=======
    Default = add383d
>>>>>>> ba51ca01

    current git hash of repository



- **log_dir**: str

    Default = None

    Directory to save logs to.



- **tensorboard_dir**: str

    Default = None

    Write TensorBoard logs to this directory.



- **log_interval**: int

    Default = 100

    Interval between logging.



- **log_grad_pct_zeros**: bool

    Default = False

    Log the percentage of zeros for the gradient of each parameter to wandb / tensorboard (useful for debugging). Needs wandb_init_all_ranks set to True if using pipeline parallelism to log all ranks.



- **log_param_norm**: bool

    Default = False

    Log the frob norm of the parameters to wandb / tensorboard (useful for debugging). Needs wandb_init_all_ranks set to True if using pipeline parallelism to log all ranks.



- **log_grad_norm**: bool

    Default = False

    Log the frob norm of the gradients to wandb / tensorboard (useful for debugging).
    (N.B - this will only work with pp = 0 for now, as we don't have access to the gradients of the model because
    deepspeed.)



- **log_optimizer_states**: bool

    Default = False

    Log the frob norm of the optimizer states to wandb / tensorboard (useful for debugging).



- **log_gradient_noise_scale**: bool

    Default = False

    Whether to log the gradient noise scale when training (cf. https://arxiv.org/abs/1812.06162 for explanation)



- **gradient_noise_scale_n_batches**: int

    Default = 5

    Number of batches to accumulate gradients for in the gradient noise scale logger.



- **gradient_noise_scale_cpu_offload**: bool

    Default = False

    Whether to offload the buffered gradients to cpu when measuring gradient noise scale.



## NeoXArgsModel

Model Arguments



- **precision**: typing.Literal['fp16', 'fp32', 'bfloat16']

    Default = None

    description of the used precision, either one of fp16 or fp32 (and in the future bf16).



- **num_layers**: int

    Default = None

    Number of transformer layers.



- **hidden_size**: int

    Default = None

    Transformer hidden size.



- **num_attention_heads**: int

    Default = None

    Number of transformer attention heads.



- **seq_length**: int

    Default = None

    Maximum sequence length to process.



- **max_position_embeddings**: int

    Default = None

    Maximum number of position embeddings to use. This is the size of position embedding.



- **norm**: typing.Literal['layernorm', 'rmsnorm', 'scalenorm']

    Default = layernorm

    Normalization layer to use. Choose from "layernorm", "rmsnorm", "scalenorm".



- **layernorm_epsilon**: float

    Default = 1e-05

    Layer norm epsilon.



- **rms_norm_epsilon**: float

    Default = 1e-08

    Root mean squared norm epsilon



- **scalenorm_epsilon**: float

    Default = 1e-08

    Scalenorm epsilon



- **pos_emb**: typing.Literal['learned', 'rotary', 'sinusoidal', 'rpe', 'alibi', 'none']

    Default = learned

    Type of positional embedding to use - choose from 'learned', 'rotary', 'sinusoidal', 'rpe', 'none'



- **rpe_num_buckets**: int

    Default = 32

    T5 relative positional encoding number of buckets, default 32.



- **rpe_max_distance**: int

    Default = 128

    T5 relative positional encoding max distance, default 128.



- **opt_pos_emb_offset**: int

    Default = 0

    Learned position embedding offset (only used by OPT, where it should be set to 2).



- **no_weight_tying**: bool

    Default = False

    Disables weight tying between embedding weights and final Linear layer



- **attention_config**: list

    Default = None

    Attention configuration for gpt-neox

    The first item in the list specifies the attention type(s), and should be a list of strings. The second item
    specifies the number of times to repeat those attention types in the full list.

    attention type choices:  [global, local, sparse_fixed, sparse_variable, bslongformer, bigbird]

    So a 12 layer network with only global attention could be specified like:
        [[[`global`], 12]]

    or a 12 layer network with alternating global / local like:
        [[[`global`, `local`], 6]]

    If none is specified, this defaults to
        [[[`global`], n_layers]]



- **sparsity_config**: dict

    Default = None

    Sparsity configuration dict as defined in https://www.deepspeed.ai/docs/config-json/#sparse-attention

    Note that since neox is autoregressive, attention is always "unidirectional" and `horizontal_global_attention` is
    always false.

    The main difference between our sparsity config and deepspeed's is that `mode` is ignored - since it is instead
    specified in attention_config defining each layer.

    An example config is given below:
          "sparse_attention": {
            "block": 16,
            "different_layout_per_head": true,
            "num_local_blocks": 4,
            "num_global_blocks": 1,
            "num_different_global_patterns": 4,
            "num_random_blocks": 0,
            "local_window_blocks": [4],
            "global_block_indices": [0],
            "global_block_end_indices": None,
            "num_sliding_window_blocks": 3
          }



- **num_unique_layers**: int

    Default = None

    Number of unique transformer layers. num-layers should be divisible by this value. Currently only has an effect when pipe_parallel_size=0.



- **param_sharing_style**: str

    Default = grouped

    Ordering of the shared parameters. For example, for a num-layers=4 and --num-unique-layers=2, we will have the following ordering for two unique layers 1 and 2-: grouped: [1, 2, 1, 2] and spaced: [1, 1, 2, 2].



- **make_vocab_size_divisible_by**: int

    Default = 128

    Pad the vocab size to be divisible by this value. This is added for computational efficiency reasons.



- **activation**: typing.Literal['gelu', 'geglu', 'relu', 'softsign', 'swish', 'mish', 'silu']

    Default = gelu

    Activation function to use - choose from ["gelu", "geglu", "relu", "softsign", "swish", "mish", "silu"]



- **scaled_upper_triang_masked_softmax_fusion**: bool

    Default = False

    Enable fusion of query_key_value_scaling time (upper diagonal) masking and softmax.



- **scaled_masked_softmax_fusion**: bool

    Default = False

    Enable fusion of query_key_value_scaling general masking and softmax.



- **bias_gelu_fusion**: bool

    Default = False

    Enable bias and gelu fusion.



- **bias_dropout_fusion**: bool

    Default = False

    Enable bias and dropout fusion.



- **fp16_lm_cross_entropy**: bool

    Default = False

    Move the cross entropy unreduced loss calculation for lm head to fp16.



- **init_method_std**: float

    Default = 0.02

    Standard deviation of the zero mean normal distribution used for weight initialization.



- **apply_query_key_layer_scaling**: bool

    Default = False

    Scale Q * K^T by 1 / layer-number. If this flag is set, then it will automatically set attention-softmax-in-fp32 to true



- **use_cpu_initialization**: bool

    Default = False

    If set, affine parallel weights initialization uses CPU



- **attention_softmax_in_fp32**: bool

    Default = False

    Run attention masking and softmax in fp32.



- **rotary_pct**: float

    Default = 1.0

    pct of hidden dims to apply rotary positional embedding to



- **rotary_emb_base**: int

    Default = 10000

    Base for rotary positional embedding



- **init_method**: typing.Literal['normal', 'scaled_normal', 'orthogonal', 'scaled_orthogonal', 'xavier_uniform', 'xavier_normal', 'wang_init', 'small_init']

    Default = normal

    Init function used on all layers except ff residual outputs - choose from
    ["normal", "scaled_normal", "orthogonal", "scaled_orthogonal", "xavier_uniform", "xavier_normal", "wang_init", "small_init"]



- **output_layer_init_method**: typing.Literal['normal', 'scaled_normal', 'orthogonal', 'scaled_orthogonal', 'xavier_uniform', 'xavier_normal', 'wang_init', 'small_init']

    Default = scaled_normal

    Init function used for ff residual outputs - choose from
    ["normal", "scaled_normal", "orthogonal", "scaled_orthogonal", "xavier_uniform", "xavier_normal", "wang_init", "small_init"]



- **gmlp_attn_dim**: int

    Default = 64

    the dimension of the single head self attention in gmlp model (not used in gpt models).
    If None - gmlp model doesn't use attention.



- **gpt_j_residual**: bool

    Default = False

    If false, we use the conventional residual path:
      x = x + attn(ln1(x))
      x = x + mlp(ln2(x))
    Otherwise, we use the residual path from GPT-J, which offers a slight speedup:
      x = ln(x)
      x = x + attn(x) + mlp(x)



- **gpt_j_tied**: bool

    Default = False

    If false, we use
      x = x + attn(ln1(x)) + mlp(ln2(x))
    Otherwise, we tie the layer norms
      y = ln(x)
      x = x + attn(y) + mlp(y)



- **use_bias_in_norms**: bool

    Default = True

    If false, norms (e.g. LayerNorm) will not have bias terms



- **use_bias_in_attn_linear**: bool

    Default = True

    If false, attn_linear (e.g. QKVO) will not have bias terms



- **mlp_type**: str

    Default = regular

    Types:
        regular: Megatron implementation
        llama: LLaMA MLP (SiLU-gated MLP)



- **soft_prompt_tuning**: dict

    Default = None

    Dictionary configuring the soft prompt tuning parameters.
    If enabled, will train *only* the soft prompt, and freezes the rest of the model.
    parameters in the dict are:
        'enabled': bool = True # enables soft prompting
        'num_tokens': int = 10 # length of the soft prompt in tokens
        'init_string': str = '' # if provided, initialize the soft prompt with the word embeddings of this string
        'init_range': float = 0.5 # if no init string is provided, initialize the soft prompt with a uniform distribution between -init_range and init_rang



- **output_layer_parallelism**: typing.Literal['column']

    Default = column

    Parameter controlling whether the output layer is parallelized over the hidden dim (row) or the vocab dim (column)



## NeoXArgsOptimizer

Optimizer Arguments



- **optimizer_type**: typing.Literal['adam', 'onebitadam', 'cpu_adam', 'cpu_torch_adam', 'sm3', 'madgrad_wd', 'sgd']

    Default = adam

    Type of optimizer to use. Choose from ['adam', 'onebitadam', 'cpu_adam', 'cpu_torch_adam', 'sm3', 'madgrad_wd', 'sgd']
    NOTE: sgd will use MuSGD from Mup. Mup must be enabled for this optimizer.



- **use_bnb_optimizer**: bool

    Default = False

    Whether to enable the bitsandbytes optimizers



- **zero_stage**: typing.Union[int, typing.List[int], typing.Literal['all']]

    Default = None

    Zero Optimizer stage



- **zero_reduce_scatter**: bool

    Default = None

    Zero: Uses reduce or reduce scatter instead of allreduce to average gradients



- **zero_contiguous_gradients**: bool

    Default = None

    Zero: Copies the gradients to a contiguous buffer as they are produced. Avoids memory fragmentation during backward pass. Only useful when running very large models.



- **zero_reduce_bucket_size**: int

    Default = None

    Zero: Number of elements reduced/allreduced at a time. Limits the memory required for the allgather for large model sizes



- **zero_allgather_bucket_size**: int

    Default = None

    Zero: Number of elements allgathered at a time. Limits the memory required for the allgather for large model sizes



- **lr**: float

    Default = None

    Max Learning rate during training



## NeoXArgsOther

Misc. Arguments



- **distributed_backend**: str

    Default = nccl

    Which backend to use for distributed training.



- **local_rank**: int

    Default = None

    local rank passed from distributed launcher.



- **rank**: int

    Default = None

    global rank of process being run (passed in via distributed launcher)



- **lazy_mpu_init**: bool

    Default = False

    If set to True, initialize_megatron() skips DDP initialization and returns function to complete it instead. Also turns on use-cpu-initialization flag. This is for external DDP manager.



- **short_seq_prob**: float

    Default = 0.1

    Probability of producing a short sequence.



- **eod_mask_loss**: bool

    Default = False

    Mask loss for the end of document tokens.



- **adlr_autoresume**: bool

    Default = False

    Enable auto-resume on adlr cluster.



- **adlr_autoresume_interval**: int

    Default = 1000

    Intervals over which check for auto-resume termination signal



- **seed**: int

    Default = 1234

    Random seed used for python, numpy, pytorch, and cuda.



- **onnx_safe**: bool

    Default = False

    Use workarounds for known problems with Torch ONNX exporter



- **deepscale**: bool

    Default = False

    (Deprecated) enable DeepSpeed (helper flag for user code, no impact on DeepSpeed backend)'



- **deepscale_config**: str

    Default = None

    (Deprecated) deepscale json configuration file.



- **deepspeed_mpi**: bool

    Default = False

    Run via MPI, this will attempt to discover the necessary variables to initialize torch distributed from the MPI environment



- **deepspeed_slurm**: bool

    Default = False

    Run via SLURM, this will attempt to discover the necessary variables to initialize torch distributed from the SLURM environment



- **user_script**: str

    Default = None

    user script to be run



- **iteration**: int

    Default = None

    Set during training



- **do_train**: int

    Default = None

    Set during training



- **do_valid**: int

    Default = None

    Set during training



- **do_test**: int

    Default = None

    Set during training



- **save_iters**: list

    Default = None

    Set during training



- **global_num_gpus**: int

    Default = None

    Set during launching



## NeoXArgsParallelism

Parallelism Arguments



- **pipe_parallel_size**: int

    Default = 0

    Number of pipeline parallel stages. Disable with 0.



- **model_parallel_size**: int

    Default = 1

    Size of the model parallelism.



- **pipe_partition_method**: str

    Default = type:transformer|mlp

    method used to distribute model layers across pipeline stages. Choose from "parameters", which balances the number
    of parameters on each pipeline stage, "uniform", which naively balances the number of layers per stage, or
    "type:[regex]", which balances layers whose class names match [regex]



- **world_size**: int

    Default = None

    Total world size (i.e number of gpus in cluster). Configured post-launch using distributed launcher



- **is_pipe_parallel**: bool

    Default = False

    flag to determine whether pipeline parallelism is on - shouldn't be set by user, is automatically determined
    according to pipeline parallel size.



## NeoXArgsTemplate

NeoXArgsTemplate()



## NeoXArgsTextgen

Text Generation arguments



- **text_gen_type**: str

    Default = None

    How to generate text/sample the model.
    Options: `unconditional`, `input-file`, `interactive`



- **temperature**: float

    Default = 0.0

    exponential scaling output distribution ("higher == more risk")



- **top_p**: float

    Default = 0.0

    Top-p (nucleus) sampling chooses from the smallest possible set of tokens whose cumulative probability exceeds the probability top_p.



- **top_k**: int

    Default = 0

    integer between 0 and the models vocab size. Filters out any logits with a probability less than that of the top_kth token.



- **return_logits**: bool

    Default = False

    Boolean for whether to return the logits for generated tokens



- **maximum_tokens**: int

    Default = 64

    maximum number of tokens to be generated



- **prompt_end**: str

    Default = 


    a single prompt's end. Defaults to newline



- **sample_input_file**: str

    Default = None

    Get input from file instead of interactive mode, each line is an input.



- **sample_output_file**: str

    Default = samples.txt

    Output file



- **num_samples**: int

    Default = 1

    Number of samples to generate unconditionally, defaults to 1 and interactive conditional sampling



- **recompute**: bool

    Default = False

    During generation recompute all attention instead of using previously computed keys/values.
    Should be set to true for sparse attention models



- **eval_results_prefix**: str

    Default = 

    prefix to which to save evaluation results - final fp will be {eval_results_prefix}_eval_results_yy-mm-dd-HH-MM.json



- **eval_tasks**: list

    Default = None

    Tasks to evaluate on using lm_eval_harness



## NeoXArgsTokenizer

Tokenizer Arguments



- **tokenizer_type**: typing.Literal['GPT2BPETokenizer', 'HFTokenizer', 'HFGPT2Tokenizer', 'SPMTokenizer', 'CharLevelTokenizer', 'TiktokenTokenizer']

    Default = GPT2BPETokenizer

    Type of tokenizer to use - should be one of ["GPT2BPETokenizer", "HFTokenizer", "HFGPT2Tokenizer", "SPMTokenizer", "CharLevelTokenizer", "TiktokenTokenizer"]



- **padded_vocab_size**: int

    Default = None

    Total (padded) vocabulary size of tokenizer. Configured after launching of training,
    as it's dependent on the parallelism size.



## NeoXArgsTraining

Training Arguments



- **data_path**: str

    Default = None

    Path to combined dataset to split.



- **use_shared_fs**: bool

    Default = True

    Whether to use a shared filesystem for data loading. If False, local rank 0 on all nodes will preprocess the data,
    otherwise only global rank 0 will preprocess the data. This is implemented in megatron/data/gpt2_dataset.py::_build_index_mappings.



- **train_data_paths**: list

    Default = None

    List of paths to train datasets.



- **label_data_paths**: list

    Default = None

    List of paths to label datasets (not shifted by 1 yet!).



- **test_data_paths**: list

    Default = None

    List of paths to test datasets.



- **valid_data_paths**: list

    Default = None

    List of paths to validation datasets.



- **train_data_weights**: list

    Default = None

    List of 'weights' that decide how often to sample from each training dataset when blending datasets. If None, defaults to equal weighting.
    Should be a list the same length as `train_data_paths`



- **valid_data_weights**: list

    Default = None

    List of 'weights' that decide how often to sample from each validation dataset when blending datasets. If None, defaults to equal weighting.
    Should be a list the same length as `valid_data_paths`



- **test_data_weights**: list

    Default = None

    List of 'weights' that decide how often to sample from each test dataset when blending datasets. If None, defaults to equal weighting.
    Should be a list the same length as `test_data_paths`



- **weight_by_num_documents**: bool

    Default = False

    If True, Builds dataset weights from a multinomial distribution over groups of data according to the number of
    documents in each group.

    WARNING: setting this to True will override any user provided weights

    We sample from a group according to the probability p(L) ∝ |L| ** α,
    where p(L) is the probability of sampling from a given group,
          |L| is the number of examples in that datapoint,
          and α is a coefficient that acts to upsample data from underrepresented groups

    Hence α (`alpha`) allows us to control how much to 'boost' the probability of training on low-resource groups.

    See https://arxiv.org/abs/1911.02116 for more details



- **weighted_sampler_alpha**: float

    Default = 0.3

    Alpha value for `weight_by_num_documents`. Only has an effect if `weight_by_num_documents` = True.

    when alpha = 1, the probability of sampling from a given group = n_samples / total_samples
    as alpha -> 0, the probability of sampling from all groups becomes equal, and number of documents has no effect
    as alpha -> inf, the probability of sampling from the groups with *the most samples* -> 1



- **data_impl**: typing.Literal['infer', 'mmap', 'cached']

    Default = infer

    Implementation of indexed datasets, can be one of "infer", "cached", or "mmap"



- **mmap_warmup**: bool

    Default = False

    Warm up mmap files.



- **save**: str

    Default = None

    Output directory to save checkpoints to.



- **s3_path**: str

    Default = None

    Path to s3 bucket for saving checkpoints.



- **s3_chunk_size**: int

    Default = 104857600

    The number of bytes in each file chunk when uploading to s3. Defaults to 100MiB.



- **config_files**: dict

    Default = None

    Store of original config files mapping config filename to file contents



- **load**: str

    Default = None

    Directory containing a model checkpoint.



- **checkpoint_validation_with_forward_pass**: bool

    Default = False

    save input and output of a forward pass with the checkpoint and validate after load



- **checkpoint_scale**: typing.Literal['linear', 'log']

    Default = linear

    How step at which checkpoints are saved should scale. "linear" implies 1 checkpoint will be saved at every multiple of `checkpoint-factor`,
    while "log" implies that the number of steps between each checkpoint will be multiplied by `checkpoint-factor` at each step, starting from step 1.



- **checkpoint_factor**: int

    Default = None

    Acts as a multiplier on either the "log" or "linear" checkpoint spacing.

    With `checkpoint-scale="linear"`, `checkpoint-factor=20`, and `train-iters=100`, checkpoints will be saved at
    steps [20, 40, 60, 80, 100].

    With `checkpoint-scale="log"`, `checkpoint-factor=2`, and `train-iters=100`, checkpoints will be saved at
    steps [1, 2, 4, 8, 16, 32, 64, 100].

    Note that the last checkpoint step is always saved.



- **extra_save_iters**: list

    Default = None

    Additional iterations when a checkpoint should be saved.
    Must be a list of ints or `None`.



- **no_save_optim**: bool

    Default = False

    Do not save current optimizer.



- **no_save_rng**: bool

    Default = False

    Do not save current rng state.



- **no_load_optim**: bool

    Default = False

    Do not load optimizer when loading checkpoint.



- **no_load_rng**: bool

    Default = False

    Do not load rng state when loading checkpoint.



- **finetune**: bool

    Default = False

    Load model for finetuning. Do not load optimizer or rng state from checkpoint and set iteration to 0. Assumed when loading a release checkpoint.



- **batch_size**: int

    Default = None

    training microbatch size per gpu



- **train_iters**: int

    Default = None

    Number of iterations to run for training.



- **eval_iters**: int

    Default = 100

    Number of iterations to run for evaluation validation/test for.



- **keep_last_n_checkpoints**: int

    Default = None

    Number of last checkpoints to keep



- **eval_interval**: int

    Default = 1000

    Interval between running evaluation on validation set.



- **split**: str

    Default = 969, 30, 1

    Comma_separated list of proportions for training, validation, and test split. For example the split 90,5,5 will use 90% of data for training, 5% for validation and 5% for test.



- **vocab_file**: str

    Default = None

    Path to the vocab file.



- **merge_file**: str

    Default = None

    Path to the BPE merge file.



- **num_workers**: int

    Default = 2

    Dataloader number of workers.



- **exit_interval**: int

    Default = None

    Exit the program after the iteration is divisible by this value.



- **attention_dropout**: float

    Default = 0.1

    Post attention dropout probability.



- **hidden_dropout**: float

    Default = 0.1

    Dropout probability for hidden state transformer.



- **weight_decay**: float

    Default = 0.01

    Weight decay coefficient for L2 regularization.



- **checkpoint_activations**: bool

    Default = False

    Checkpoint activation to allow for training with larger models, sequences, and batch sizes.



- **checkpoint_num_layers**: int

    Default = 1

    Chunk size (number of layers) for checkpointing.



- **deepspeed_activation_checkpointing**: bool

    Default = True

    DEPRECATED - TODO: remove
    Uses activation checkpointing from deepspeed



- **contiguous_checkpointing**: bool

    Default = False

    Contiguous memory checkpointing for activations.



- **checkpoint_in_cpu**: bool

    Default = False

    Move the activation checkpoints to CPU.



- **synchronize_each_layer**: bool

    Default = False

    does a synchronize at the beginning and end of each checkpointed layer.



- **profile_backward**: bool

    Default = False

    Enables backward pass profiling for checkpointed layers.



- **partition_activations**: bool

    Default = False

    Partition Activations across GPUs before checkpointing.



- **gas**: int

    Default = None

    gradient_accumulation_steps



- **clip_grad**: float

    Default = None

    Gradient clipping based on global L2 norm.



- **hysteresis**: int

    Default = 2

    hysteresis for dynamic loss scaling



- **dynamic_loss_scale**: bool

    Default = None

    flag indicating whether dynamic loss scale is used



- **loss_scale**: float

    Default = None

    Static loss scaling, positive power of 2
    values can improve fp16 convergence. If None, dynamic loss scaling is used.



- **loss_scale_window**: float

    Default = 1000.0

    Window over which to raise/lower dynamic scale.



- **min_scale**: float

    Default = 1.0

    Minimum loss scale for dynamic loss scale.



- **char_level_ppl**: bool

    Default = False

    Whether to calculate character level perplexity as well as token level perplexity. (may incur a time cost)



- **use_mup**: bool

    Default = False

    Whether to use Microsoft's Mup https://github.com/microsoft/mup



- **coord_check**: bool

    Default = False

    Whether to generate a "coord check" plot to verify mup's implementation in neox



- **save_base_shapes**: bool

    Default = False

    Whether to save base shapes for mup. This will save the shapes to the path specified in base-shapes-file.



- **base_shapes_file**: str

    Default = None

    Path to the base shapes to save to/load from



- **mup_init_scale**: float

    Default = 1.0

    Initialization scale: All the parameters are multiplied by this value



- **mup_attn_temp**: float

    Default = 1.0

    Attention temperature: Reciprocal of the multiplier applied to the input to attention softmax



- **mup_output_temp**: float

    Default = 1.0

    Output temperature: Reciprocal of the multiplier applied to the input to softmax that
    produces the distribution over output tokens.



- **mup_embedding_mult**: float

    Default = 1.0

    Scalar by which we multiply the output of the embedding layer



- **mup_rp_embedding_mult**: float

    Default = 1.0

    Scalar by which we multiply vectors representing relative position



- **mup_width_scale**: int

    Default = 2

    What to scale width by when creating the delta model for mup



## NeoXArgsDeepspeedConfig

Args for deepspeed config
    Every argument included here will be included in deepspeed config json
    As of Mar 8 2023, up to date compared to https://www.deepspeed.ai/docs/config-json/



- **deepspeed**: bool

    Default = True

    boolean flag to enable DeepSpeed (Always True)



- **train_batch_size**: int

    Default = None

    The effective training batch size. This is the amount of data samples that leads to one step of model update. train_batch_size is aggregated by the batch size that a single GPU processes in one forward/backward pass (a.k.a., train_step_batch_size), the gradient accumulation steps (a.k.a., gradient_accumulation_steps), and the number of GPUs.



- **train_micro_batch_size_per_gpu**: int

    Default = None

    Batch size to be processed by one GPU in one step (without gradient accumulation). When specified, gradient_accumulation_steps is automatically calculated using train_batch_size and number of GPUs. Should not be concurrently specified with gradient_accumulation_steps in the configuration JSON.



- **gradient_accumulation_steps**: int

    Default = 1

    Number of training steps to accumulate gradients before averaging and applying them. This feature is sometimes useful to improve scalability since it results in less frequent communication of gradients between steps. Another impact of this feature is the ability to train with larger batch sizes per GPU. When specified, train_step_batch_size is automatically calculated using train_batch_size and number of GPUs. Should not be concurrently specified with train_step_batch_size in the configuration JSON.



- **optimizer**: dict

    Default = None

    dict containing the keys type and params

    type: The optimizer name. DeepSpeed natively supports Adam, AdamW, OneBitAdam, Lamb, and OneBitLamb optimizers (See here for details) and will import other optimizers from torch.

    params: Dictionary of parameters to instantiate optimizer. The parameter names must match the optimizer constructor signature (e.g., for Adam).



- **scheduler**: dict

    Default = None

    dict containing the keys type and params

    type: The scheduler name. See here (https://deepspeed.readthedocs.io/en/latest/schedulers.html) for list of support schedulers.

    params: Dictionary of parameters to instantiate scheduler. The parameter names should match scheduler constructor signature.



- **fp32_allreduce**: bool

    Default = False

    During gradient averaging perform allreduce with 32 bit values



- **prescale_gradients**: bool

    Default = False

    Scale gradients before doing allreduce



- **gradient_predivide_factor**: float

    Default = 1.0

    Before gradient averaging predivide gradients by a specified factor, can sometimes help with fp16 stability when scaling to large numbers of GPUs



- **sparse_gradients**: bool

    Default = False

    Enable sparse compression of torch.nn.Embedding gradients.



- **fp16**: dict

    Default = None

    Configuration for using mixed precision/FP16 training that leverages NVIDIA’s Apex package.

    Dictionary options as described in Deepspeed documentation: https://www.deepspeed.ai/docs/config-json/#fp16-training-options



- **bf16**: dict

    Default = None

    Configuration for using bfloat16 floating-point format as an alternative to FP16. BFLOAT16 requires hardware support (e.g., NVIDIA A100). Dictionary options as described in Deepspeed documentation: https://www.deepspeed.ai/docs/config-json/#bfloat16-training-options



- **amp**: dict

    Default = None

    Configuration for using automatic mixed precision (AMP) training that leverages NVIDIA’s Apex AMP package.

    Dictionary as described in Deepspeed documentation: https://www.deepspeed.ai/docs/config-json/#automatic-mixed-precision-amp-training-options



- **gradient_clipping**: float

    Default = 1.0

    Enable gradient clipping with provided value



- **zero_optimization**: dict

    Default = None

    Configuration for using ZeRO optimization.

    Multi-level dictionary as described in Deepspeed documentation: https://www.deepspeed.ai/docs/config-json/#zero-optimization-options



- **curriculum_learning**: dict

    Default = None

    



- **curriculum_seqlen**: int

    Default = 0

    Internal var for tracking the current seqlen



- **steps_per_print**: int

    Default = 10

    Print train loss every N steps.



- **wall_clock_breakdown**: bool

    Default = False

    Enable timing of the latency of forward/backward/update training phases.



- **dump_state**: bool

    Default = False

    Print out state information of DeepSpeed object after initialization.



- **flops_profiler**: dict

    Default = None

    Configuration for using FLOPS profiler.

    Dictionary as described in Deepspeed documentation: https://www.deepspeed.ai/docs/config-json/#flops-profiler



- **communication_data_type**: bool

    Default = None

    During gradient averaging, perform communication with selected data type. By default it will be determined by selected regime



- **autotuning**: dict

    Default = None

    Configuration for using autotuning.

    Dictionary as described in Deepspeed documentation: https://www.deepspeed.ai/docs/config-json/#autotuning



- **activation_checkpointing**: dict

    Default = None

    Configuration for using activation checkpointing.

    Dictionary as described in Deepspeed documentation: https://www.deepspeed.ai/docs/config-json/#activation-checkpointing



- **sparse_attention**: dict

    Default = None

    Configuration for using sparse attention.

    Dictionary as described in Deepspeed documentation: https://www.deepspeed.ai/docs/config-json/#sparse-attention



- **data_efficiency**: dict

    Default = None

    Configuration for using data efficiency.

    Dictionary as described in Deepspeed documentation: https://www.deepspeed.ai/docs/config-json/#data-efficiency



- **tensorboard**: dict

    Default = None

    Configuration for using tensorboard.

    Dictionary as described in Deepspeed documentation: https://www.deepspeed.ai/docs/config-json/#monitoring-module-tensorboard-wandb-csv



- **wandb**: dict

    Default = None

    Configuration for using wandb.



- **csv_monitor**: dict

    Default = None

    Configuration for using csv_monitor.



- **elasticity**: dict

    Default = None

    Configuration for using elastic training.

    Dictionary as described in Deepspeed documentation: https://www.deepspeed.ai/docs/config-json/#elastic-training-config-v01-and-v02



- **comms_logger**: dict

    Default = None

    Configuration for using communication logger.

    Dictionary as described in Deepspeed documentation: https://www.deepspeed.ai/docs/config-json/#communication-logging



- **compression_training**: dict

    Default = None

    Configuration for using compression training.

    Dictionary as described in Deepspeed documentation: https://www.deepspeed.ai/docs/config-json/#compression



- **checkpoint**: dict

    Default = None

    Configuration for using checkpointing.

    Dictionary as described in Deepspeed documentation: https://www.deepspeed.ai/docs/config-json/#checkpoint-options



- **data_types**: dict

    Default = None

    Configuration for using data types.

    Dictionary as described in Deepspeed documentation: https://www.deepspeed.ai/docs/config-json/#data-type-options



- **deepspeed_extra_args**: dict

    Default = None

    Dictionary of extra arguments to be included in the yaml config file. This can be used for any argument not included in the above list.



## NeoXArgsDeepspeedRunner

Args for deepspeed runner (deepspeed.launcher.runner).
    Every argument included here will be passed as command line argument to deepspeed.launcher.runner



- **hostfile**: str

    Default = None

    list of hostnames / ssh aliases and the number of GPUs per host

    example file contents:
    worker-1 slots=4
    worker-2 slots=4
    127.0.0 slots=4
    127.0.1 slots=4



- **include**: str

    Default = None

    Specify hardware resources to use during execution. String format is `NODE_SPEC[@NODE_SPEC ...]` where `NODE_SPEC=NAME[:SLOT[,SLOT ...]]`. If `:SLOT` is omitted, include all slots on that host. Example: `"worker-0@worker-1:0,2"` will use all slots. on `worker-0` and slots `[0, 2]` on `worker-1`.



- **exclude**: str

    Default = None

    Specify hardware resources to NOT use during execution. Same format as include



- **num_nodes**: int

    Default = -1

    Total number of worker nodes to run on, this will use the top N hosts from the given hostfile. -1 will use all.



- **num_gpus**: int

    Default = None

    Max number of GPUs to use on each node, will use [0:N) GPU ids on each node. None / not specifying a value will use all.



- **master_port**: int

    Default = 29500

    Port used by PyTorch distributed for communication during training.



- **master_addr**: str

    Default = None

    IP address of node 0, will be inferred via 'hostname -I' if not specified.



- **launcher**: typing.Literal['pdsh', 'openmpi', 'mvapich', 'slurm']

    Default = pdsh

    Launcher backend for multi-node training. Options currently include PDSH, OpenMPI, MVAPICH.



- **force_multi**: bool

    Default = False

    Force multi-node training even if only one node is specified.



- **detect_nvlink_pairs**: bool

    Default = False

    If true, autodetects nvlink pairs and remaps cuda visible devices to place them next to each other. This is an Eleuther addition to deepspeed, and should speed up model parallel training on setups with nvlink pairs when mp=2.



- **autotuning_run**: str

    Default = None

    Either "tune", "run", or `None`.



- **no_ssh_check**: bool

    Default = False

    If true, overrides the default check where DeepSpeed confirms that the headnode is accessible via ssh.



- **comment**: str

    Default = None

    Adds a `--comment` to the DeepSpeed launch command. In DeeperSpeed this is passed on to the SlurmLauncher as well. Sometime necessary for cluster rules, or so I've heard.
<|MERGE_RESOLUTION|>--- conflicted
+++ resolved
@@ -111,11 +111,7 @@
 
 - **git_hash**: str
 
-<<<<<<< HEAD
-    Default = db768fb
-=======
     Default = add383d
->>>>>>> ba51ca01
 
     current git hash of repository
 
