--- conflicted
+++ resolved
@@ -60,7 +60,6 @@
     print_rank_0(string)
 
 
-<<<<<<< HEAD
 def get_full_mask(src_length, target_length, device):
     """
     Get a full (non-triangular, all tokens attending eachother) potentially non-square mask
@@ -74,8 +73,6 @@
     return mask < 0.5
 
 
-def get_attn_mask(seq_length, device):
-=======
 def _get_attn_mask(
     seq_length, 
     device, 
@@ -244,7 +241,6 @@
     device, 
     batch_size=1,
     ):
->>>>>>> d7838a7b
     """
     Get triangular attention mask for a given sequence length / device.
     """
