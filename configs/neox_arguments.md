Arguments for gpt-neox. All of the following can be specified in your .yml config file(s):


## NeoXArgsLRScheduler

LR Scheduler Arguments



- **lr_decay_style**: typing.Literal['constant', 'linear', 'cosine', 'exponential']

    Default = linear

    Learning rate decay function. Choose from 'constant', 'linear', 'cosine', 'exponential'.



- **lr_decay_iters**: int

    Default = None

    Number of iterations to decay learning rate over, If None defaults to --train-iters



- **min_lr**: float

    Default = 0.0

    Minimum value for learning rate. The scheduler clips values below this threshold.



- **warmup**: float

    Default = 0.01

    Percentage of total iterations to warmup on (.01 = 1 percent of all training iters).



- **override_lr_scheduler**: bool

    Default = False

    Reset the values of the scheduler (learning rate,warmup iterations, minimum learning rate, maximum number of iterations, and decay style from input arguments and ignore values from checkpoints. Note that all the above values will be reset.



- **use_checkpoint_lr_scheduler**: bool

    Default = False

    Use checkpoint to set the values of the scheduler (learning rate, warmup iterations, minimum learning rate, maximum number of iterations, and decay style from checkpoint and ignore input arguments.



## NeoXArgsLogging

Logging Arguments



- **use_wandb**: bool

    Default = None

    Flag indicating if wandb is to be used.



- **wandb_group**: str

    Default = None

    Weights and Biases group name - used to group together "runs".



- **wandb_team**: str

    Default = None

    Team name for Weights and Biases.



- **wandb_project**: str

    Default = neox

    wandb project name



- **wandb_host**: str

    Default = https://api.wandb.ai

    url of the wandb host



- **wandb_init_all_ranks**: bool

    Default = False

    Initialize wandb on all ranks.



- **git_hash**: str

<<<<<<< HEAD
    Default = ed16fdf
=======
    Default = 8eaac4e
>>>>>>> 287f9f79

    current git hash of repository



- **log_dir**: str

    Default = None

    Directory to save logs to.



- **tensorboard_dir**: str

    Default = None

    Write TensorBoard logs to this directory.



- **log_interval**: int

    Default = 100

    Interval between logging.



- **log_grad_pct_zeros**: bool

    Default = False

    Log the percentage of zeros for the gradient of each parameter to wandb / tensorboard (useful for debugging). Needs wandb_init_all_ranks set to True if using pipeline parallelism to log all ranks.



- **log_param_norm**: bool

    Default = False

    Log the frob norm of the parameters to wandb / tensorboard (useful for debugging). Needs wandb_init_all_ranks set to True if using pipeline parallelism to log all ranks.



- **log_grad_norm**: bool

    Default = False

    Log the frob norm of the gradients to wandb / tensorboard (useful for debugging).
    (N.B - this will only work with pp = 0 for now, as we don't have access to the gradients of the model because
    deepspeed.)



- **log_optimizer_states**: bool

    Default = False

    Log the frob norm of the optimizer states to wandb / tensorboard (useful for debugging).



- **log_gradient_noise_scale**: bool

    Default = False

    Whether to log the gradient noise scale when training (cf. https://arxiv.org/abs/1812.06162 for explanation)



- **gradient_noise_scale_n_batches**: int

    Default = 5

    Number of batches to accumulate gradients for in the gradient noise scale logger.



- **gradient_noise_scale_cpu_offload**: bool

    Default = False

    Whether to offload the buffered gradients to cpu when measuring gradient noise scale.



## NeoXArgsModel

Model Arguments



- **precision**: typing.Literal['fp16', 'fp32', 'bfloat16']

    Default = None

    description of the used precision, either one of fp16 or fp32 (and in the future bf16).



- **num_layers**: int

    Default = None

    Number of transformer layers.



- **hidden_size**: int

    Default = None

    Transformer hidden size.



- **num_attention_heads**: int

    Default = None

    Number of transformer attention heads.



- **seq_length**: int

    Default = None

    Maximum sequence length to process.



- **max_position_embeddings**: int

    Default = None

    Maximum number of position embeddings to use. This is the size of position embedding.



- **norm**: typing.Literal['layernorm', 'rmsnorm', 'scalenorm']

    Default = layernorm

    Normalization layer to use. Choose from "layernorm", "rmsnorm", "scalenorm".



- **use_qk_layernorm**: bool

    Default = False

    Use QK Normalization



- **layernorm_epsilon**: float

    Default = 1e-05

    Layer norm epsilon.



- **rms_norm_epsilon**: float

    Default = 1e-08

    Root mean squared norm epsilon



- **scalenorm_epsilon**: float

    Default = 1e-08

    Scalenorm epsilon



- **pos_emb**: typing.Literal['learned', 'rotary', 'sinusoidal', 'rpe', 'alibi', 'none']

    Default = learned

    Type of positional embedding to use - choose from 'learned', 'rotary', 'sinusoidal', 'rpe', 'none'



- **rpe_num_buckets**: int

    Default = 32

    T5 relative positional encoding number of buckets, default 32.



- **rpe_max_distance**: int

    Default = 128

    T5 relative positional encoding max distance, default 128.



- **opt_pos_emb_offset**: int

    Default = 0

    Learned position embedding offset (only used by OPT, where it should be set to 2).



- **no_weight_tying**: bool

    Default = False

    Disables weight tying between embedding weights and final Linear layer



- **attention_config**: list

    Default = None

    Attention configuration for gpt-neox

    The first item in the list specifies the attention type(s), and should be a list of strings. The second item
    specifies the number of times to repeat those attention types in the full list.

    attention type choices:  [global, local, sparse_fixed, sparse_variable, bslongformer, bigbird, "gmlp", "amlp", "flash"]

    So a 12 layer network with only global attention could be specified like:
        [[[`global`], 12]]

    or a 12 layer network with alternating global / local like:
        [[[`global`, `local`], 6]]

    If none is specified, this defaults to
        [[[`global`], n_layers]]



- **sparsity_config**: dict

    Default = None

    Sparsity configuration dict as defined in https://www.deepspeed.ai/docs/config-json/#sparse-attention

    Note that since neox is autoregressive, attention is always "unidirectional" and `horizontal_global_attention` is
    always false.

    The main difference between our sparsity config and deepspeed's is that `mode` is ignored - since it is instead
    specified in attention_config defining each layer.

    An example config is given below:
          "sparse_attention": {
            "block": 16,
            "different_layout_per_head": true,
            "num_local_blocks": 4,
            "num_global_blocks": 1,
            "num_different_global_patterns": 4,
            "num_random_blocks": 0,
            "local_window_blocks": [4],
            "global_block_indices": [0],
            "global_block_end_indices": None,
            "num_sliding_window_blocks": 3
          }



- **num_unique_layers**: int

    Default = None

    Number of unique transformer layers. num-layers should be divisible by this value. Currently only has an effect when pipe_parallel_size=0.



- **param_sharing_style**: str

    Default = grouped

    Ordering of the shared parameters. For example, for a num-layers=4 and --num-unique-layers=2, we will have the following ordering for two unique layers 1 and 2-: grouped: [1, 2, 1, 2] and spaced: [1, 1, 2, 2].



- **make_vocab_size_divisible_by**: int

    Default = 128

    Pad the vocab size to be divisible by this value. This is added for computational efficiency reasons.



- **activation**: typing.Literal['gelu', 'geglu', 'relu', 'softsign', 'swish', 'mish', 'silu']

    Default = gelu

    Activation function to use - choose from ["gelu", "geglu", "relu", "softsign", "swish", "mish", "silu"]



- **scaled_upper_triang_masked_softmax_fusion**: bool

    Default = False

    Enable fusion of query_key_value_scaling time (upper diagonal) masking and softmax.



- **scaled_masked_softmax_fusion**: bool

    Default = False

    Enable fusion of query_key_value_scaling general masking and softmax.



- **bias_gelu_fusion**: bool

    Default = False

    Enable bias and gelu fusion.



- **bias_dropout_fusion**: bool

    Default = False

    Enable bias and dropout fusion.



- **fp16_lm_cross_entropy**: bool

    Default = False

    Move the cross entropy unreduced loss calculation for lm head to fp16.



- **init_method_std**: float

    Default = 0.02

    Standard deviation of the zero mean normal distribution used for weight initialization.



- **apply_query_key_layer_scaling**: bool

    Default = False

    Scale Q * K^T by 1 / layer-number. If this flag is set, then it will automatically set attention-softmax-in-fp32 to true



- **use_cpu_initialization**: bool

    Default = False

    If set, affine parallel weights initialization uses CPU



- **attention_softmax_in_fp32**: bool

    Default = False

    Run attention masking and softmax in fp32.



- **rotary_pct**: float

    Default = 1.0

    pct of hidden dims to apply rotary positional embedding to



- **rotary_emb_base**: int

    Default = 10000

    Base for rotary positional embedding



- **init_method**: typing.Literal['normal', 'scaled_normal', 'orthogonal', 'scaled_orthogonal', 'xavier_uniform', 'xavier_normal', 'wang_init', 'small_init']

    Default = normal

    Init function used on all layers except ff residual outputs - choose from
    ["normal", "scaled_normal", "orthogonal", "scaled_orthogonal", "xavier_uniform", "xavier_normal", "wang_init", "small_init"]



- **output_layer_init_method**: typing.Literal['normal', 'scaled_normal', 'orthogonal', 'scaled_orthogonal', 'xavier_uniform', 'xavier_normal', 'wang_init', 'small_init']

    Default = scaled_normal

    Init function used for ff residual outputs - choose from
    ["normal", "scaled_normal", "orthogonal", "scaled_orthogonal", "xavier_uniform", "xavier_normal", "wang_init", "small_init"]



- **gmlp_attn_dim**: int

    Default = 64

    the dimension of the single head self attention in gmlp model (not used in gpt models).
    If None - gmlp model doesn't use attention.



- **gpt_j_residual**: bool

    Default = False

    If false, we use the conventional residual path:
      x = x + attn(ln1(x))
      x = x + mlp(ln2(x))
    Otherwise, we use the residual path from GPT-J, which offers a slight speedup:
      x = ln(x)
      x = x + attn(x) + mlp(x)



- **gpt_j_tied**: bool

    Default = False

    If false, we use
      x = x + attn(ln1(x)) + mlp(ln2(x))
    Otherwise, we tie the layer norms
      y = ln(x)
      x = x + attn(y) + mlp(y)



- **use_bias_in_norms**: bool

    Default = True

    If false, norms (e.g. LayerNorm) will not have bias terms



- **use_bias_in_attn_linear**: bool

    Default = True

    If false, attn_linear (e.g. QKVO) will not have bias terms



- **mlp_type**: str

    Default = regular

    Types:
        regular: Megatron implementation
        llama: LLaMA MLP (SiLU-gated MLP)



- **soft_prompt_tuning**: dict

    Default = None

    Dictionary configuring the soft prompt tuning parameters.
    If enabled, will train *only* the soft prompt, and freezes the rest of the model.
    parameters in the dict are:
        'enabled': bool = True # enables soft prompting
        'num_tokens': int = 10 # length of the soft prompt in tokens
        'init_string': str = '' # if provided, initialize the soft prompt with the word embeddings of this string
        'init_range': float = 0.5 # if no init string is provided, initialize the soft prompt with a uniform distribution between -init_range and init_rang



- **output_layer_parallelism**: typing.Literal['column']

    Default = column

    Parameter controlling whether the output layer is parallelized over the hidden dim (row) or the vocab dim (column)



## NeoXArgsOptimizer

Optimizer Arguments



- **optimizer_type**: typing.Literal['adam', 'onebitadam', 'cpu_adam', 'cpu_torch_adam', 'sm3', 'madgrad_wd', 'sgd', 'lion']

    Default = adam

    Type of optimizer to use. Choose from ['adam', 'onebitadam', 'cpu_adam', 'cpu_torch_adam', 'sm3', 'madgrad_wd', 'sgd', 'lion']
    NOTE: sgd will use MuSGD from Mup. Mup must be enabled for this optimizer.



- **use_bnb_optimizer**: bool

    Default = False

    Whether to enable the bitsandbytes optimizers



- **zero_stage**: typing.Union[int, typing.List[int], typing.Literal['all']]

    Default = None

    Zero Optimizer stage



- **zero_reduce_scatter**: bool

    Default = None

    Zero: Uses reduce or reduce scatter instead of allreduce to average gradients



- **zero_contiguous_gradients**: bool

    Default = None

    Zero: Copies the gradients to a contiguous buffer as they are produced. Avoids memory fragmentation during backward pass. Only useful when running very large models.



- **zero_reduce_bucket_size**: int

    Default = None

    Zero: Number of elements reduced/allreduced at a time. Limits the memory required for the allgather for large model sizes



- **zero_allgather_bucket_size**: int

    Default = None

    Zero: Number of elements allgathered at a time. Limits the memory required for the allgather for large model sizes



- **lr**: float

    Default = None

    Max Learning rate during training



## NeoXArgsOther

Misc. Arguments



- **distributed_backend**: str

    Default = nccl

    Which backend to use for distributed training.



- **local_rank**: int

    Default = None

    local rank passed from distributed launcher.



- **rank**: int

    Default = None

    global rank of process being run (passed in via distributed launcher)



- **lazy_mpu_init**: bool

    Default = False

    If set to True, initialize_megatron() skips DDP initialization and returns function to complete it instead. Also turns on use-cpu-initialization flag. This is for external DDP manager.



- **short_seq_prob**: float

    Default = 0.1

    Probability of producing a short sequence.



- **eod_mask_loss**: bool

    Default = False

    Mask loss for the end of document tokens.



- **adlr_autoresume**: bool

    Default = False

    Enable auto-resume on adlr cluster.



- **adlr_autoresume_interval**: int

    Default = 1000

    Intervals over which check for auto-resume termination signal



- **seed**: int

    Default = 1234

    Random seed used for python, numpy, pytorch, and cuda.



- **onnx_safe**: bool

    Default = False

    Use workarounds for known problems with Torch ONNX exporter



- **deepscale**: bool

    Default = False

    (Deprecated) enable DeepSpeed (helper flag for user code, no impact on DeepSpeed backend)'



- **deepscale_config**: str

    Default = None

    (Deprecated) deepscale json configuration file.



- **deepspeed_mpi**: bool

    Default = False

    Run via MPI, this will attempt to discover the necessary variables to initialize torch distributed from the MPI environment



- **deepspeed_slurm**: bool

    Default = False

    Run via SLURM, this will attempt to discover the necessary variables to initialize torch distributed from the SLURM environment



- **user_script**: str

    Default = None

    user script to be run



- **iteration**: int

    Default = None

    Set during training



- **do_train**: bool

    Default = None

    Set during training



- **do_valid**: bool

    Default = None

    Set during training



- **do_test**: bool

    Default = None

    Set during training



- **save_iters**: list

    Default = None

    Set during training



- **global_num_gpus**: int

    Default = None

    Set during launching



## NeoXArgsParallelism

Parallelism Arguments



- **pipe_parallel_size**: int

    Default = 0

    Number of pipeline parallel stages. Disable with 0.



- **model_parallel_size**: int

    Default = 1

    Size of the model parallelism.



- **pipe_partition_method**: str

    Default = type:transformer|mlp

    method used to distribute model layers across pipeline stages. Choose from "parameters", which balances the number
    of parameters on each pipeline stage, "uniform", which naively balances the number of layers per stage, or
    "type:[regex]", which balances layers whose class names match [regex]



- **world_size**: int

    Default = None

    Total world size (i.e number of gpus in cluster). Configured post-launch using distributed launcher



- **is_pipe_parallel**: bool

    Default = False

    flag to determine whether pipeline parallelism is on - shouldn't be set by user, is automatically determined
    according to pipeline parallel size.



## NeoXArgsTemplate

NeoXArgsTemplate()



## NeoXArgsTextgen

Text Generation arguments



- **text_gen_type**: str

    Default = None

    How to generate text/sample the model.
    Options: `unconditional`, `input-file`, `interactive`



- **temperature**: float

    Default = 0.0

    exponential scaling output distribution ("higher == more risk")



- **top_p**: float

    Default = 0.0

    Top-p (nucleus) sampling chooses from the smallest possible set of tokens whose cumulative probability exceeds the probability top_p.



- **top_k**: int

    Default = 0

    integer between 0 and the models vocab size. Filters out any logits with a probability less than that of the top_kth token.



- **return_logits**: bool

    Default = False

    Boolean for whether to return the logits for generated tokens



- **maximum_tokens**: int

    Default = 64

    maximum number of tokens to be generated



- **prompt_end**: str

    Default = 


    a single prompt's end. Defaults to newline



- **sample_input_file**: str

    Default = None

    Get input from file instead of interactive mode, each line is an input.



- **sample_output_file**: str

    Default = samples.txt

    Output file



- **num_samples**: int

    Default = 1

    Number of samples to generate unconditionally, defaults to 1 and interactive conditional sampling



- **recompute**: bool

    Default = False

    During generation recompute all attention instead of using previously computed keys/values.
    Should be set to true for sparse attention models



- **eval_results_prefix**: str

    Default = 

    prefix to which to save evaluation results - final fp will be {eval_results_prefix}_eval_results_yy-mm-dd-HH-MM.json



- **eval_tasks**: list

    Default = None

    Tasks to evaluate on using lm_eval_harness



## NeoXArgsTokenizer

Tokenizer Arguments



- **tokenizer_type**: typing.Literal['GPT2BPETokenizer', 'HFTokenizer', 'HFGPT2Tokenizer', 'SPMTokenizer', 'CharLevelTokenizer', 'TiktokenTokenizer']

    Default = GPT2BPETokenizer

    Type of tokenizer to use - should be one of ["GPT2BPETokenizer", "HFTokenizer", "HFGPT2Tokenizer", "SPMTokenizer", "CharLevelTokenizer", "TiktokenTokenizer"]



- **padded_vocab_size**: int

    Default = None

    Total (padded) vocabulary size of tokenizer. Configured after launching of training,
    as it's dependent on the parallelism size.



## NeoXArgsTraining

Training Arguments



- **data_path**: str

    Default = None

    Path to combined dataset to split.



- **use_shared_fs**: bool

    Default = True

    Whether to use a shared filesystem for data loading. If False, local rank 0 on all nodes will preprocess the data,
    otherwise only global rank 0 will preprocess the data. This is implemented in megatron/data/gpt2_dataset.py::_build_index_mappings.



- **train_data_paths**: list

    Default = None

    List of paths to train datasets.



- **label_data_paths**: list

    Default = None

    List of paths to label datasets (not shifted by 1 yet!).



- **test_data_paths**: list

    Default = None

    List of paths to test datasets.



- **valid_data_paths**: list

    Default = None

    List of paths to validation datasets.



- **train_data_weights**: list

    Default = None

    List of 'weights' that decide how often to sample from each training dataset when blending datasets. If None, defaults to equal weighting.
    Should be a list the same length as `train_data_paths`



- **valid_data_weights**: list

    Default = None

    List of 'weights' that decide how often to sample from each validation dataset when blending datasets. If None, defaults to equal weighting.
    Should be a list the same length as `valid_data_paths`



- **test_data_weights**: list

    Default = None

    List of 'weights' that decide how often to sample from each test dataset when blending datasets. If None, defaults to equal weighting.
    Should be a list the same length as `test_data_paths`



- **weight_by_num_documents**: bool

    Default = False

    If True, Builds dataset weights from a multinomial distribution over groups of data according to the number of
    documents in each group.

    WARNING: setting this to True will override any user provided weights

    We sample from a group according to the probability p(L) ∝ |L| ** α,
    where p(L) is the probability of sampling from a given group,
          |L| is the number of examples in that datapoint,
          and α is a coefficient that acts to upsample data from underrepresented groups

    Hence α (`alpha`) allows us to control how much to 'boost' the probability of training on low-resource groups.

    See https://arxiv.org/abs/1911.02116 for more details



- **weighted_sampler_alpha**: float

    Default = 0.3

    Alpha value for `weight_by_num_documents`. Only has an effect if `weight_by_num_documents` = True.

    when alpha = 1, the probability of sampling from a given group = n_samples / total_samples
    as alpha -> 0, the probability of sampling from all groups becomes equal, and number of documents has no effect
    as alpha -> inf, the probability of sampling from the groups with *the most samples* -> 1



- **data_impl**: typing.Literal['infer', 'mmap', 'cached']

    Default = infer

    Implementation of indexed datasets, can be one of "infer", "cached", or "mmap"



- **mmap_warmup**: bool

    Default = False

    Warm up mmap files.



- **save**: str

    Default = None

    Output directory to save checkpoints to.



- **s3_path**: str

    Default = None

    Path to s3 bucket for saving checkpoints.



- **s3_chunk_size**: int

    Default = 104857600

    The number of bytes in each file chunk when uploading to s3. Defaults to 100MiB.



- **config_files**: dict

    Default = None

    Store of original config files mapping config filename to file contents



- **load**: str

    Default = None

    Directory containing a model checkpoint.



- **checkpoint_validation_with_forward_pass**: bool

    Default = False

    save input and output of a forward pass with the checkpoint and validate after load



- **checkpoint_scale**: typing.Literal['linear', 'log']

    Default = linear

    How step at which checkpoints are saved should scale. "linear" implies 1 checkpoint will be saved at every multiple of `checkpoint-factor`,
    while "log" implies that the number of steps between each checkpoint will be multiplied by `checkpoint-factor` at each step, starting from step 1.



- **checkpoint_factor**: int

    Default = None

    Acts as a multiplier on either the "log" or "linear" checkpoint spacing.

    With `checkpoint-scale="linear"`, `checkpoint-factor=20`, and `train-iters=100`, checkpoints will be saved at
    steps [20, 40, 60, 80, 100].

    With `checkpoint-scale="log"`, `checkpoint-factor=2`, and `train-iters=100`, checkpoints will be saved at
    steps [1, 2, 4, 8, 16, 32, 64, 100].

    Note that the last checkpoint step is always saved.



- **extra_save_iters**: list

    Default = None

    Additional iterations when a checkpoint should be saved.
    Must be a list of ints or `None`.



- **no_save_optim**: bool

    Default = False

    Do not save current optimizer.



- **no_save_rng**: bool

    Default = False

    Do not save current rng state.



- **no_load_optim**: bool

    Default = False

    Do not load optimizer when loading checkpoint.



- **no_load_rng**: bool

    Default = False

    Do not load rng state when loading checkpoint.



- **finetune**: bool

    Default = False

    Load model for finetuning. Do not load optimizer or rng state from checkpoint and set iteration to 0. Assumed when loading a release checkpoint.



- **batch_size**: int

    Default = None

    training microbatch size per gpu



- **train_iters**: int

    Default = None

    Number of iterations to run for training.



- **eval_iters**: int

    Default = 100

    Number of iterations to run for evaluation validation/test for.



- **keep_last_n_checkpoints**: int

    Default = None

    Number of last checkpoints to keep



- **eval_interval**: int

    Default = 1000

    Interval between running evaluation on validation set.



- **split**: str

    Default = 969, 30, 1

    Comma_separated list of proportions for training, validation, and test split. For example the split 90,5,5 will use 90% of data for training, 5% for validation and 5% for test.



- **vocab_file**: str

    Default = None

    Path to the vocab file.



- **merge_file**: str

    Default = None

    Path to the BPE merge file.



- **num_workers**: int

    Default = 2

    Dataloader number of workers.



- **exit_interval**: int

    Default = None

    Exit the program after the iteration is divisible by this value.



- **attention_dropout**: float

    Default = 0.1

    Post attention dropout probability.



- **hidden_dropout**: float

    Default = 0.1

    Dropout probability for hidden state transformer.



- **weight_decay**: float

    Default = 0.01

    Weight decay coefficient for L2 regularization.



- **checkpoint_activations**: bool

    Default = False

    Checkpoint activation to allow for training with larger models, sequences, and batch sizes.



- **checkpoint_num_layers**: int

    Default = 1

    Chunk size (number of layers) for checkpointing.



- **deepspeed_activation_checkpointing**: bool

    Default = True

    DEPRECATED - TODO: remove
    Uses activation checkpointing from deepspeed



- **contiguous_checkpointing**: bool

    Default = False

    Contiguous memory checkpointing for activations.



- **checkpoint_in_cpu**: bool

    Default = False

    Move the activation checkpoints to CPU.



- **synchronize_each_layer**: bool

    Default = False

    does a synchronize at the beginning and end of each checkpointed layer.



- **profile_backward**: bool

    Default = False

    Enables backward pass profiling for checkpointed layers.



- **partition_activations**: bool

    Default = False

    Partition Activations across GPUs before checkpointing.



- **gas**: int

    Default = None

    gradient_accumulation_steps



- **clip_grad**: float

    Default = None

    Gradient clipping based on global L2 norm.



- **hysteresis**: int

    Default = 2

    hysteresis for dynamic loss scaling



- **dynamic_loss_scale**: bool

    Default = None

    flag indicating whether dynamic loss scale is used



- **loss_scale**: float

    Default = None

    Static loss scaling, positive power of 2
    values can improve fp16 convergence. If None, dynamic loss scaling is used.



- **loss_scale_window**: float

    Default = 1000.0

    Window over which to raise/lower dynamic scale.



- **min_scale**: float

    Default = 1.0

    Minimum loss scale for dynamic loss scale.



- **char_level_ppl**: bool

    Default = False

    Whether to calculate character level perplexity as well as token level perplexity. (may incur a time cost)



- **use_mup**: bool

    Default = False

    Whether to use Microsoft's Mup https://github.com/microsoft/mup



- **coord_check**: bool

    Default = False

    Whether to generate a "coord check" plot to verify mup's implementation in neox



- **save_base_shapes**: bool

    Default = False

    Whether to save base shapes for mup. This will save the shapes to the path specified in base-shapes-file.



- **base_shapes_file**: str

    Default = None

    Path to the base shapes to save to/load from



- **mup_init_scale**: float

    Default = 1.0

    Initialization scale: All the parameters are multiplied by this value



- **mup_attn_temp**: float

    Default = 1.0

    Attention temperature: Reciprocal of the multiplier applied to the input to attention softmax



- **mup_output_temp**: float

    Default = 1.0

    Output temperature: Reciprocal of the multiplier applied to the input to softmax that
    produces the distribution over output tokens.



- **mup_embedding_mult**: float

    Default = 1.0

    Scalar by which we multiply the output of the embedding layer



- **mup_rp_embedding_mult**: float

    Default = 1.0

    Scalar by which we multiply vectors representing relative position



- **mup_width_scale**: int

    Default = 2

    What to scale width by when creating the delta model for mup



## NeoXArgsDeepspeedConfig

Args for deepspeed config
    Every argument included here will be included in deepspeed config json
    As of Mar 8 2023, up to date compared to https://www.deepspeed.ai/docs/config-json/



- **deepspeed**: bool

    Default = True

    boolean flag to enable DeepSpeed (Always True)



- **train_batch_size**: int

    Default = None

    The effective training batch size. This is the amount of data samples that leads to one step of model update. train_batch_size is aggregated by the batch size that a single GPU processes in one forward/backward pass (a.k.a., train_step_batch_size), the gradient accumulation steps (a.k.a., gradient_accumulation_steps), and the number of GPUs.



- **train_micro_batch_size_per_gpu**: int

    Default = None

    Batch size to be processed by one GPU in one step (without gradient accumulation). When specified, gradient_accumulation_steps is automatically calculated using train_batch_size and number of GPUs. Should not be concurrently specified with gradient_accumulation_steps in the configuration JSON.



- **gradient_accumulation_steps**: int

    Default = 1

    Number of training steps to accumulate gradients before averaging and applying them. This feature is sometimes useful to improve scalability since it results in less frequent communication of gradients between steps. Another impact of this feature is the ability to train with larger batch sizes per GPU. When specified, train_step_batch_size is automatically calculated using train_batch_size and number of GPUs. Should not be concurrently specified with train_step_batch_size in the configuration JSON.



- **optimizer**: dict

    Default = None

    dict containing the keys type and params

    type: The optimizer name. DeepSpeed natively supports Adam, AdamW, OneBitAdam, Lamb, and OneBitLamb optimizers (See here for details) and will import other optimizers from torch.

    params: Dictionary of parameters to instantiate optimizer. The parameter names must match the optimizer constructor signature (e.g., for Adam).



- **scheduler**: dict

    Default = None

    dict containing the keys type and params

    type: The scheduler name. See here (https://deepspeed.readthedocs.io/en/latest/schedulers.html) for list of support schedulers.

    params: Dictionary of parameters to instantiate scheduler. The parameter names should match scheduler constructor signature.



- **fp32_allreduce**: bool

    Default = False

    During gradient averaging perform allreduce with 32 bit values



- **prescale_gradients**: bool

    Default = False

    Scale gradients before doing allreduce



- **gradient_predivide_factor**: float

    Default = 1.0

    Before gradient averaging predivide gradients by a specified factor, can sometimes help with fp16 stability when scaling to large numbers of GPUs



- **sparse_gradients**: bool

    Default = False

    Enable sparse compression of torch.nn.Embedding gradients.



- **fp16**: dict

    Default = None

    Configuration for using mixed precision/FP16 training that leverages NVIDIA’s Apex package.

    Dictionary options as described in Deepspeed documentation: https://www.deepspeed.ai/docs/config-json/#fp16-training-options



- **bf16**: dict

    Default = None

    Configuration for using bfloat16 floating-point format as an alternative to FP16. BFLOAT16 requires hardware support (e.g., NVIDIA A100). Dictionary options as described in Deepspeed documentation: https://www.deepspeed.ai/docs/config-json/#bfloat16-training-options



- **amp**: dict

    Default = None

    Configuration for using automatic mixed precision (AMP) training that leverages NVIDIA’s Apex AMP package.

    Dictionary as described in Deepspeed documentation: https://www.deepspeed.ai/docs/config-json/#automatic-mixed-precision-amp-training-options



- **gradient_clipping**: float

    Default = 1.0

    Enable gradient clipping with provided value



- **zero_optimization**: dict

    Default = None

    Configuration for using ZeRO optimization.

    Multi-level dictionary as described in Deepspeed documentation: https://www.deepspeed.ai/docs/config-json/#zero-optimization-options



- **curriculum_learning**: dict

    Default = None

    



- **curriculum_seqlen**: int

    Default = 0

    Internal var for tracking the current seqlen



- **steps_per_print**: int

    Default = 10

    Print train loss every N steps.



- **wall_clock_breakdown**: bool

    Default = False

    Enable timing of the latency of forward/backward/update training phases.



- **dump_state**: bool

    Default = False

    Print out state information of DeepSpeed object after initialization.



- **flops_profiler**: dict

    Default = None

    Configuration for using FLOPS profiler.

    Dictionary as described in Deepspeed documentation: https://www.deepspeed.ai/docs/config-json/#flops-profiler



- **communication_data_type**: bool

    Default = None

    During gradient averaging, perform communication with selected data type. By default it will be determined by selected regime



- **autotuning**: dict

    Default = None

    Configuration for using autotuning.

    Dictionary as described in Deepspeed documentation: https://www.deepspeed.ai/docs/config-json/#autotuning



- **activation_checkpointing**: dict

    Default = None

    Configuration for using activation checkpointing.

    Dictionary as described in Deepspeed documentation: https://www.deepspeed.ai/docs/config-json/#activation-checkpointing



- **sparse_attention**: dict

    Default = None

    Configuration for using sparse attention.

    Dictionary as described in Deepspeed documentation: https://www.deepspeed.ai/docs/config-json/#sparse-attention



- **data_efficiency**: dict

    Default = None

    Configuration for using data efficiency.

    Dictionary as described in Deepspeed documentation: https://www.deepspeed.ai/docs/config-json/#data-efficiency



- **tensorboard**: dict

    Default = None

    Configuration for using tensorboard.

    Dictionary as described in Deepspeed documentation: https://www.deepspeed.ai/docs/config-json/#monitoring-module-tensorboard-wandb-csv



- **wandb**: dict

    Default = None

    Configuration for using wandb.



- **csv_monitor**: dict

    Default = None

    Configuration for using csv_monitor.



- **elasticity**: dict

    Default = None

    Configuration for using elastic training.

    Dictionary as described in Deepspeed documentation: https://www.deepspeed.ai/docs/config-json/#elastic-training-config-v01-and-v02



- **comms_logger**: dict

    Default = None

    Configuration for using communication logger.

    Dictionary as described in Deepspeed documentation: https://www.deepspeed.ai/docs/config-json/#communication-logging



- **compression_training**: dict

    Default = None

    Configuration for using compression training.

    Dictionary as described in Deepspeed documentation: https://www.deepspeed.ai/docs/config-json/#compression



- **checkpoint**: dict

    Default = None

    Configuration for using checkpointing.

    Dictionary as described in Deepspeed documentation: https://www.deepspeed.ai/docs/config-json/#checkpoint-options



- **data_types**: dict

    Default = None

    Configuration for using data types.

    Dictionary as described in Deepspeed documentation: https://www.deepspeed.ai/docs/config-json/#data-type-options



- **deepspeed_extra_args**: dict

    Default = None

    Dictionary of extra arguments to be included in the yaml config file. This can be used for any argument not included in the above list.



## NeoXArgsDeepspeedRunner

Args for deepspeed runner (deepspeed.launcher.runner).
    Every argument included here will be passed as command line argument to deepspeed.launcher.runner



- **hostfile**: str

    Default = None

    list of hostnames / ssh aliases and the number of GPUs per host

    example file contents:
    worker-1 slots=4
    worker-2 slots=4
    127.0.0 slots=4
    127.0.1 slots=4



- **include**: str

    Default = None

    Specify hardware resources to use during execution. String format is `NODE_SPEC[@NODE_SPEC ...]` where `NODE_SPEC=NAME[:SLOT[,SLOT ...]]`. If `:SLOT` is omitted, include all slots on that host. Example: `"worker-0@worker-1:0,2"` will use all slots. on `worker-0` and slots `[0, 2]` on `worker-1`.



- **exclude**: str

    Default = None

    Specify hardware resources to NOT use during execution. Same format as include



- **num_nodes**: int

    Default = -1

    Total number of worker nodes to run on, this will use the top N hosts from the given hostfile. -1 will use all.



- **num_gpus**: int

    Default = None

    Max number of GPUs to use on each node, will use [0:N) GPU ids on each node. None / not specifying a value will use all.



- **master_port**: int

    Default = 29500

    Port used by PyTorch distributed for communication during training.



- **master_addr**: str

    Default = None

    IP address of node 0, will be inferred via 'hostname -I' if not specified.



- **launcher**: typing.Literal['pdsh', 'openmpi', 'mvapich', 'slurm']

    Default = pdsh

    Launcher backend for multi-node training. Options currently include PDSH, OpenMPI, MVAPICH.



- **force_multi**: bool

    Default = False

    Force multi-node training even if only one node is specified.



- **detect_nvlink_pairs**: bool

    Default = False

    If true, autodetects nvlink pairs and remaps cuda visible devices to place them next to each other. This is an Eleuther addition to deepspeed, and should speed up model parallel training on setups with nvlink pairs when mp=2.



- **autotuning_run**: str

    Default = None

    Either "tune", "run", or `None`.



- **no_ssh_check**: bool

    Default = False

    If true, overrides the default check where DeepSpeed confirms that the headnode is accessible via ssh.



- **comment**: str

    Default = None

    Adds a `--comment` to the DeepSpeed launch command. In DeeperSpeed this is passed on to the SlurmLauncher as well. Sometime necessary for cluster rules, or so I've heard.
<|MERGE_RESOLUTION|>--- conflicted
+++ resolved
@@ -111,11 +111,7 @@
 
 - **git_hash**: str
 
-<<<<<<< HEAD
-    Default = ed16fdf
-=======
     Default = 8eaac4e
->>>>>>> 287f9f79
 
     current git hash of repository
 
