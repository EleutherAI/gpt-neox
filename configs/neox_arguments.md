--- conflicted
+++ resolved
@@ -111,11 +111,7 @@
 
 - **git_hash**: str
 
-<<<<<<< HEAD
-    Default = 7ebbdea
-=======
     Default = 6616b35
->>>>>>> 3a4af67c
 
     current git hash of repository
 
