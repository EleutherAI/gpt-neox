Arguments for gpt-neox. All of the following can be specified in your .yml config file(s):


## NeoXArgsLRScheduler

LR Scheduler Arguments



- **lr_decay_style**: typing.Literal['constant', 'linear', 'cosine', 'exponential']

    Default = linear

    Learning rate decay function. Choose from 'constant', 'linear', 'cosine', 'exponential'.



- **lr_decay_iters**: int

    Default = None

    Number of iterations to decay learning rate over, If None defaults to --train-iters



- **min_lr**: float

    Default = 0.0

    Minimum value for learning rate. The scheduler clips values below this threshold.



- **warmup**: float

    Default = 0.01

    Percentage of total iterations to warmup on (.01 = 1 percent of all training iters).



- **override_lr_scheduler**: bool

    Default = False

    Reset the values of the scheduler (learning rate,warmup iterations, minimum learning rate, maximum number of iterations, and decay style from input arguments and ignore values from checkpoints. Note that all the above values will be reset.



- **use_checkpoint_lr_scheduler**: bool

    Default = False

    Use checkpoint to set the values of the scheduler (learning rate, warmup iterations, minimum learning rate, maximum number of iterations, and decay style from checkpoint and ignore input arguments.



## NeoXArgsLogging

Logging Arguments



- **use_wandb**: bool

    Default = None

    Flag indicating if wandb is to be used.



- **wandb_group**: str

    Default = None

    Weights and Biases group name - used to group together "runs".



- **wandb_team**: str

    Default = None

    Team name for Weights and Biases.



- **wandb_project**: str

    Default = neox

    wandb project name



- **wandb_host**: str

    Default = https://api.wandb.ai

    url of the wandb host



- **wandb_init_all_ranks**: bool

    Default = False

    Initialize wandb on all ranks.



- **git_hash**: str

<<<<<<< HEAD
    Default = f013667
=======
    Default = f70c54d
>>>>>>> 36166586

    current git hash of repository



- **log_dir**: str

    Default = None

    Directory to save logs to.



- **tensorboard_dir**: str

    Default = None

    Write TensorBoard logs to this directory.



- **log_interval**: int

    Default = 100

    Interval between logging.



- **log_grad_pct_zeros**: bool

    Default = False

    Log the percentage of zeros for the gradient of each parameter to wandb / tensorboard (useful for debugging). Needs wandb_init_all_ranks set to True if using pipeline parallelism to log all ranks.



- **log_param_norm**: bool

    Default = False

    Log the frob norm of the parameters to wandb / tensorboard (useful for debugging). Needs wandb_init_all_ranks set to True if using pipeline parallelism to log all ranks.



- **log_grad_norm**: bool

    Default = False

    Log the frob norm of the gradients to wandb / tensorboard (useful for debugging).
    (N.B - this will only work with pp = 0 for now, as we don't have access to the gradients of the model because
    deepspeed.)



- **log_optimizer_states**: bool

    Default = False

    Log the frob norm of the optimizer states to wandb / tensorboard (useful for debugging).



- **log_gradient_noise_scale**: bool

    Default = False

    Whether to log the gradient noise scale when training (cf. https://arxiv.org/abs/1812.06162 for explanation)



- **gradient_noise_scale_n_batches**: int

    Default = 5

    Number of batches to accumulate gradients for in the gradient noise scale logger.



- **gradient_noise_scale_cpu_offload**: bool

    Default = False

    Whether to offload the buffered gradients to cpu when measuring gradient noise scale.



- **memory_profiling**: bool

    Default = False

    Whether to take a memory snapshot of the model. Useful for debugging memory issues.



- **memory_profiling_path**: str

    Default = None

    Path to save memory snapshot to.



- **profile**: bool

    Default = False

    Enable nsys profiling. When using this option,
    nsys options should be specified in commandline.
    An example nsys commandline is
    ```
    nsys profile -s none -t nvtx,cuda -o <path/to/output_file>
    --force-overwrite true
    --capture-range=cudaProfilerApi
    --capture-range-end=stop
    ```



- **profile_step_start**: int

    Default = 10

    Step to start profiling at.



- **profile_step_stop**: int

    Default = 12

    Step to stop profiling at.



## NeoXArgsModel

Model Arguments



- **precision**: typing.Literal['fp16', 'fp32', 'bfloat16']

    Default = None

    description of the used precision, either one of fp16 or fp32 (and in the future bf16).



- **num_layers**: int

    Default = None

    Number of transformer layers.



- **hidden_size**: int

    Default = None

    Transformer hidden size.



- **intermediate_size**: int

    Default = None

    Transformer intermediate size. Currently only used for "mlp_type": "llama".

    If not passed, will be set to a reasonable default.



- **num_attention_heads**: int

    Default = None

    Number of transformer attention heads.

    If num_kv_heads is set, will control only number of query heads.



- **num_kv_heads**: int

    Default = None

    Number of transformer key/value attention heads.

    If set to None or the same value as num_attention_heads, will perform multi-head attention (MHA).
    If set to < num_attention_heads but > 1, will perform grouped-query attention (GQA) (https://arxiv.org/pdf/2305.13245.pdf)
    If set to 1, will perform multi-query attention.

    Must be < num_attention_heads and divide num_attention_heads evenly.



- **seq_length**: int

    Default = None

    Maximum sequence length to process.



- **sliding_window_width**: int

    Default = None

    Width of the attention sliding window. Only supported with Flash Attention 2.



- **max_position_embeddings**: int

    Default = None

    Maximum number of position embeddings to use. This is the size of position embedding.



- **norm**: typing.Literal['layernorm', 'rmsnorm', 'scalenorm']

    Default = layernorm

    Normalization layer to use. Choose from "layernorm", "rmsnorm", "scalenorm".



- **layernorm_fusion**: bool

    Default = False

    Use fused layer norm kernel (if `norm` is `layernorm`).



- **use_qk_layernorm**: bool

    Default = False

    Use QK Normalization



- **layernorm_epsilon**: float

    Default = 1e-05

    Layer norm epsilon.



- **rms_norm_epsilon**: float

    Default = 1e-08

    Root mean squared norm epsilon



- **scalenorm_epsilon**: float

    Default = 1e-08

    Scalenorm epsilon



- **pos_emb**: typing.Literal['learned', 'rotary', 'sinusoidal', 'rpe', 'alibi', 'none']

    Default = learned

    Type of positional embedding to use - choose from 'learned', 'rotary', 'sinusoidal', 'rpe', 'none'



- **rpe_num_buckets**: int

    Default = 32

    T5 relative positional encoding number of buckets, default 32.



- **rpe_max_distance**: int

    Default = 128

    T5 relative positional encoding max distance, default 128.



- **opt_pos_emb_offset**: int

    Default = 0

    Learned position embedding offset (only used by OPT, where it should be set to 2).



- **no_weight_tying**: bool

    Default = False

    Disables weight tying between embedding weights and final Linear layer



- **attention_config**: list

    Default = None

    Attention configuration for gpt-neox

    The first item in the list specifies the attention type(s), and should be a list of strings. The second item
    specifies the number of times to repeat those attention types in the full list.

    attention type choices:  [global, local, sparse_fixed, sparse_variable, bslongformer, bigbird, "gmlp", "amlp", "flash", "mamba"]

    So a 12 layer network with only global attention could be specified like:
        [[[`global`], 12]]

    or a 12 layer network with alternating global / local like:
        [[[`global`, `local`], 6]]

    If none is specified, this defaults to
        [[[`global`], n_layers]]



- **sparsity_config**: dict

    Default = None

    Sparsity configuration dict as defined in https://www.deepspeed.ai/docs/config-json/#sparse-attention

    Note that since neox is autoregressive, attention is always "unidirectional" and `horizontal_global_attention` is
    always false.

    The main difference between our sparsity config and deepspeed's is that `mode` is ignored - since it is instead
    specified in attention_config defining each layer.

    An example config is given below:
          "sparse_attention": {
            "block": 16,
            "different_layout_per_head": true,
            "num_local_blocks": 4,
            "num_global_blocks": 1,
            "num_different_global_patterns": 4,
            "num_random_blocks": 0,
            "local_window_blocks": [4],
            "global_block_indices": [0],
            "global_block_end_indices": None,
            "num_sliding_window_blocks": 3
          }



- **num_unique_layers**: int

    Default = None

    Number of unique transformer layers. num-layers should be divisible by this value. Currently only has an effect when pipe_parallel_size=0.



- **param_sharing_style**: str

    Default = grouped

    Ordering of the shared parameters. For example, for a num-layers=4 and --num-unique-layers=2, we will have the following ordering for two unique layers 1 and 2-: grouped: [1, 2, 1, 2] and spaced: [1, 1, 2, 2].



- **make_vocab_size_divisible_by**: int

    Default = 128

    Pad the vocab size to be divisible by this value. This is added for computational efficiency reasons.



- **activation**: typing.Literal['gelu', 'geglu', 'relu', 'softsign', 'swish', 'mish', 'silu']

    Default = gelu

    Activation function to use - choose from ["gelu", "geglu", "relu", "softsign", "swish", "mish", "silu"]



- **scaled_upper_triang_masked_softmax_fusion**: bool

    Default = False

    Enable fusion of query_key_value_scaling time (upper diagonal) masking and softmax.



- **scaled_masked_softmax_fusion**: bool

    Default = False

    Enable fusion of query_key_value_scaling general masking and softmax.



- **bias_gelu_fusion**: bool

    Default = False

    Enable bias and gelu fusion.



- **bias_dropout_fusion**: bool

    Default = False

    Enable bias and dropout fusion.



- **rope_fusion**: bool

    Default = False

    Enable rotary embedding fusion.



- **fp16_lm_cross_entropy**: bool

    Default = False

    Move the cross entropy unreduced loss calculation for lm head to fp16.



- **init_method_std**: float

    Default = 0.02

    Standard deviation of the zero mean normal distribution used for weight initialization.



- **apply_query_key_layer_scaling**: bool

    Default = False

    Scale Q * K^T by 1 / layer-number. If this flag is set, then it will automatically set attention-softmax-in-fp32 to true



- **use_cpu_initialization**: bool

    Default = False

    If set, affine parallel weights initialization uses CPU



- **attention_softmax_in_fp32**: bool

    Default = False

    Run attention masking and softmax in fp32.



- **rotary_pct**: float

    Default = 1.0

    pct of hidden dims to apply rotary positional embedding to



- **rotary_emb_base**: int

    Default = 10000

    Base for rotary positional embedding



- **rotary_save_freqs_buffer**: bool

    Default = False

    Used to control whether the `inv_freqs` buffer in rotary embeddings
    will be stored in checkpoints (persistent=True) or not.

    Defaults to false, but is left configurable to maintain backward-compatibility
    with GPT-NeoX checkpoints that were trained with this flag.



- **init_method**: typing.Literal['normal', 'scaled_normal', 'orthogonal', 'scaled_orthogonal', 'xavier_uniform', 'xavier_normal', 'wang_init', 'small_init', 'single_residual_scaled_normal']

    Default = normal

    Init function used on all layers except ff residual outputs - choose from
    ["normal", "scaled_normal", "orthogonal", "scaled_orthogonal", "xavier_uniform", "xavier_normal", "wang_init", "small_init"]



- **output_layer_init_method**: typing.Literal['normal', 'scaled_normal', 'orthogonal', 'scaled_orthogonal', 'xavier_uniform', 'xavier_normal', 'wang_init', 'small_init', 'single_residual_scaled_normal']

    Default = scaled_normal

    Init function used for ff residual outputs - choose from
    ["normal", "scaled_normal", "orthogonal", "scaled_orthogonal", "xavier_uniform", "xavier_normal", "wang_init", "small_init"]



- **gmlp_attn_dim**: int

    Default = 64

    the dimension of the single head self attention in gmlp model (not used in gpt models).
    If None - gmlp model doesn't use attention.



- **gpt_j_residual**: bool

    Default = False

    If false, we use the conventional residual path:
      x = x + attn(ln1(x))
      x = x + mlp(ln2(x))
    Otherwise, we use the residual path from GPT-J, which offers a slight speedup:
      x = ln(x)
      x = x + attn(x) + mlp(x)



- **gpt_j_tied**: bool

    Default = False

    If false, we use
      x = x + attn(ln1(x)) + mlp(ln2(x))
    Otherwise, we tie the layer norms
      y = ln(x)
      x = x + attn(y) + mlp(y)



- **use_bias_in_norms**: bool

    Default = True

    If false, norms (e.g. LayerNorm) will not have bias terms



- **use_bias_in_attn_linear**: bool

    Default = True

    If false, attn_linear (e.g. QKVO) will not have bias terms



- **mlp_type**: str

    Default = regular

    Types:
        regular: Megatron implementation
        llama: LLaMA MLP (SiLU-gated MLP)



- **soft_prompt_tuning**: dict

    Default = None

    Dictionary configuring the soft prompt tuning parameters.
    If enabled, will train *only* the soft prompt, and freezes the rest of the model.
    parameters in the dict are:
        'enabled': bool = True # enables soft prompting
        'num_tokens': int = 10 # length of the soft prompt in tokens
        'init_string': str = '' # if provided, initialize the soft prompt with the word embeddings of this string
        'init_range': float = 0.5 # if no init string is provided, initialize the soft prompt with a uniform distribution between -init_range and init_rang



- **mamba_selective_scan_fusion**: bool

    Default = False

    Enable fused kernels for Mamba selective scan.



- **mamba_causal_conv_fusion**: bool

    Default = False

    Enable fused kernels for Mamba causal Conv1d.



- **mamba_inner_func_fusion**: bool

    Default = False

    Enable fused inner operator for Mamba. (Supersedes conv. and selective scan fusion flags, requires each of those kernels to be installed.)



- **mamba_selective_fp32_params**: bool

    Default = True

    Keep selected parameters in fp32 for Mamba (A and D).
    Requires https://github.com/EleutherAI/DeeperSpeed/pull/61 .



- **mamba_use_bias_in_conv**: bool

    Default = True

    If false, conv1d in mamba block will not have bias term



- **mamba_use_bias_in_linears**: bool

    Default = False

    Enable bias terms in mamba block up- and down- projections (in_proj and out_proj).



- **output_layer_parallelism**: typing.Literal['column']

    Default = column

    Parameter controlling whether the output layer is parallelized over the hidden dim (row) or the vocab dim (column)



## NeoXArgsOptimizer

Optimizer Arguments



- **optimizer_type**: typing.Literal['adam', 'onebitadam', 'cpu_adam', 'cpu_torch_adam', 'sm3', 'madgrad_wd', 'sgd', 'lion']

    Default = adam

    Type of optimizer to use. Choose from ['adam', 'onebitadam', 'cpu_adam', 'cpu_torch_adam', 'sm3', 'madgrad_wd', 'sgd', 'lion']
    NOTE: sgd will use MuSGD from Mup. Mup must be enabled for this optimizer.



- **use_bnb_optimizer**: bool

    Default = False

    Whether to enable the bitsandbytes optimizers



- **zero_stage**: typing.Union[int, typing.List[int], typing.Literal['all']]

    Default = None

    Zero Optimizer stage



- **zero_reduce_scatter**: bool

    Default = None

    Zero: Uses reduce or reduce scatter instead of allreduce to average gradients



- **zero_contiguous_gradients**: bool

    Default = None

    Zero: Copies the gradients to a contiguous buffer as they are produced. Avoids memory fragmentation during backward pass. Only useful when running very large models.



- **zero_reduce_bucket_size**: int

    Default = None

    Zero: Number of elements reduced/allreduced at a time. Limits the memory required for the allgather for large model sizes



- **zero_allgather_bucket_size**: int

    Default = None

    Zero: Number of elements allgathered at a time. Limits the memory required for the allgather for large model sizes



- **lr**: float

    Default = None

    Max Learning rate during training



## NeoXArgsOther

Misc. Arguments



- **distributed_backend**: str

    Default = nccl

    Which backend to use for distributed training.



- **local_rank**: int

    Default = None

    local rank passed from distributed launcher.



- **rank**: int

    Default = None

    global rank of process being run (passed in via distributed launcher)



- **lazy_mpu_init**: bool

    Default = False

    If set to True, initialize_megatron() skips DDP initialization and returns function to complete it instead. Also turns on use-cpu-initialization flag. This is for external DDP manager.



- **short_seq_prob**: float

    Default = 0.1

    Probability of producing a short sequence.



- **eod_mask_loss**: bool

    Default = False

    Mask loss for the end of document tokens.



- **adlr_autoresume**: bool

    Default = False

    Enable auto-resume on adlr cluster.



- **adlr_autoresume_interval**: int

    Default = 1000

    Intervals over which check for auto-resume termination signal



- **seed**: int

    Default = 1234

    Random seed used for python, numpy, pytorch, and cuda.



- **onnx_safe**: bool

    Default = False

    Use workarounds for known problems with Torch ONNX exporter



- **deepscale**: bool

    Default = False

    (Deprecated) enable DeepSpeed (helper flag for user code, no impact on DeepSpeed backend)'



- **deepscale_config**: str

    Default = None

    (Deprecated) deepscale json configuration file.



- **deepspeed_mpi**: bool

    Default = False

    Run via MPI, this will attempt to discover the necessary variables to initialize torch distributed from the MPI environment



- **deepspeed_slurm**: bool

    Default = False

    Run via SLURM, this will attempt to discover the necessary variables to initialize torch distributed from the SLURM environment



- **user_script**: str

    Default = None

    user script to be run



- **iteration**: int

    Default = None

    Set during training



- **do_train**: bool

    Default = None

    Set during training



- **do_valid**: bool

    Default = None

    Set during training



- **do_test**: bool

    Default = None

    Set during training



- **save_iters**: list

    Default = None

    Set during training



- **global_num_gpus**: int

    Default = None

    Set during launching



## NeoXArgsParallelism

Parallelism Arguments



- **pipe_parallel_size**: int

    Default = 0

    Number of pipeline parallel stages. Disable with 0.



- **model_parallel_size**: int

    Default = 1

    Size of the model parallelism.



- **pipe_partition_method**: str

    Default = type:transformer|mlp

    method used to distribute model layers across pipeline stages. Choose from "parameters", which balances the number
    of parameters on each pipeline stage, "uniform", which naively balances the number of layers per stage, or
    "type:[regex]", which balances layers whose class names match [regex]



- **world_size**: int

    Default = None

    Total world size (i.e number of gpus in cluster). Configured post-launch using distributed launcher



- **is_pipe_parallel**: bool

    Default = False

    flag to determine whether pipeline parallelism is on - shouldn't be set by user, is automatically determined
    according to pipeline parallel size.



- **expert_interval**: int

    Default = 2

    Have one MoE layer every expert_interval layers



## NeoXArgsTemplate

NeoXArgsTemplate()



## NeoXArgsTextgen

Text Generation arguments



- **text_gen_type**: str

    Default = None

    How to generate text/sample the model.
    Options: `unconditional`, `input-file`, `interactive`



- **temperature**: float

    Default = 0.0

    exponential scaling output distribution ("higher == more risk")



- **top_p**: float

    Default = 0.0

    Top-p (nucleus) sampling chooses from the smallest possible set of tokens whose cumulative probability exceeds the probability top_p.



- **top_k**: int

    Default = 0

    integer between 0 and the models vocab size. Filters out any logits with a probability less than that of the top_kth token.



- **return_logits**: bool

    Default = False

    Boolean for whether to return the logits for generated tokens



- **maximum_tokens**: int

    Default = 64

    maximum number of tokens to be generated



- **prompt_end**: str

    Default = 


    a single prompt's end. Defaults to newline



- **sample_input_file**: str

    Default = None

    Get input from file instead of interactive mode, each line is an input.



- **sample_output_file**: str

    Default = samples.txt

    Output file



- **num_samples**: int

    Default = 1

    Number of samples to generate unconditionally, defaults to 1 and interactive conditional sampling



- **recompute**: bool

    Default = False

    During generation recompute all attention instead of using previously computed keys/values.
    Should be set to true for sparse attention models



- **eval_results_prefix**: str

    Default = 

    prefix to which to save evaluation results - final fp will be {eval_results_prefix}_eval_results_yy-mm-dd-HH-MM.json



- **eval_tasks**: list

    Default = None

    Tasks to evaluate on using lm_eval_harness

    NOTE: Requires internet connection



- **moe_top_k**: int

    Default = 1

    Activate top K experts in MoE



- **use_tutel**: bool

    Default = False

    Use Tutel optimizations in MoE



- **num_experts**: int

    Default = 1

    Number of MoE experts



- **moe_loss_coeff**: float

    Default = 0.1

    Coefficient for MoE loss



- **moe_train_capacity_factor**: float

    Default = 1.0

    The capacity of the expert at train time



- **moe_eval_capacity_factor**: float

    Default = 1.0

    The capacity of the expert at eval time



- **moe_min_capacity**: int

    Default = 4

    The minimum capacity per expert regardless of the capacity_factor



- **moe_token_dropping**: bool

    Default = True

    Whether to drop tokens when exceeding capacity



- **create_moe_param_group**: bool

    Default = True

    Whether to create a separate parameter group for MoE parameters



- **moe_use_residual**: bool

    Default = True

    Whether to use residual in MoE



- **moe_expert_parallel_size**: int

    Default = 1

    Number of parallel experts in MoE



## NeoXArgsTokenizer

Tokenizer Arguments



- **tokenizer_type**: typing.Literal['GPT2BPETokenizer', 'HFTokenizer', 'HFGPT2Tokenizer', 'SPMTokenizer', 'CharLevelTokenizer', 'TiktokenTokenizer']

    Default = GPT2BPETokenizer

    Type of tokenizer to use - should be one of ["GPT2BPETokenizer", "HFTokenizer", "HFGPT2Tokenizer", "SPMTokenizer", "CharLevelTokenizer", "TiktokenTokenizer"]



- **padded_vocab_size**: int

    Default = None

    Total (padded) vocabulary size of tokenizer. Configured after launching of training,
    as it's dependent on the parallelism size.



## NeoXArgsTraining

Training Arguments



- **data_path**: str

    Default = None

    Path to combined dataset to split.



- **use_shared_fs**: bool

    Default = True

    Whether to use a shared filesystem for data loading. If False, local rank 0 on all nodes will preprocess the data,
    otherwise only global rank 0 will preprocess the data. This is implemented in megatron/data/gpt2_dataset.py::_build_index_mappings.



- **train_data_paths**: list

    Default = None

    List of paths to train datasets.



- **label_data_paths**: list

    Default = None

    List of paths to label datasets (not shifted by 1 yet!).



- **test_data_paths**: list

    Default = None

    List of paths to test datasets.



- **valid_data_paths**: list

    Default = None

    List of paths to validation datasets.



- **train_data_weights**: list

    Default = None

    List of 'weights' that decide how often to sample from each training dataset when blending datasets. If None, defaults to equal weighting.
    Should be a list the same length as `train_data_paths`



- **valid_data_weights**: list

    Default = None

    List of 'weights' that decide how often to sample from each validation dataset when blending datasets. If None, defaults to equal weighting.
    Should be a list the same length as `valid_data_paths`



- **test_data_weights**: list

    Default = None

    List of 'weights' that decide how often to sample from each test dataset when blending datasets. If None, defaults to equal weighting.
    Should be a list the same length as `test_data_paths`



- **weight_by_num_documents**: bool

    Default = False

    If True, Builds dataset weights from a multinomial distribution over groups of data according to the number of
    documents in each group.

    WARNING: setting this to True will override any user provided weights

    We sample from a group according to the probability p(L) ∝ |L| ** α,
    where p(L) is the probability of sampling from a given group,
          |L| is the number of examples in that datapoint,
          and α is a coefficient that acts to upsample data from underrepresented groups

    Hence α (`alpha`) allows us to control how much to 'boost' the probability of training on low-resource groups.

    See https://arxiv.org/abs/1911.02116 for more details



- **weighted_sampler_alpha**: float

    Default = 1.0

    Alpha value for `weight_by_num_documents`. Only has an effect if `weight_by_num_documents` = True.

    when alpha = 1, the probability of sampling from a given group = n_samples / total_samples
    as alpha -> 0, the probability of sampling from all groups becomes equal, and number of documents has no effect
    as alpha -> inf, the probability of sampling from the groups with *the most samples* -> 1



- **data_impl**: typing.Literal['infer', 'mmap', 'cached']

    Default = infer

    Implementation of indexed datasets, can be one of "infer", "cached", or "mmap"



- **mmap_warmup**: bool

    Default = False

    Warm up mmap files.



- **save**: str

    Default = None

    Output directory to save checkpoints to.



- **s3_path**: str

    Default = None

    Path to s3 bucket for saving checkpoints.



- **s3_chunk_size**: int

    Default = 104857600

    The number of bytes in each file chunk when uploading to s3. Defaults to 100MiB.



- **config_files**: dict

    Default = None

    Store of original config files mapping config filename to file contents



- **load**: str

    Default = None

    Directory containing a model checkpoint.



- **checkpoint_validation_with_forward_pass**: bool

    Default = False

    save input and output of a forward pass with the checkpoint and validate after load



- **checkpoint_scale**: typing.Literal['linear', 'log']

    Default = linear

    How step at which checkpoints are saved should scale. "linear" implies 1 checkpoint will be saved at every multiple of `checkpoint-factor`,
    while "log" implies that the number of steps between each checkpoint will be multiplied by `checkpoint-factor` at each step, starting from step 1.



- **checkpoint_factor**: int

    Default = None

    Acts as a multiplier on either the "log" or "linear" checkpoint spacing.

    With `checkpoint-scale="linear"`, `checkpoint-factor=20`, and `train-iters=100`, checkpoints will be saved at
    steps [20, 40, 60, 80, 100].

    With `checkpoint-scale="log"`, `checkpoint-factor=2`, and `train-iters=100`, checkpoints will be saved at
    steps [1, 2, 4, 8, 16, 32, 64, 100].

    Note that the last checkpoint step is always saved.



- **extra_save_iters**: list

    Default = None

    Additional iterations when a checkpoint should be saved.
    Must be a list of ints or `None`.



- **no_save_optim**: bool

    Default = False

    Do not save current optimizer.



- **no_save_rng**: bool

    Default = False

    Do not save current rng state.



- **no_load_optim**: bool

    Default = False

    Do not load optimizer when loading checkpoint.



- **no_load_rng**: bool

    Default = False

    Do not load rng state when loading checkpoint.



- **finetune**: bool

    Default = False

    Load model for finetuning. Do not load optimizer or rng state from checkpoint and set iteration to 0. Assumed when loading a release checkpoint.



- **batch_size**: int

    Default = None

    training microbatch size per gpu



- **train_iters**: int

    Default = None

    Number of iterations to run for training.



- **eval_iters**: int

    Default = 100

    Number of iterations to run for evaluation validation/test for.



- **keep_last_n_checkpoints**: int

    Default = None

    Number of last checkpoints to keep



- **eval_interval**: int

    Default = 1000

    Interval between running evaluation on validation set.



- **split**: str

    Default = 969, 30, 1

    Comma_separated list of proportions for training, validation, and test split. For example the split 90,5,5 will use 90% of data for training, 5% for validation and 5% for test.



- **vocab_file**: str

    Default = None

    Path to the vocab file.



- **merge_file**: str

    Default = None

    Path to the BPE merge file.



- **num_workers**: int

    Default = 2

    Dataloader number of workers.



- **exit_interval**: int

    Default = None

    Exit the program after the iteration is divisible by this value.



- **attention_dropout**: float

    Default = 0.0

    Post attention dropout probability.



- **hidden_dropout**: float

    Default = 0.0

    Dropout probability for hidden state transformer.



- **weight_decay**: float

    Default = 0.1

    Weight decay coefficient for L2 regularization.



- **checkpoint_activations**: bool

    Default = False

    Checkpoint activation to allow for training with larger models, sequences, and batch sizes.



- **checkpoint_num_layers**: int

    Default = 1

    Chunk size (number of layers) for checkpointing.



- **deepspeed_activation_checkpointing**: bool

    Default = True

    DEPRECATED - TODO: remove
    Uses activation checkpointing from deepspeed



- **contiguous_checkpointing**: bool

    Default = False

    Contiguous memory checkpointing for activations.



- **checkpoint_in_cpu**: bool

    Default = False

    Move the activation checkpoints to CPU.



- **synchronize_each_layer**: bool

    Default = False

    does a synchronize at the beginning and end of each checkpointed layer.



- **profile_backward**: bool

    Default = False

    Enables backward pass profiling for checkpointed layers.



- **partition_activations**: bool

    Default = False

    Partition Activations across GPUs before checkpointing.



- **clip_grad**: float

    Default = 1.0

    Gradient clipping based on global L2 norm.



- **hysteresis**: int

    Default = 2

    hysteresis for dynamic loss scaling



- **dynamic_loss_scale**: bool

    Default = None

    flag indicating whether dynamic loss scale is used



- **loss_scale**: float

    Default = None

    Static loss scaling, positive power of 2
    values can improve fp16 convergence. If None, dynamic loss scaling is used.



- **loss_scale_window**: float

    Default = 1000.0

    Window over which to raise/lower dynamic scale.



- **min_scale**: float

    Default = 1.0

    Minimum loss scale for dynamic loss scale.



- **char_level_ppl**: bool

    Default = False

    Whether to calculate character level perplexity as well as token level perplexity. (may incur a time cost)



- **use_mup**: bool

    Default = False

    Whether to use Microsoft's Mup https://github.com/microsoft/mup



- **coord_check**: bool

    Default = False

    Whether to generate a "coord check" plot to verify mup's implementation in neox



- **save_base_shapes**: bool

    Default = False

    Whether to save base shapes for mup. This will save the shapes to the path specified in base-shapes-file.



- **base_shapes_file**: str

    Default = None

    Path to the base shapes to save to/load from



- **mup_init_scale**: float

    Default = 1.0

    Initialization scale: All the parameters are multiplied by this value



- **mup_attn_temp**: float

    Default = 1.0

    Attention temperature: Reciprocal of the multiplier applied to the input to attention softmax



- **mup_output_temp**: float

    Default = 1.0

    Output temperature: Reciprocal of the multiplier applied to the input to softmax that
    produces the distribution over output tokens.



- **mup_embedding_mult**: float

    Default = 1.0

    Scalar by which we multiply the output of the embedding layer



- **mup_rp_embedding_mult**: float

    Default = 1.0

    Scalar by which we multiply vectors representing relative position



- **mup_width_scale**: int

    Default = 2

    What to scale width by when creating the delta model for mup



## NeoXArgsDeepspeedConfig

Args for deepspeed config
    Every argument included here will be included in deepspeed config json
    As of Mar 8 2023, up to date compared to https://www.deepspeed.ai/docs/config-json/



- **deepspeed**: bool

    Default = True

    boolean flag to enable DeepSpeed (Always True)



- **train_batch_size**: int

    Default = None

    The effective training batch size. This is the amount of data samples that leads to one step of model update. train_batch_size is aggregated by the batch size that a single GPU processes in one forward/backward pass (a.k.a., train_step_batch_size), the gradient accumulation steps (a.k.a., gradient_accumulation_steps), and the number of GPUs.



- **train_micro_batch_size_per_gpu**: int

    Default = None

    Batch size to be processed by one GPU in one step (without gradient accumulation). When specified, gradient_accumulation_steps is automatically calculated using train_batch_size and number of GPUs. Should not be concurrently specified with gradient_accumulation_steps in the configuration JSON.



- **gradient_accumulation_steps**: int

    Default = 1

    Number of training steps to accumulate gradients before averaging and applying them. This feature is sometimes useful to improve scalability since it results in less frequent communication of gradients between steps. Another impact of this feature is the ability to train with larger batch sizes per GPU. When specified, train_step_batch_size is automatically calculated using train_batch_size and number of GPUs. Should not be concurrently specified with train_step_batch_size in the configuration JSON.



- **optimizer**: dict

    Default = None

    dict containing the keys type and params

    type: The optimizer name. DeepSpeed natively supports Adam, AdamW, OneBitAdam, Lamb, and OneBitLamb optimizers (See here for details) and will import other optimizers from torch.

    params: Dictionary of parameters to instantiate optimizer. The parameter names must match the optimizer constructor signature (e.g., for Adam).



- **scheduler**: dict

    Default = None

    dict containing the keys type and params

    type: The scheduler name. See here (https://deepspeed.readthedocs.io/en/latest/schedulers.html) for list of support schedulers.

    params: Dictionary of parameters to instantiate scheduler. The parameter names should match scheduler constructor signature.



- **fp32_allreduce**: bool

    Default = False

    During gradient averaging perform allreduce with 32 bit values



- **prescale_gradients**: bool

    Default = False

    Scale gradients before doing allreduce



- **gradient_predivide_factor**: float

    Default = 1.0

    Before gradient averaging predivide gradients by a specified factor, can sometimes help with fp16 stability when scaling to large numbers of GPUs



- **sparse_gradients**: bool

    Default = False

    Enable sparse compression of torch.nn.Embedding gradients.



- **fp16**: dict

    Default = None

    Configuration for using mixed precision/FP16 training that leverages NVIDIA’s Apex package.

    Dictionary options as described in Deepspeed documentation: https://www.deepspeed.ai/docs/config-json/#fp16-training-options



- **bf16**: dict

    Default = None

    Configuration for using bfloat16 floating-point format as an alternative to FP16. BFLOAT16 requires hardware support (e.g., NVIDIA A100). Dictionary options as described in Deepspeed documentation: https://www.deepspeed.ai/docs/config-json/#bfloat16-training-options



- **amp**: dict

    Default = None

    Configuration for using automatic mixed precision (AMP) training that leverages NVIDIA’s Apex AMP package.

    Dictionary as described in Deepspeed documentation: https://www.deepspeed.ai/docs/config-json/#automatic-mixed-precision-amp-training-options



- **gradient_clipping**: float

    Default = 1.0

    Enable gradient clipping with provided value



- **zero_optimization**: dict

    Default = None

    Configuration for using ZeRO optimization.

    Multi-level dictionary as described in Deepspeed documentation: https://www.deepspeed.ai/docs/config-json/#zero-optimization-options



- **curriculum_learning**: dict

    Default = None

    



- **curriculum_seqlen**: int

    Default = 0

    Internal var for tracking the current seqlen



- **steps_per_print**: int

    Default = 10

    Print train loss every N steps.



- **wall_clock_breakdown**: bool

    Default = False

    Enable timing of the latency of forward/backward/update training phases.



- **dump_state**: bool

    Default = False

    Print out state information of DeepSpeed object after initialization.



- **flops_profiler**: dict

    Default = None

    Configuration for using FLOPS profiler.

    Dictionary as described in Deepspeed documentation: https://www.deepspeed.ai/docs/config-json/#flops-profiler



- **communication_data_type**: bool

    Default = None

    During gradient averaging, perform communication with selected data type. By default it will be determined by selected regime



- **autotuning**: dict

    Default = None

    Configuration for using autotuning.

    Dictionary as described in Deepspeed documentation: https://www.deepspeed.ai/docs/config-json/#autotuning



- **activation_checkpointing**: dict

    Default = None

    Configuration for using activation checkpointing.

    Dictionary as described in Deepspeed documentation: https://www.deepspeed.ai/docs/config-json/#activation-checkpointing



- **sparse_attention**: dict

    Default = None

    Configuration for using sparse attention.

    Dictionary as described in Deepspeed documentation: https://www.deepspeed.ai/docs/config-json/#sparse-attention



- **data_efficiency**: dict

    Default = None

    Configuration for using data efficiency.

    Dictionary as described in Deepspeed documentation: https://www.deepspeed.ai/docs/config-json/#data-efficiency



- **tensorboard**: dict

    Default = None

    Configuration for using tensorboard.

    Dictionary as described in Deepspeed documentation: https://www.deepspeed.ai/docs/config-json/#monitoring-module-tensorboard-wandb-csv



- **wandb**: dict

    Default = None

    Configuration for using wandb.



- **csv_monitor**: dict

    Default = None

    Configuration for using csv_monitor.



- **elasticity**: dict

    Default = None

    Configuration for using elastic training.

    Dictionary as described in Deepspeed documentation: https://www.deepspeed.ai/docs/config-json/#elastic-training-config-v01-and-v02



- **comms_logger**: dict

    Default = None

    Configuration for using communication logger.

    Dictionary as described in Deepspeed documentation: https://www.deepspeed.ai/docs/config-json/#communication-logging



- **compression_training**: dict

    Default = None

    Configuration for using compression training.

    Dictionary as described in Deepspeed documentation: https://www.deepspeed.ai/docs/config-json/#compression



- **checkpoint**: dict

    Default = None

    Configuration for using checkpointing.

    Dictionary as described in Deepspeed documentation: https://www.deepspeed.ai/docs/config-json/#checkpoint-options



- **data_types**: dict

    Default = None

    Configuration for using data types.

    Dictionary as described in Deepspeed documentation: https://www.deepspeed.ai/docs/config-json/#data-type-options



- **deepspeed_extra_args**: dict

    Default = None

    Dictionary of extra arguments to be included in the yaml config file. This can be used for any argument not included in the above list.



## NeoXArgsDeepspeedRunner

Args for deepspeed runner (deepspeed.launcher.runner).
    Every argument included here will be passed as command line argument to deepspeed.launcher.runner



- **hostfile**: str

    Default = None

    list of hostnames / ssh aliases and the number of GPUs per host

    example file contents:
    worker-1 slots=4
    worker-2 slots=4
    127.0.0 slots=4
    127.0.1 slots=4



- **include**: str

    Default = None

    Specify hardware resources to use during execution. String format is `NODE_SPEC[@NODE_SPEC ...]` where `NODE_SPEC=NAME[:SLOT[,SLOT ...]]`. If `:SLOT` is omitted, include all slots on that host. Example: `"worker-0@worker-1:0,2"` will use all slots. on `worker-0` and slots `[0, 2]` on `worker-1`.



- **exclude**: str

    Default = None

    Specify hardware resources to NOT use during execution. Same format as include



- **num_nodes**: int

    Default = -1

    Total number of worker nodes to run on, this will use the top N hosts from the given hostfile. -1 will use all.



- **num_gpus**: int

    Default = None

    Max number of GPUs to use on each node, will use [0:N) GPU ids on each node. None / not specifying a value will use all.



- **master_port**: int

    Default = 29500

    Port used by PyTorch distributed for communication during training.



- **master_addr**: str

    Default = None

    IP address of node 0, will be inferred via 'hostname -I' if not specified.



- **launcher**: typing.Literal['pdsh', 'openmpi', 'mvapich', 'slurm']

    Default = pdsh

    Launcher backend for multi-node training. Options currently include PDSH, OpenMPI, MVAPICH.



- **force_multi**: bool

    Default = False

    Force multi-node training even if only one node is specified.



- **detect_nvlink_pairs**: bool

    Default = False

    If true, autodetects nvlink pairs and remaps cuda visible devices to place them next to each other. This is an Eleuther addition to deepspeed, and should speed up model parallel training on setups with nvlink pairs when mp=2.



- **autotuning_run**: str

    Default = None

    Either "tune", "run", or `None`.



- **no_ssh_check**: bool

    Default = False

    If true, overrides the default check where DeepSpeed confirms that the headnode is accessible via ssh.



- **comment**: str

    Default = None

    Adds a `--comment` to the DeepSpeed launch command. In DeeperSpeed this is passed on to the SlurmLauncher as well. Sometimes necessary for cluster rules, or so I've heard.



- **account**: str

    Default = None

    Adds a `--account` to the DeepSpeed launch command. In DeeperSpeed this is passed on to the SlurmLauncher as well. Sometimes necessary for cluster rules, or so I've heard.
<|MERGE_RESOLUTION|>--- conflicted
+++ resolved
@@ -111,11 +111,7 @@
 
 - **git_hash**: str
 
-<<<<<<< HEAD
-    Default = f013667
-=======
     Default = f70c54d
->>>>>>> 36166586
 
     current git hash of repository
 
