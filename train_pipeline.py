import argparse
import json
import random
from collections import defaultdict
import os
import deepspeed
import torch
from torch.utils.data import DataLoader
from tqdm.auto import trange

from gpt_neox import (GPTNeoX, GPTNeoX_Pipe, AutoregressiveWrapper, TextSamplerDataset,
                      cycle, TFRecordDataset, extract_tarfile, decode_tokens,
                      prepare_optimizer_parameters, get_tokenizer, is_main, prepare_data)

from gpt_neox.datasets import GPT2Dataset
from gpt_neox.data_utils import get_tokenizer
from gpt_neox.utils import is_main, get_args, get_params

import gpt_neox

WORLD_SIZE = os.getenv('WORLD_SIZE')

def loss_function(x, y):
    losses = torch.nn.functional.cross_entropy(x, y, reduction='none')
    loss = losses.mean()
    return loss

def configure_checkpointing(model_engine):
    deepspeed.checkpointing.configure(model_engine.mpu, deepspeed_config=train_args.deepspeed_config)
    model_engine.mpu.checkpoint = deepspeed.checkpointing.checkpoint
    model_engine.mpu.get_cuda_rng_tracker = deepspeed.checkpointing.get_cuda_rng_tracker
    model_engine.mpu.model_parallel_cuda_manual_seed = deepspeed.checkpointing.model_parallel_cuda_manual_seed
    assert deepspeed.checkpointing.is_configured()

def prepare_dataset(dset_params, train_args):
    torch.distributed.barrier()  # barrier will force processes to stop until *all* processes have reached the barrier
<<<<<<< HEAD
else:
    torch.distributed.barrier()
    
# data loading
train_dataset = TFRecordDataset(glob_pattern=dset_params["train_path"],
=======
    if is_main(train_args):
        prepare_data(dset_params["name"])
        torch.distributed.barrier()  # barrier will force processes to stop until *all* processes have reached the barrier
    else:
        torch.distributed.barrier()

if __name__ == '__main__':
    # arguments
    train_args = get_args()
    params = get_params(train_args.model)
    deepspeed.init_distributed(dist_backend='nccl')

    # tokenizer
    tokenizer = get_tokenizer(tokenizer_type=params["tokenizer"].get("type", None),
                            from_pretrained=params["tokenizer"].get("from_pretrained", True),
                            add_padding_token=params["tokenizer"].get("add_padding_token", False))
    vocab_size = len(tokenizer) if params["vocab_size"] is None else params["vocab_size"]

    # model
    model = GPTNeoX_Pipe(
        num_tokens=vocab_size,
        dim=params["hidden_dim"],
        seq_len=params["seq_len"],
        depth=params["n_layers"],
        heads=params["n_heads"],
        dim_head=params["dim_head"],
        loss_fn = loss_function,
        num_stages = params.get("pipeline_num_stages", 2),
        activation_checkpoint_interval=params.get('activation_checkpoint_interval', 1)
    )

    # prepare data
    dset_params = params["dataset"]
    prepare_dataset(dset_params, train_args)

    train_dataset = GPT2Dataset(glob_pattern=dset_params["train_path"],
                                seq_len=params["seq_len"],
                                train=True,
                                mode='with_labels',
                                **dset_params)

    eval_dataset = GPT2Dataset(glob_pattern=dset_params["eval_path"],
>>>>>>> ed0add79
                            seq_len=params["seq_len"],
                            train=False,
                            mode='with_labels',
                            **dset_params)

<<<<<<< HEAD
eval_dataset = TFRecordDataset(glob_pattern=dset_params["eval_path"],
                           seq_len=params["seq_len"],
                           train=False,
                           **dset_params)

val_loader = DataLoader(eval_dataset, batch_size=params["eval_batch_size"])
val_loader = iter(val_loader)

# deepspeed loader
model_engine, optim, train_loader, _ = deepspeed.initialize(args=train_args,
                                                            model=model,
                                                            optimizer=optim,
                                                            model_parameters=ds_model_params,
                                                            training_data=train_dataset)


batches_to_train = 10000

pbar = trange(params["num_epochs"], mininterval=10., desc='Training Model', dynamic_ncols=True)
for _ in pbar:
    for i in range(batches_to_train):

        is_main = model_engine.local_rank == 0

        loss = model_engine.train_batch()

        pbar.set_description(f'Training Loss: {loss.item():.4f}')
        pbar.update()
=======
    val_loader = DataLoader(eval_dataset, batch_size=params["eval_batch_size"])
    val_loader = cycle(val_loader)

    # optimizer
    ds_model_params = prepare_optimizer_parameters(model)
    optim = torch.optim.Adam(ds_model_params, lr=params["learning_rate"])
    # deepspeed loader
    model_engine, optim, train_loader, _ = deepspeed.initialize(args=train_args,
                                                                model=model,
                                                                optimizer=optim,
                                                                model_parameters=ds_model_params,
                                                                training_data=train_dataset)

    configure_checkpointing(model_engine)

    batches_to_train = 10000
    pbar = trange(batches_to_train, mininterval=10., desc='Training Model', dynamic_ncols=True)
    for _ in pbar:
        for i in range(batches_to_train):
            loss = model_engine.train_batch()
            pbar.set_description(f'Training Loss: {loss.item():.4f}')
            pbar.update()
>>>>>>> ed0add79
<|MERGE_RESOLUTION|>--- conflicted
+++ resolved
@@ -34,13 +34,7 @@
 
 def prepare_dataset(dset_params, train_args):
     torch.distributed.barrier()  # barrier will force processes to stop until *all* processes have reached the barrier
-<<<<<<< HEAD
-else:
-    torch.distributed.barrier()
-    
-# data loading
-train_dataset = TFRecordDataset(glob_pattern=dset_params["train_path"],
-=======
+
     if is_main(train_args):
         prepare_data(dset_params["name"])
         torch.distributed.barrier()  # barrier will force processes to stop until *all* processes have reached the barrier
@@ -83,42 +77,12 @@
                                 **dset_params)
 
     eval_dataset = GPT2Dataset(glob_pattern=dset_params["eval_path"],
->>>>>>> ed0add79
                             seq_len=params["seq_len"],
                             train=False,
                             mode='with_labels',
                             **dset_params)
 
-<<<<<<< HEAD
-eval_dataset = TFRecordDataset(glob_pattern=dset_params["eval_path"],
-                           seq_len=params["seq_len"],
-                           train=False,
-                           **dset_params)
 
-val_loader = DataLoader(eval_dataset, batch_size=params["eval_batch_size"])
-val_loader = iter(val_loader)
-
-# deepspeed loader
-model_engine, optim, train_loader, _ = deepspeed.initialize(args=train_args,
-                                                            model=model,
-                                                            optimizer=optim,
-                                                            model_parameters=ds_model_params,
-                                                            training_data=train_dataset)
-
-
-batches_to_train = 10000
-
-pbar = trange(params["num_epochs"], mininterval=10., desc='Training Model', dynamic_ncols=True)
-for _ in pbar:
-    for i in range(batches_to_train):
-
-        is_main = model_engine.local_rank == 0
-
-        loss = model_engine.train_batch()
-
-        pbar.set_description(f'Training Loss: {loss.item():.4f}')
-        pbar.update()
-=======
     val_loader = DataLoader(eval_dataset, batch_size=params["eval_batch_size"])
     val_loader = cycle(val_loader)
 
@@ -140,5 +104,4 @@
         for i in range(batches_to_train):
             loss = model_engine.train_batch()
             pbar.set_description(f'Training Loss: {loss.item():.4f}')
-            pbar.update()
->>>>>>> ed0add79
+            pbar.update()