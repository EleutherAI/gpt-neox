--- conflicted
+++ resolved
@@ -111,11 +111,7 @@
 
 - **git_hash**: str
 
-<<<<<<< HEAD
     Default = 89f64c3
-=======
-    Default = 5e6ef61
->>>>>>> fa46a872
 
     current git hash of repository
 
