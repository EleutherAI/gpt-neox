--- conflicted
+++ resolved
@@ -39,10 +39,7 @@
     """
     Parallelism Arguments
     """
-<<<<<<< HEAD
-
-=======
->>>>>>> 9e966c90
+
     
     pipe_parallel_size: int = 0
     """
@@ -306,8 +303,6 @@
     If None - gmlp model doesn't use attention.
     """
 
-<<<<<<< HEAD
-=======
     gpt_j_residual : bool = False
     """
     If false, we use the conventional residual path:
@@ -334,7 +329,6 @@
     """
     Parameter controlling whether the output layer is parallelized over the hidden dim (row) or the vocab dim (column)
     """
->>>>>>> 9e966c90
 
     
 @dataclass
@@ -390,10 +384,7 @@
     lr_decay_style: Literal["constant", "linear", "cosine", "exponential"] = "linear"
     
     lr_decay_style: Literal['constant', 'linear', 'cosine', 'exponential'] = "linear"
-<<<<<<< HEAD
-=======
-
->>>>>>> 9e966c90
+
     """
     Learning rate decay function. Choose from 'constant', 'linear', 'cosine', 'exponential'.
     """
@@ -430,10 +421,7 @@
     Logging Arguments
     """
 
-<<<<<<< HEAD
-    
-=======
->>>>>>> 9e966c90
+    
     use_wandb: bool = None
     """Flag indicating if wandb is to be used."""
 
@@ -512,10 +500,7 @@
     Misc. Arguments
     """
 
-<<<<<<< HEAD
-    
-=======
->>>>>>> 9e966c90
+    
     distributed_backend: str = "nccl"
     """
     Which backend to use for distributed training.
@@ -646,10 +631,7 @@
     Training Arguments
     """
 
-<<<<<<< HEAD
-    
-=======
->>>>>>> 9e966c90
+    
     data_path: str = None
     """
     Path to combined dataset to split.
@@ -916,14 +898,11 @@
         will train for 90% of the training steps with seq_length 512 - then the rest with seq_length 2048
     """
 
-<<<<<<< HEAD
-
-=======
+
     char_level_ppl: bool = False
     """
     Whether to calculate character level perplexity as well as token level perplexity. (may incur a time cost)
     """
->>>>>>> 9e966c90
     stage: int = 0
     """
     stage no for staged training - incremented during training and only used if neox_args.stages is not None
@@ -936,10 +915,7 @@
     Text Generation arguments
     """
 
-<<<<<<< HEAD
-    
-=======
->>>>>>> 9e966c90
+    
     text_gen_type: str = None
     """
     How to generate text/sample the model.
@@ -987,10 +963,7 @@
     Should be set to true for sparse attention models
     """
 
-<<<<<<< HEAD
-    
-=======
->>>>>>> 9e966c90
+    
     eval_results_prefix: str = ""
     """
     prefix to which to save evaluation results - final fp will be {eval_results_prefix}_eval_results_yy-mm-dd-HH-MM.json
