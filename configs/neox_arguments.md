--- conflicted
+++ resolved
@@ -111,11 +111,7 @@
 
 - **git_hash**: str
 
-<<<<<<< HEAD
-    Default = b9e4f2a
-=======
     Default = 2c15e12
->>>>>>> d9166bfd
 
     current git hash of repository
 
