Arguments for gpt-neox. All of the following can be specified in your .yml config file(s):


## NeoXArgsLRScheduler

LR Scheduler Arguments



- **lr_decay_style**: typing.Literal['constant', 'linear', 'cosine', 'exponential']

    Default = linear

    Learning rate decay function. Choose from 'constant', 'linear', 'cosine', 'exponential'.



- **lr_decay_iters**: int

    Default = None

    Number of iterations to decay learning rate over, If None defaults to --train-iters



- **min_lr**: float

    Default = 0.0

    Minimum value for learning rate. The scheduler clips values below this threshold.



- **warmup**: float

    Default = 0.01

    Percentage of total iterations to warmup on (.01 = 1 percent of all training iters).



- **override_lr_scheduler**: bool

    Default = False

    Reset the values of the scheduler (learning rate,warmup iterations, minimum learning rate, maximum number of iterations, and decay style from input arguments and ignore values from checkpoints. Note that all the above values will be reset.



- **use_checkpoint_lr_scheduler**: bool

    Default = False

    Use checkpoint to set the values of the scheduler (learning rate, warmup iterations, minimum learning rate, maximum number of iterations, and decay style from checkpoint and ignore input arguments.



## NeoXArgsLogging

Logging Arguments



- **use_wandb**: bool

    Default = None

    Flag indicating if wandb is to be used.



- **wandb_group**: str

    Default = None

    Weights and Biases group name - used to group together "runs".



- **wandb_team**: str

    Default = None

    Team name for Weights and Biases.



- **wandb_project**: str

    Default = neox

    wandb project name



- **wandb_host**: str

    Default = https://api.wandb.ai

    url of the wandb host



- **wandb_init_all_ranks**: bool

    Default = False

    Initialize wandb on all ranks.



- **git_hash**: str

    Default = e617cdf

    current git hash of repository



- **log_dir**: str

    Default = None

    Directory to save logs to.



- **tensorboard_dir**: str

    Default = None

    Write TensorBoard logs to this directory.



- **log_interval**: int

    Default = None

    Interval between logging.



- **log_grad_pct_zeros**: bool

    Default = False

    Log the percentage of zeros for the gradient of each parameter to wandb / tensorboard (useful for debugging). Needs wandb_init_all_ranks set to True if using pipeline parallelism to log all ranks.



- **log_param_norm**: bool

    Default = False

    Log the frob norm of the parameters to wandb / tensorboard (useful for debugging). Needs wandb_init_all_ranks set to True if using pipeline parallelism to log all ranks.



- **log_grad_norm**: bool

    Default = False

    Log the frob norm of the gradients to wandb / tensorboard (useful for debugging).
    (N.B - this will only work with pp = 0 for now, as we don't have access to the gradients of the model because
    deepspeed.)



- **log_optimizer_states**: bool

    Default = False

    Log the frob norm of the optimizer states to wandb / tensorboard (useful for debugging).



- **log_gradient_noise_scale**: bool

    Default = False

    Whether to log the gradient noise scale when training (cf. https://arxiv.org/abs/1812.06162 for explanation)



- **gradient_noise_scale_n_batches**: int

    Default = 5

    Number of batches to accumulate gradients for in the gradient noise scale logger.



- **gradient_noise_scale_cpu_offload**: bool

    Default = False

    Whether to offload the buffered gradients to cpu when measuring gradient noise scale.



## NeoXArgsModel

Model Arguments



- **precision**: typing.Literal['fp16', 'fp32', 'bfloat16']

    Default = None

    description of the used precision, either one of fp16 or fp32 (and in the future bf16).



- **num_layers**: int

    Default = None

    Number of transformer layers.



- **hidden_size**: int

    Default = None

    Transformer hidden size.



- **num_attention_heads**: int

    Default = None

    Number of transformer attention heads.



- **seq_length**: int

    Default = None

    Maximum sequence length to process.



- **max_position_embeddings**: int

    Default = None

    Maximum number of position embeddings to use. This is the size of position embedding.



- **norm**: typing.Literal['layernorm', 'rmsnorm', 'scalenorm']

    Default = layernorm

    Normalization layer to use. Choose from "layernorm", "rmsnorm", "scalenorm".



- **layernorm_epsilon**: float

    Default = 1e-05

    Layer norm epsilon.



- **rms_norm_epsilon**: float

    Default = 1e-08

    Root mean squared norm epsilon



- **scalenorm_epsilon**: float

    Default = 1e-08

    Scalenorm epsilon



- **pos_emb**: typing.Literal['learned', 'rotary', 'sinusoidal', 'rpe', 'alibi', 'none']

    Default = learned

    Type of positional embedding to use - choose from 'learned', 'rotary', 'sinusoidal', 'rpe', 'none'



- **rpe_num_buckets**: int

    Default = 32

    T5 relative positional encoding number of buckets, default 32.



- **rpe_max_distance**: int

    Default = 128

    T5 relative positional encoding max distance, default 128.



- **opt_pos_emb_offset**: int

    Default = 0

    Learned position embedding offset (only used by OPT, where it should be set to 2).



- **no_weight_tying**: bool

    Default = False

    Disables weight tying between embedding weights and final Linear layer



- **attention_config**: list

    Default = None

    Attention configuration for gpt-neox

    The first item in the list specifies the attention type(s), and should be a list of strings. The second item
    specifies the number of times to repeat those attention types in the full list.

    attention type choices:  [global, local, sparse_fixed, sparse_variable, bigbird, bslongformer, gmlp, amlp, flash]

    So a 12 layer network with only global attention could be specified like:
        [[[`global`], 12]]

    or a 12 layer network with alternating global / local like:
        [[[`global`, `local`], 6]]

    If none is specified, this defaults to
        [[[`global`], n_layers]]

    "flash" attention refers to optimized global attention for Ampere (and some other) generation GPUs described here [Flash-Attention](https://github.com/HazyResearch/flash-attention).



- **sparsity_config**: dict

    Default = None

    Sparsity configuration dict as defined in https://www.deepspeed.ai/docs/config-json/#sparse-attention

    Note that since neox is autoregressive, attention is always "unidirectional" and `horizontal_global_attention` is
    always false.

    The main difference between our sparsity config and deepspeed's is that `mode` is ignored - since it is instead
    specified in attention_config defining each layer.

    An example config is given below:
          "sparse_attention": {
            "block": 16,
            "different_layout_per_head": true,
            "num_local_blocks": 4,
            "num_global_blocks": 1,
            "num_different_global_patterns": 4,
            "num_random_blocks": 0,
            "local_window_blocks": [4],
            "global_block_indices": [0],
            "global_block_end_indices": None,
            "num_sliding_window_blocks": 3
          }



- **num_unique_layers**: int

    Default = None

    Number of unique transformer layers. num-layers should be divisible by this value. Currently only has an effect when pipe_parallel_size=0.



- **param_sharing_style**: str

    Default = grouped

    Ordering of the shared parameters. For example, for a num-layers=4 and --num-unique-layers=2, we will have the following ordering for two unique layers 1 and 2-: grouped: [1, 2, 1, 2] and spaced: [1, 1, 2, 2].



- **make_vocab_size_divisible_by**: int

    Default = 128

    Pad the vocab size to be divisible by this value. This is added for computational efficiency reasons.



- **activation**: typing.Literal['gelu', 'geglu', 'relu', 'softsign', 'swish', 'mish']

    Default = gelu

    Activation function to use - choose from ["gelu", "geglu", "relu", "softsign", "swish", "mish"]



- **scaled_upper_triang_masked_softmax_fusion**: bool

    Default = False

    Enable fusion of query_key_value_scaling time (upper diagonal) masking and softmax.



- **scaled_masked_softmax_fusion**: bool

    Default = False

    Enable fusion of query_key_value_scaling general masking and softmax.



- **bias_gelu_fusion**: bool

    Default = False

    Enable bias and gelu fusion.



- **bias_dropout_fusion**: bool

    Default = False

    Enable bias and dropout fusion.



- **fp16_lm_cross_entropy**: bool

    Default = False

    Move the cross entropy unreduced loss calculation for lm head to fp16.



- **init_method_std**: float

    Default = 0.02

    Standard deviation of the zero mean normal distribution used for weight initialization.



- **apply_query_key_layer_scaling**: bool

    Default = False

    Scale Q * K^T by 1 / layer-number. If this flag is set, then it will automatically set attention-softmax-in-fp32 to true



- **use_cpu_initialization**: bool

    Default = False

    If set, affine parallel weights initialization uses CPU



- **attention_softmax_in_fp32**: bool

    Default = False

    Run attention masking and softmax in fp32.



- **rotary_pct**: float

    Default = 1.0

    pct of hidden dims to apply rotary positional embedding to



- **rotary_emb_base**: int

    Default = 10000

    Base for rotary positional embedding



- **init_method**: typing.Literal['normal', 'scaled_normal', 'orthogonal', 'scaled_orthogonal', 'xavier_uniform', 'xavier_normal', 'wang_init', 'small_init']

    Default = normal

    Init function used on all layers except ff residual outputs - choose from
    ["normal", "scaled_normal", "orthogonal", "scaled_orthogonal", "xavier_uniform", "xavier_normal", "wang_init", "small_init"]



- **output_layer_init_method**: typing.Literal['normal', 'scaled_normal', 'orthogonal', 'scaled_orthogonal', 'xavier_uniform', 'xavier_normal', 'wang_init', 'small_init']

    Default = scaled_normal

    Init function used for ff residual outputs - choose from
    ["normal", "scaled_normal", "orthogonal", "scaled_orthogonal", "xavier_uniform", "xavier_normal", "wang_init", "small_init"]



- **gmlp_attn_dim**: int

    Default = 64

    the dimension of the single head self attention in gmlp model (not used in gpt models).
    If None - gmlp model doesn't use attention.



- **gpt_j_residual**: bool

    Default = False

    If false, we use the conventional residual path:
      x = x + attn(ln1(x))
      x = x + mlp(ln2(x))
    Otherwise, we use the residual path from GPT-J, which offers a slight speedup:
      x = ln(x)
      x = x + attn(x) + mlp(x)



- **gpt_j_tied**: bool

    Default = False

    If false, we use
      x = x + attn(ln1(x)) + mlp(ln2(x))
    Otherwise, we tie the layer norms
      y = ln(x)
      x = x + attn(y) + mlp(y)



- **soft_prompt_tuning**: dict

    Default = None

    Dictionary configuring the soft prompt tuning parameters.
    If enabled, will train *only* the soft prompt, and freezes the rest of the model.
    parameters in the dict are:
        'enabled': bool = True # enables soft prompting
        'num_tokens': int = 10 # length of the soft prompt in tokens
        'init_string': str = '' # if provided, initialize the soft prompt with the word embeddings of this string
        'init_range': float = 0.5 # if no init string is provided, initialize the soft prompt with a uniform distribution between -init_range and init_rang



- **output_layer_parallelism**: typing.Literal['row', 'column']

    Default = row

    Parameter controlling whether the output layer is parallelized over the hidden dim (row) or the vocab dim (column)



## NeoXArgsOptimizer

Optimizer Arguments



- **optimizer_type**: typing.Literal['adam', 'onebitadam', 'cpu_adam', 'cpu_torch_adam', 'sm3', 'madgrad_wd']

    Default = adam

    Type of optimizer to use. Choose from ['adam', 'onebitadam', 'cpu_adam', 'cpu_torch_adam', 'sm3', 'madgrad_wd]



- **use_bnb_optimizer**: bool

    Default = False

    Whether to enable the bitsandbytes optimizers



- **zero_stage**: int

    Default = None

    Zero Optimizer stage



- **zero_reduce_scatter**: bool

    Default = None

    Zero: Uses reduce or reduce scatter instead of allreduce to average gradients



- **zero_contiguous_gradients**: bool

    Default = None

    Zero: Copies the gradients to a contiguous buffer as they are produced. Avoids memory fragmentation during backward pass. Only useful when running very large models.



- **zero_reduce_bucket_size**: int

    Default = None

    Zero: Number of elements reduced/allreduced at a time. Limits the memory required for the allgather for large model sizes



- **zero_allgather_bucket_size**: int

    Default = None

    Zero: Number of elements allgathered at a time. Limits the memory required for the allgather for large model sizes



- **lr**: float

    Default = None

    Max Learning rate during training



## NeoXArgsOther

Misc. Arguments



- **distributed_backend**: str

    Default = nccl

    Which backend to use for distributed training.



- **local_rank**: int

    Default = None

    local rank passed from distributed launcher.



- **rank**: int

    Default = None

    global rank of process being run (passed in via distributed launcher)



- **lazy_mpu_init**: bool

    Default = False

    If set to True, initialize_megatron() skips DDP initialization and returns function to complete it instead. Also turns on use-cpu-initialization flag. This is for external DDP manager.



- **short_seq_prob**: float

    Default = 0.1

    Probability of producing a short sequence.



- **eod_mask_loss**: bool

    Default = False

    Mask loss for the end of document tokens.



- **adlr_autoresume**: bool

    Default = False

    Enable auto-resume on adlr cluster.



- **adlr_autoresume_interval**: int

    Default = 1000

    Intervals over which check for auto-resume termination signal



- **seed**: int

    Default = 1234

    Random seed used for python, numpy, pytorch, and cuda.



- **onnx_safe**: bool

    Default = False

    Use workarounds for known problems with Torch ONNX exporter



- **deepscale**: bool

    Default = False

    (Deprecated) enable DeepSpeed (helper flag for user code, no impact on DeepSpeed backend)'



- **deepscale_config**: str

    Default = None

    (Deprecated) deepscale json configuration file.



- **deepspeed_mpi**: bool

    Default = False

    Run via MPI, this will attempt to discover the necessary variables to initialize torch distributed from the MPI environment



- **deepspeed_slurm**: bool

    Default = False

    Run via SLURM, this will attempt to discover the necessary variables to initialize torch distributed from the SLURM environment



- **user_script**: str

    Default = None

    user script to be run



- **iteration**: int

    Default = None

    Set during training



- **do_train**: int

    Default = None

    Set during training



- **do_valid**: int

    Default = None

    Set during training



- **do_test**: int

    Default = None

    Set during training



- **global_num_gpus**: int

    Default = None

    Set during launching



## NeoXArgsParallelism

Parallelism Arguments



- **pipe_parallel_size**: int

    Default = 0

    Number of pipeline parallel stages. Disable with 0.



- **model_parallel_size**: int

    Default = 1

    Size of the model parallelism.



- **pipe_partition_method**: str

    Default = type:transformer|mlp

    method used to distribute model layers across pipeline stages. Choose from "parameters", which balances the number
    of parameters on each pipeline stage, "uniform", which naively balances the number of layers per stage, or
    "type:[regex]", which balances layers whose class names match [regex]



- **world_size**: int

    Default = None

    Total world size (i.e number of gpus in cluster). Configured post-launch using distributed launcher



- **is_pipe_parallel**: bool

    Default = False

    flag to determine whether pipeline parallelism is on - shouldn't be set by user, is automatically determined
    according to pipeline parallel size.



## NeoXArgsTemplate

NeoXArgsTemplate()



## NeoXArgsTextgen

Text Generation arguments



- **text_gen_type**: str

    Default = None

    How to generate text/sample the model.
    Options: `unconditional`, `input-file`, `interactive`



- **temperature**: float

    Default = 0.0

    exponential scaling output distribution ("higher == more risk")



- **top_p**: float

    Default = 0.0

    Top-p (nucleus) sampling chooses from the smallest possible set of tokens whose cumulative probability exceeds the probability top_p.



- **top_k**: int

    Default = 0

    integer between 0 and the models vocab size. Filters out any logits with a probability less than that of the top_kth token.



- **return_logits**: bool

    Default = False

    Boolean for whether to return the logits for generated tokens



- **maximum_tokens**: int

    Default = 64

    maximum number of tokens to be generated



- **sample_input_file**: str

    Default = None

    Get input from file instead of interactive mode, each line is an input.



- **sample_output_file**: str

    Default = samples.txt

    Output file



- **num_samples**: int

    Default = 1

    Number of samples to generate unconditionally, defaults to 1 and interactive conditional sampling



- **recompute**: bool

    Default = False

    During generation recompute all attention instead of using previously computed keys/values.
    Should be set to true for sparse attention models



- **eval_results_prefix**: str

    Default =

    prefix to which to save evaluation results - final fp will be {eval_results_prefix}_eval_results_yy-mm-dd-HH-MM.json



- **eval_tasks**: list

    Default = None

    Tasks to evaluate on using lm_eval_harness



## NeoXArgsTokenizer

Tokenizer Arguments



- **tokenizer_type**: typing.Literal['GPT2BPETokenizer', 'HFTokenizer', 'HFGPT2Tokenizer', 'SPMTokenizer', 'CharLevelTokenizer']

    Default = GPT2BPETokenizer

    Type of tokenizer to use - should be one of ["GPT2BPETokenizer", "HFTokenizer", "HFGPT2Tokenizer", "SPMTokenizer", "CharLevelTokenizer"]



- **padded_vocab_size**: int

    Default = None

    Total (padded) vocabulary size of tokenizer. Configured after launching of training,
    as it's dependent on the parallelism size.



## NeoXArgsTraining

Training Arguments



- **data_path**: str

    Default = None

    Path to combined dataset to split.



- **train_data_paths**: list

    Default = None

    List of paths to train datasets.



- **test_data_paths**: list

    Default = None

    List of paths to test datasets.



- **valid_data_paths**: list

    Default = None

    List of paths to validation datasets.



- **train_data_weights**: list

    Default = None

    List of 'weights' that decide how often to sample from each training dataset when blending datasets. If None, defaults to equal weighting.
    Should be a list the same length as `train_data_paths`



- **valid_data_weights**: list

    Default = None

    List of 'weights' that decide how often to sample from each validation dataset when blending datasets. If None, defaults to equal weighting.
    Should be a list the same length as `valid_data_paths`



- **test_data_weights**: list

    Default = None

    List of 'weights' that decide how often to sample from each test dataset when blending datasets. If None, defaults to equal weighting.
    Should be a list the same length as `test_data_paths`



- **weight_by_num_documents**: bool

    Default = False

    If True, Builds dataset weights from a multinomial distribution over groups of data according to the number of
    documents in each group.

    WARNING: setting this to True will override any user provided weights

    We sample from a group according to the probability p(L) ∝ |L| ** α,
    where p(L) is the probability of sampling from a given group,
          |L| is the number of examples in that datapoint,
          and α is a coefficient that acts to upsample data from underrepresented groups

    Hence α (`alpha`) allows us to control how much to 'boost' the probability of training on low-resource groups.

    See https://arxiv.org/abs/1911.02116 for more details



- **weighted_sampler_alpha**: float

    Default = 0.3

    Alpha value for `weight_by_num_documents`. Only has an effect if `weight_by_num_documents` = True.

    when alpha = 1, the probability of sampling from a given group = n_samples / total_samples
    as alpha -> 0, the probability of sampling from all groups becomes equal, and number of documents has no effect
    as alpha -> inf, the probability of sampling from the groups with *the most samples* -> 1



- **data_impl**: str

    Default = infer

    Implementation of indexed datasets.



- **mmap_warmup**: bool

    Default = False

    Warm up mmap files.



- **save**: str

    Default = None

    Output directory to save checkpoints to.



- **config_files**: dict

    Default = None

    Store of original config files mapping config filename to file contents



- **load**: str

    Default = None

    Directory containing a model checkpoint.



- **checkpoint_validation_with_forward_pass**: bool

    Default = False

    save input and output of a forward pass with the checkpoint and validate after load



- **save_interval**: int

    Default = None

    Number of iterations between checkpoint saves.



- **no_save_optim**: bool

    Default = False

    Do not save current optimizer.



- **no_save_rng**: bool

    Default = False

    Do not save current rng state.



- **no_load_optim**: bool

    Default = False

    Do not load optimizer when loading checkpoint.



- **no_load_rng**: bool

    Default = False

    Do not load rng state when loading checkpoint.



- **finetune**: bool

    Default = False

    Load model for finetuning. Do not load optimizer or rng state from checkpoint and set iteration to 0. Assumed when loading a release checkpoint.



- **batch_size**: int

    Default = None

    training microbatch size per gpu



- **train_iters**: int

    Default = None

    Number of iterations to run for training.



- **eval_iters**: int

    Default = 100

    Number of iterations to run for evaluation validation/test for.



- **keep_last_n_checkpoints**: int

    Default = None

    Number of last checkpoints to keep



- **eval_interval**: int

    Default = 1000

    Interval between running evaluation on validation set.



- **split**: str

    Default = 969, 30, 1

    Comma_separated list of proportions for training, validation, and test split. For example the split 90,5,5 will use 90% of data for training, 5% for validation and 5% for test.



- **vocab_file**: str

    Default = None

    Path to the vocab file.



- **merge_file**: str

    Default = None

    Path to the BPE merge file.



- **num_workers**: int

    Default = 2

    Dataloader number of workers.



- **exit_interval**: int

    Default = None

    Exit the program after the iteration is divisible by this value.



- **attention_dropout**: float

    Default = 0.1

    Post attention dropout probability.



- **hidden_dropout**: float

    Default = 0.1

    Dropout probability for hidden state transformer.



- **weight_decay**: float

    Default = 0.01

    Weight decay coefficient for L2 regularization.



- **checkpoint_activations**: bool

    Default = False

    Checkpoint activation to allow for training with larger models, sequences, and batch sizes.



- **checkpoint_num_layers**: int

    Default = 1

    Chunk size (number of layers) for checkpointing.



- **deepspeed_activation_checkpointing**: bool

    Default = True

    DEPRECATED - TODO: remove
    Uses activation checkpointing from deepspeed



- **contiguous_checkpointing**: bool

    Default = False

    Contiguous memory checkpointing for activations.



- **checkpoint_in_cpu**: bool

    Default = False

    Move the activation checkpoints to CPU.



- **synchronize_each_layer**: bool

    Default = False

    does a synchronize at the beginning and end of each checkpointed layer.



- **profile_backward**: bool

    Default = False

    Enables backward pass profiling for checkpointed layers.



- **partition_activations**: bool

    Default = False

    Partition Activations across GPUs before checkpointing.



- **gas**: int

    Default = None

    gradient_accumulation_steps



- **clip_grad**: float

    Default = None

    Gradient clipping based on global L2 norm.



- **hysteresis**: int

    Default = 2

    hysteresis for dynamic loss scaling



- **dynamic_loss_scale**: bool

    Default = None

    flag indicating whether dynamic loss scale is used



- **loss_scale**: float

    Default = None

    Static loss scaling, positive power of 2
    values can improve fp16 convergence. If None, dynamic loss scaling is used.



- **loss_scale_window**: float

    Default = 1000.0

    Window over which to raise/lower dynamic scale.



- **min_scale**: float

    Default = 1.0

    Minimum loss scale for dynamic loss scale.



- **char_level_ppl**: bool

    Default = False

    Whether to calculate character level perplexity as well as token level perplexity. (may incur a time cost)



## NeoXArgsDeepspeedConfig

Args for deepspeed config
    Every argument included here will be included in deepspeed config json
    #TODO this list is not complete as compared to https://www.deepspeed.ai/docs/config-json/



- **deepspeed**: bool

    Default = True

    boolean flag to enable DeepSpeed (Always True)



- **train_batch_size**: int

    Default = None

    The effective training batch size. This is the amount of data samples that leads to one step of model update. train_batch_size is aggregated by the batch size that a single GPU processes in one forward/backward pass (a.k.a., train_step_batch_size), the gradient accumulation steps (a.k.a., gradient_accumulation_steps), and the number of GPUs.



- **train_micro_batch_size_per_gpu**: int

    Default = None

    Batch size to be processed by one GPU in one step (without gradient accumulation). When specified, gradient_accumulation_steps is automatically calculated using train_batch_size and number of GPUs. Should not be concurrently specified with gradient_accumulation_steps in the configuration JSON.



- **gradient_accumulation_steps**: int

    Default = 1

    Number of training steps to accumulate gradients before averaging and applying them. This feature is sometimes useful to improve scalability since it results in less frequent communication of gradients between steps. Another impact of this feature is the ability to train with larger batch sizes per GPU. When specified, train_step_batch_size is automatically calculated using train_batch_size and number of GPUs. Should not be concurrently specified with train_step_batch_size in the configuration JSON.



- **optimizer**: dict

    Default = None

    dict containing the keys type and params

    type: The optimizer name. DeepSpeed natively supports Adam, AdamW, OneBitAdam, Lamb, and OneBitLamb optimizers (See here for details) and will import other optimizers from torch.

    params: Dictionary of parameters to instantiate optimizer. The parameter names must match the optimizer constructor signature (e.g., for Adam).



- **scheduler**: dict

    Default = None

    dict containing the keys type and params

    type: The scheduler name. See here (https://deepspeed.readthedocs.io/en/latest/schedulers.html) for list of support schedulers.

    params: Dictionary of parameters to instantiate scheduler. The parameter names should match scheduler constructor signature.



- **fp32_allreduce**: bool

    Default = False

    During gradient averaging perform allreduce with 32 bit values



- **prescale_gradients**: bool

    Default = False

    Scale gradients before doing allreduce



- **gradient_predivide_factor**: float

    Default = 1.0

    Before gradient averaging predivide gradients by a specified factor, can sometimes help with fp16 stability when scaling to large numbers of GPUs



- **sparse_gradients**: bool

    Default = False

    Enable sparse compression of torch.nn.Embedding gradients.



- **fp16**: dict

    Default = None

    Configuration for using mixed precision/FP16 training that leverages NVIDIA’s Apex package.



- **amp**: dict

    Default = None

    Dictionary as described in Deepspeed documentation: https://www.deepspeed.ai/docs/config-json/#automatic-mixed-precision-amp-training-options



- **gradient_clipping**: float

    Default = 0.0

    Enable gradient clipping with provided value



- **zero_optimization**: dict

    Default = None





- **steps_per_print**: int

    Default = 10

    Print train loss every N steps.



- **wall_clock_breakdown**: bool

    Default = False

    Enable timing of the latency of forward/backward/update training phases.



- **dump_state**: bool

    Default = False

    Print out state information of DeepSpeed object after initialization.



- **flops_profiler**: dict

    Default = None

    Dictionary as described in Deepspeed documentation: https://www.deepspeed.ai/docs/config-json/#flops-profiler



- **zero_allow_untested_optimizer**: bool

    Default = False

    Whether Deepspeed Zero Optimizer will allow an optimizer that hasn't been tested by the deepspeed team



## NeoXArgsDeepspeedRunner

Args for deepspeed runner (deepspeed.launcher.runner).
    Every argument included here will be passed as command line argument to deepspeed.launcher.runner



- **hostfile**: str

    Default = None

    list of hostnames / ssh aliases and the number of GPUs per host

    example file contents:
    worker-1 slots=4
    worker-2 slots=4
    127.0.0 slots=4
    127.0.1 slots=4



- **include**: str

    Default = None

    Specify hardware resources to use during execution. String format is `NODE_SPEC[@NODE_SPEC ...]` where `NODE_SPEC=NAME[:SLOT[,SLOT ...]]`. If `:SLOT` is omitted, include all slots on that host. Example: `"worker-0@worker-1:0,2"` will use all slots. on `worker-0` and slots `[0, 2]` on `worker-1`.



- **exclude**: str

    Default = None

    Specify hardware resources to NOT use during execution. Same format as include



- **num_nodes**: int

    Default = -1

    Total number of worker nodes to run on, this will use the top N hosts from the given hostfile. -1 will use all.



- **num_gpus**: int

    Default = None

    Max number of GPUs to use on each node, will use [0:N) GPU ids on each node. None / not specifying a value will use all.



- **master_port**: int

    Default = 29500

    Port used by PyTorch distributed for communication during training.



- **master_addr**: str

    Default = None

    IP address of node 0, will be inferred via 'hostname -I' if not specified.



- **launcher**: str

    Default = pdsh

    Launcher backend for multi-node training. Options currently include PDSH, OpenMPI, MVAPICH.



- **detect_nvlink_pairs**: bool

    Default = False

    If true, autodetects nvlink pairs and remaps cuda visible devices to place them next to each other. This is an Eleuther addition to deepspeed, and should speed up model parallel training on setups with nvlink pairs when mp=2.



- **comment**: str

    Default = None

<<<<<<< HEAD
    If using SLURM launcher adds a `--comment` to the srun command that launches the job. Sometimes necessary for cluster rules, or so I've heard.
=======
    Adds a `--comment` to the DeepSpeed launch command. In DeeperSpeed this is passed on to the SlurmLauncher as well. Sometime necessary for cluster rules, or so I've heard.
>>>>>>> ebd47f6e
<|MERGE_RESOLUTION|>--- conflicted
+++ resolved
@@ -1672,9 +1672,4 @@
 - **comment**: str
 
     Default = None
-
-<<<<<<< HEAD
-    If using SLURM launcher adds a `--comment` to the srun command that launches the job. Sometimes necessary for cluster rules, or so I've heard.
-=======
-    Adds a `--comment` to the DeepSpeed launch command. In DeeperSpeed this is passed on to the SlurmLauncher as well. Sometime necessary for cluster rules, or so I've heard.
->>>>>>> ebd47f6e
+    Adds a `--comment` to the DeepSpeed launch command. In DeeperSpeed this is passed on to the SlurmLauncher as well. Sometime necessary for cluster rules, or so I've heard.