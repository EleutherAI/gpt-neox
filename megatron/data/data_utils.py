import math
import torch
import numpy as np
from typing import List, Tuple
from itertools import zip_longest
from functools import partial

from megatron import mpu, print_rank_0
from megatron.data.indexed_dataset import make_dataset as make_indexed_dataset
from megatron.data.blendable_dataset import BlendableDataset
from megatron.data.gpt2_dataset import GPT2Dataset
from megatron.data.t5_dataset import T5Dataset
from megatron.data.t5_seq2seq_dataset import T5Seq2SeqDataset
from megatron.data.mlm_dataset import MLMDataset
from megatron.data.decoder_packed_mtf_dataset import DecoderPackedMTFDataset, get_indexed_dataset
from megatron.data.samplers import DistributedBatchSampler


def make_data_loader(dataset, neox_args):
    """Build dataloader given an input dataset."""
    if dataset is None:
        return None
    # Data parallel arguments.
    world_size = mpu.get_data_parallel_world_size()
    rank = mpu.get_data_parallel_rank()
    global_batch_size = neox_args.batch_size * world_size
    num_workers = neox_args.num_workers

    # Use a simple sampler with distributed batch sampler.
    sampler = torch.utils.data.SequentialSampler(dataset)
    batch_sampler = DistributedBatchSampler(
        sampler=sampler,
        batch_size=global_batch_size,
        drop_last=True,
        rank=rank,
        world_size=world_size,
    )
    # Torch dataloader.
    return torch.utils.data.DataLoader(
        dataset, batch_sampler=batch_sampler, num_workers=num_workers, pin_memory=True
    )


def build_the_dataset(
    data_prefix,
    name,
    data_impl,
    num_samples,
    seq_length,
    seed,
    skip_warmup,
    build_index_mappings=True,
    neox_args=None
):
    """Build train/valid/test datasets."""

    if not neox_args.train_mtf:
        indexed_dataset = make_indexed_dataset(data_prefix, data_impl, skip_warmup)
    else:
        indexed_dataset = get_indexed_dataset(data_prefix, False, data_impl, skip_warmup)

    total_num_of_documents = indexed_dataset.sizes.shape[0]
    print_rank_0("    {}:".format(name))
    print_rank_0("     no. of documents:{}".format(total_num_of_documents))
    dataset = None
    documents = np.arange(start=0, stop=total_num_of_documents, step=1, dtype=np.int32)

    dataset_args = [
        name,
        data_prefix,
        documents,
        indexed_dataset,
        num_samples,
        seq_length,
        seed
        ]

    if neox_args.model_arch == "gpt2":
        dataset = GPT2Dataset(
            *dataset_args,
            build_index_mappings=build_index_mappings,
        )
    elif neox_args.model_arch == "t5":
        if neox_args.train_mtf:
            dataset = T5MTFDataset(
                *dataset_args,
                neox_args=neox_args,
                build_index_mappings=build_index_mappings,
            )
        else:
            dataset = T5Dataset(
                *dataset_args,
                neox_args=neox_args,
                build_index_mappings=build_index_mappings,
            )
    else:
        raise ValueError("Received a `model_arch` value other than `gpt2` or `t5`!")

    return dataset


def build_train_valid_test_datasets(
    data_prefix,
    data_impl,
    splits_string,
    train_valid_test_num_samples,
    seq_length,
    seed,
    skip_warmup,
    neox_args=None,
):
    """Build train, valid, and test datasets."""

    # Indexed dataset.
<<<<<<< HEAD
    if not (neox_args.finetune and neox_args.model_arch == "t5"):
=======
    if (not neox_args.finetune) or (not neox_args.model_arch == "t5"):
>>>>>>> a16bcda3
        indexed_dataset = make_indexed_dataset(data_prefix, data_impl, skip_warmup)
    else:
        indexed_dataset = get_indexed_dataset(data_prefix, False, data_impl, skip_warmup)

    total_num_of_documents = indexed_dataset.sizes.shape[0]
    splits = get_train_valid_test_split_(splits_string, total_num_of_documents)

    # Print stats about the splits.
    print_rank_0(" > dataset split:")

    def print_split_stats(name, index):
        print_rank_0("    {}:".format(name))
        print_rank_0(
            "     document indices in [{}, {}) total of {} "
            "documents".format(
                splits[index], splits[index + 1], splits[index + 1] - splits[index]
            )
        )

    print_split_stats("train", 0)
    print_split_stats("validation", 1)
    print_split_stats("test", 2)

    def build_dataset(index, name):
        dataset = None
        if splits[index + 1] > splits[index]:
            documents = np.arange(
                start=splits[index], stop=splits[index + 1], step=1, dtype=np.int32
            )

            dataset_args = [
                name,
                data_prefix,
                documents,
                indexed_dataset,
                train_valid_test_num_samples[index],
                seq_length,
                seed,
            ]
            if neox_args.model_arch == "gpt2":
                dataset = GPT2Dataset(
                    *dataset_args,
                )
            elif neox_args.model_arch == "t5":
                if neox_args.finetune:
                    dataset = T5Seq2SeqDataset(
                        *dataset_args,
                        neox_args=neox_args,
                    )
                else:
                    dataset = T5Dataset(
                        *dataset_args,
                        neox_args=neox_args,
                    )

        return dataset

    train_dataset = build_dataset(0, "train")
    valid_dataset = build_dataset(1, "valid")
    test_dataset = build_dataset(2, "test")

    return train_dataset, valid_dataset, test_dataset


def get_train_valid_test_split_(splits_string, size):
    """Get dataset splits from comma or '/' separated string list."""

    splits = []
    if splits_string.find(",") != -1:
        splits = [float(s) for s in splits_string.split(",")]
    elif splits_string.find("/") != -1:
        splits = [float(s) for s in splits_string.split("/")]
    else:
        splits = [float(splits_string)]
    while len(splits) < 3:
        splits.append(0.0)
    splits = splits[:3]
    splits_sum = sum(splits)
    assert splits_sum > 0.0
    splits = [split / splits_sum for split in splits]
    splits_index = [0]
    for index, split in enumerate(splits):
        splits_index.append(splits_index[index] + int(round(split * float(size))))
    diff = splits_index[-1] - size
    for index in range(1, len(splits_index)):
        splits_index[index] -= diff
    assert len(splits_index) == 4
    assert splits_index[-1] == size
    return splits_index


def get_normalized_weights_and_num_samples(
    weights: List[float], num_samples: int
) -> Tuple[List[float], List[int]]:
    # Normalize weights
    weight_sum = sum(weights)
    assert weight_sum > 0.0
    weights = [weight / weight_sum for weight in weights]
    # Add 0.5% (the 1.005 factor) so in case the blending dataset does
    # not uniformly distribute the number of samples, we still have
    # samples left to feed to the network.
    weighted_num_samples = []
    for weight in weights:
        weighted_num_samples.append(int(math.ceil(num_samples * weight * 1.005)))
    return weights, weighted_num_samples


def build_weighted_datasets(
    neox_args,
    train_num_samples,
    valid_num_samples,
    test_num_samples,
    train_weights,
    valid_weights,
    test_weights,
    build_index_mappings=True,
):
    # build individual datasets
    train_datasets, valid_datasets, test_datasets = [], [], []
    for i, (train_path, valid_path, test_path) in enumerate(
        zip_longest(
            neox_args.train_data_paths,
            neox_args.valid_data_paths,
            neox_args.test_data_paths,
        )
    ):
        if train_path:
            train_datasets.append(
                build_the_dataset(
                    data_prefix=train_path,
                    name=f"train_{i}",
                    data_impl=neox_args.data_impl,
                    num_samples=train_num_samples[i],
                    seq_length=neox_args.seq_length,
                    seed=neox_args.seed,
                    skip_warmup=(not neox_args.mmap_warmup),
                    build_index_mappings=build_index_mappings,
                    neox_args=neox_args,
                )
            )

        if valid_path:
            valid_datasets.append(
                build_the_dataset(
                    data_prefix=valid_path,
                    name=f"valid_{i}",
                    data_impl=neox_args.data_impl,
                    num_samples=valid_num_samples[i],
                    seq_length=neox_args.seq_length,
                    seed=neox_args.seed,
                    skip_warmup=(not neox_args.mmap_warmup),
                    build_index_mappings=build_index_mappings,
                    neox_args=neox_args,
                )
            )

        if test_path:
            test_datasets.append(
                build_the_dataset(
                    data_prefix=test_path,
                    name=f"test_{i}",
                    data_impl=neox_args.data_impl,
                    num_samples=test_num_samples[i],
                    seq_length=neox_args.seq_length,
                    seed=neox_args.seed,
                    skip_warmup=(not neox_args.mmap_warmup),
                    build_index_mappings=build_index_mappings,
                    neox_args=neox_args,
                )
            )
    return train_datasets, valid_datasets, test_datasets


def weights_by_num_docs(l, alpha:float = 0.3, limit:int = None):
    """
    Builds weights from a multinomial distribution over groups of data according to the number of
    samples in each group.

    We sample from a group according to the probability p(L) ∝ |L| ** α,
    where p(L) is the probability of sampling from a given group,
          |L| is the number of examples in that datapoint,
          and α is a coefficient that acts to upsample data from underrepresented groups

    Hence α (`alpha`) allows us to control how much to 'boost' the probability of training on low-resource groups.

    See https://arxiv.org/abs/1911.02116 for more details.

    `limit` sets an upper bound for the number of examples from each source to count toward weighting.
    it has no effect if None.
    this arg is used to emulate the maximum in `mixing_rate_num_examples` from seqio:
    See https://github.com/google/seqio/blob/90c76914ed13fcce53f00966b824e45fb266b973/seqio/utils.py#L671 for more.
    """
    if limit:
        assert limit > 0, "weighted_document_limit arg must be > 0"
        # don't count more than `limit` docs for weighting purposes.
        l = [min(i, limit) for i in l]
    
    total_n_docs = sum(l)
    unbiased_sample_probs = [i / total_n_docs for i in l]

    probs = [i ** alpha for i in unbiased_sample_probs]

    # normalize
    total = sum(probs)
    probs = [i / total for i in probs]

    # weights should be the inverse of the number of samples
    unbiased_sample_probs_inverse = [1 - p for p in unbiased_sample_probs]
    weights = [p * p2 for p, p2 in zip(probs, unbiased_sample_probs_inverse)]

    # normalize
    total = sum(weights)
    weights = [i / total for i in weights]

    return weights


def build_train_valid_test_data_iterators(neox_args):
    """XXX"""

    (train_dataloader, valid_dataloader, test_dataloader) = (None, None, None)

    print_rank_0("> building train, validation, and test datasets ...")

    # Ensure only the first/last pipeline stages have data loaders
    if neox_args.is_pipe_parallel:
        is_first_stage = mpu.get_pipe_parallel_rank() == 0
        is_last_stage = (
            mpu.get_pipe_parallel_rank() == mpu.get_pipe_parallel_world_size() - 1
        )
        pipe_load = is_first_stage or is_last_stage
    else:
        pipe_load = True

    # Data loader only on rank 0 of each model parallel group.
    if mpu.get_model_parallel_rank() == 0 and pipe_load:
        # Number of train/valid/test samples.
        train_iters = neox_args.train_iters
        eval_iters = (train_iters // neox_args.eval_interval + 1) * neox_args.eval_iters
        test_iters = neox_args.eval_iters
        train_val_test_num_samples = [
            train_iters * neox_args.train_batch_size,
            eval_iters * neox_args.train_batch_size,
            test_iters * neox_args.train_batch_size,
        ]

        if neox_args.train_data_paths:
            # when individual train / valid / test data paths are provided
            # normalize weight values and get num samples for each dataset
            train_weights, train_num_samples = get_normalized_weights_and_num_samples(
                neox_args.train_data_weights, train_val_test_num_samples[0]
            )
            valid_weights, valid_num_samples = get_normalized_weights_and_num_samples(
                neox_args.valid_data_weights, train_val_test_num_samples[1]
            )
            test_weights, test_num_samples = get_normalized_weights_and_num_samples(
                neox_args.test_data_weights, train_val_test_num_samples[2]
            )

            # build individual datasets
            train_datasets, valid_datasets, test_datasets = build_weighted_datasets(
                neox_args,
                train_num_samples,
                valid_num_samples,
                test_num_samples,
                train_weights,
                valid_weights,
                test_weights,
                build_index_mappings=not neox_args.weight_by_num_documents,
            )

            if neox_args.weight_by_num_documents:

                # gets the number of documents in each datapath
                get_num_docs_list = lambda datasets: [
                    dataset.indexed_dataset.sizes.shape[0] for dataset in datasets
                ]
                train_num_docs, valid_num_docs, test_num_docs = (
                    get_num_docs_list(train_datasets),
                    get_num_docs_list(valid_datasets),
                    get_num_docs_list(test_datasets),
                )

                # builds weights according to alpha + the number of docs
                fn = partial(
                    weights_by_num_docs, 
                    alpha=neox_args.weighted_sampler_alpha,
                    limit=neox_args.weighted_document_limit,
                )
                train_weights, valid_weights, test_weights = (
                    fn(train_num_docs),
                    fn(valid_num_docs),
                    fn(test_num_docs),
                )
                (
                    train_weights,
                    train_num_samples,
                ) = get_normalized_weights_and_num_samples(
                    train_weights, train_val_test_num_samples[0]
                )
                (
                    valid_weights,
                    valid_num_samples,
                ) = get_normalized_weights_and_num_samples(
                    valid_weights, train_val_test_num_samples[1]
                )
                test_weights, test_num_samples = get_normalized_weights_and_num_samples(
                    test_weights, train_val_test_num_samples[2]
                )

                # rebuild datasets weighted according to new weights
                train_datasets, valid_datasets, test_datasets = build_weighted_datasets(
                    neox_args,
                    train_num_samples,
                    valid_num_samples,
                    test_num_samples,
                    train_weights,
                    valid_weights,
                    test_weights,
                )

            if train_datasets:
                train_ds = BlendableDataset(train_datasets, train_weights)
            if valid_datasets:
                valid_ds = BlendableDataset(valid_datasets, valid_weights)
            if test_datasets:
                test_ds = BlendableDataset(test_datasets, test_weights)
        else:
            # when just data_path is provided
            # split dataset into train, valid and test from data_path
            train_ds, valid_ds, test_ds = build_train_valid_test_datasets(
                data_prefix=neox_args.data_path,
                data_impl=neox_args.data_impl,
                splits_string=neox_args.split,
                train_valid_test_num_samples=train_val_test_num_samples,
                seq_length=neox_args.seq_length,
                seed=neox_args.seed,
                skip_warmup=(not neox_args.mmap_warmup),
                neox_args=neox_args,
            )

        # Build dataloders.
        train_dataloader = make_data_loader(train_ds, neox_args=neox_args)
        valid_dataloader = make_data_loader(valid_ds, neox_args=neox_args)
        test_dataloader = make_data_loader(test_ds, neox_args=neox_args)

        # Flags to know if we need to do training/validation/testing.
        do_train = train_dataloader is not None and neox_args.train_iters > 0
        do_valid = valid_dataloader is not None and neox_args.eval_iters > 0
        do_test = test_dataloader is not None and neox_args.eval_iters > 0
        # Need to broadcast num_tokens and num_type_tokens.
        flags = torch.cuda.LongTensor([int(do_train), int(do_valid), int(do_test)])
    else:
        flags = torch.cuda.LongTensor([0, 0, 0])

    # Broadcast num tokens.
    if neox_args.is_pipe_parallel:
        # Only first/last pipeline stages have data loaders, so pipeline parallelism should
        # broadcast globally instead of just the model parallel group.
        torch.distributed.broadcast(flags, src=0)
    else:
        torch.distributed.broadcast(
            flags,
            mpu.get_model_parallel_src_rank(),
            group=mpu.get_model_parallel_group(),
        )
    neox_args.do_train = flags[0].item()
    neox_args.do_valid = flags[1].item()
    neox_args.do_test = flags[2].item()

    # Shift the start iterations.
    if train_dataloader is not None:
        train_dataloader.batch_sampler.start_iter = (
            neox_args.iteration * neox_args.gradient_accumulation_steps
        ) % len(train_dataloader)
        print_rank_0(
            "setting training data start iteration to {}".format(
                train_dataloader.batch_sampler.start_iter
            )
        )
    if valid_dataloader is not None:
        start_iter_val = (
            (neox_args.iteration * neox_args.gradient_accumulation_steps)
            // neox_args.eval_interval
        ) * neox_args.eval_iters
        valid_dataloader.batch_sampler.start_iter = start_iter_val % len(
            valid_dataloader
        )
        print_rank_0(
            "setting validation data start iteration to {}".format(
                valid_dataloader.batch_sampler.start_iter
            )
        )

    # Build iterators.
    if train_dataloader is not None:
        train_data_iterator = iter(train_dataloader)
    else:
        train_data_iterator = None

    if valid_dataloader is not None:
        valid_data_iterator = iter(valid_dataloader)
    else:
        valid_data_iterator = None

    if test_dataloader is not None:
        test_data_iterator = iter(test_dataloader)
    else:
        test_data_iterator = None

    return train_data_iterator, valid_data_iterator, test_data_iterator


def compile_helper():
    """Compile helper function at runtime. Make sure this
    is invoked on a single process."""
    import os
    import subprocess

    path = os.path.abspath(os.path.dirname(__file__))
    ret = subprocess.run(["make", "-C", path])
    if ret.returncode != 0:
        print("Making C++ dataset helpers module failed, exiting.")
        import sys

        sys.exit(1)<|MERGE_RESOLUTION|>--- conflicted
+++ resolved
@@ -112,11 +112,7 @@
     """Build train, valid, and test datasets."""
 
     # Indexed dataset.
-<<<<<<< HEAD
-    if not (neox_args.finetune and neox_args.model_arch == "t5"):
-=======
     if (not neox_args.finetune) or (not neox_args.model_arch == "t5"):
->>>>>>> a16bcda3
         indexed_dataset = make_indexed_dataset(data_prefix, data_impl, skip_warmup)
     else:
         indexed_dataset = get_indexed_dataset(data_prefix, False, data_impl, skip_warmup)
