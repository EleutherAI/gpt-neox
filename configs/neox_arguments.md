--- conflicted
+++ resolved
@@ -111,11 +111,7 @@
 
 - **git_hash**: str
 
-<<<<<<< HEAD
-    Default = cdd7bc8
-=======
     Default = cb6042d
->>>>>>> f3d65b52
 
     current git hash of repository
 
