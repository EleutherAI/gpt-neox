Arguments for gpt-neox. All of the following can be specified in your .yml config file(s):


## NeoXArgsLRScheduler

LR Scheduler Arguments



- **lr_decay_style**: typing.Literal['constant', 'linear', 'cosine', 'exponential']

    Default = linear

    Learning rate decay function. Choose from 'constant', 'linear', 'cosine', 'exponential'.



- **lr_decay_iters**: int

    Default = None

    Number of iterations to decay learning rate over, If None defaults to --train-iters



- **min_lr**: float

    Default = 0.0

    Minimum value for learning rate. The scheduler clips values below this threshold.



- **warmup**: float

    Default = 0.01

    Percentage of total iterations to warmup on (.01 = 1 percent of all training iters).



- **override_lr_scheduler**: bool

    Default = False

    Reset the values of the scheduler (learning rate,warmup iterations, minimum learning rate, maximum number of iterations, and decay style from input arguments and ignore values from checkpoints. Note that all the above values will be reset.



- **use_checkpoint_lr_scheduler**: bool

    Default = False

    Use checkpoint to set the values of the scheduler (learning rate, warmup iterations, minimum learning rate, maximum number of iterations, and decay style from checkpoint and ignore input arguments.



## NeoXArgsLogging

Logging Arguments



- **use_wandb**: bool

    Default = None

    Flag indicating if wandb is to be used.



- **wandb_group**: str

    Default = None

    Weights and Biases group name - used to group together "runs".



- **wandb_team**: str

    Default = None

    Team name for Weights and Biases.



- **wandb_project**: str

    Default = neox

    wandb project name



- **wandb_host**: str

    Default = https://api.wandb.ai

    url of the wandb host



- **wandb_init_all_ranks**: bool

    Default = False

    Initialize wandb on all ranks.



- **git_hash**: str

<<<<<<< HEAD
    Default = 30534d1
=======
    Default = 83e820c
>>>>>>> 03f4f775

    current git hash of repository



- **log_dir**: str

    Default = None

    Directory to save logs to.



- **tensorboard_dir**: str

    Default = None

    Write TensorBoard logs to this directory.



- **log_interval**: int

    Default = 100

    Interval between logging.



- **log_grad_pct_zeros**: bool

    Default = False

    Log the percentage of zeros for the gradient of each parameter to wandb / tensorboard (useful for debugging). Needs wandb_init_all_ranks set to True if using pipeline parallelism to log all ranks.



- **log_param_norm**: bool

    Default = False

    Log the frob norm of the parameters to wandb / tensorboard (useful for debugging). Needs wandb_init_all_ranks set to True if using pipeline parallelism to log all ranks.



- **log_grad_norm**: bool

    Default = False

    Log the frob norm of the gradients to wandb / tensorboard (useful for debugging).
    (N.B - this will only work with pp = 0 for now, as we don't have access to the gradients of the model because
    deepspeed.)



- **log_optimizer_states**: bool

    Default = False

    Log the frob norm of the optimizer states to wandb / tensorboard (useful for debugging).



- **log_gradient_noise_scale**: bool

    Default = False

    Whether to log the gradient noise scale when training (cf. https://arxiv.org/abs/1812.06162 for explanation)



- **gradient_noise_scale_n_batches**: int

    Default = 5

    Number of batches to accumulate gradients for in the gradient noise scale logger.



- **gradient_noise_scale_cpu_offload**: bool

    Default = False

    Whether to offload the buffered gradients to cpu when measuring gradient noise scale.



## NeoXArgsModel

Model Arguments



- **precision**: typing.Literal['fp16', 'fp32', 'bfloat16']

    Default = None

    description of the used precision, either one of fp16 or fp32 (and in the future bf16).



- **num_layers**: int

    Default = None

    Number of transformer layers.



- **hidden_size**: int

    Default = None

    Transformer hidden size.



- **num_attention_heads**: int

    Default = None

    Number of transformer attention heads.



- **seq_length**: int

    Default = None

    Maximum sequence length to process.



- **max_position_embeddings**: int

    Default = None

    Maximum number of position embeddings to use. This is the size of position embedding.



- **norm**: typing.Literal['layernorm', 'rmsnorm', 'scalenorm']

    Default = layernorm

    Normalization layer to use. Choose from "layernorm", "rmsnorm", "scalenorm".



- **layernorm_epsilon**: float

    Default = 1e-05

    Layer norm epsilon.



- **rms_norm_epsilon**: float

    Default = 1e-08

    Root mean squared norm epsilon



- **scalenorm_epsilon**: float

    Default = 1e-08

    Scalenorm epsilon



- **pos_emb**: typing.Literal['learned', 'rotary', 'sinusoidal', 'rpe', 'alibi', 'none']

    Default = learned

    Type of positional embedding to use - choose from 'learned', 'rotary', 'sinusoidal', 'rpe', 'none'



- **rpe_num_buckets**: int

    Default = 32

    T5 relative positional encoding number of buckets, default 32.



- **rpe_max_distance**: int

    Default = 128

    T5 relative positional encoding max distance, default 128.



- **opt_pos_emb_offset**: int

    Default = 0

    Learned position embedding offset (only used by OPT, where it should be set to 2).



- **no_weight_tying**: bool

    Default = False

    Disables weight tying between embedding weights and final Linear layer



- **attention_config**: list

    Default = None

    Attention configuration for gpt-neox

    The first item in the list specifies the attention type(s), and should be a list of strings. The second item
    specifies the number of times to repeat those attention types in the full list.

    attention type choices:  [global, local, sparse_fixed, sparse_variable, bslongformer, bigbird]

    So a 12 layer network with only global attention could be specified like:
        [[[`global`], 12]]

    or a 12 layer network with alternating global / local like:
        [[[`global`, `local`], 6]]

    If none is specified, this defaults to
        [[[`global`], n_layers]]



- **sparsity_config**: dict

    Default = None

    Sparsity configuration dict as defined in https://www.deepspeed.ai/docs/config-json/#sparse-attention

    Note that since neox is autoregressive, attention is always "unidirectional" and `horizontal_global_attention` is
    always false.

    The main difference between our sparsity config and deepspeed's is that `mode` is ignored - since it is instead
    specified in attention_config defining each layer.

    An example config is given below:
          "sparse_attention": {
            "block": 16,
            "different_layout_per_head": true,
            "num_local_blocks": 4,
            "num_global_blocks": 1,
            "num_different_global_patterns": 4,
            "num_random_blocks": 0,
            "local_window_blocks": [4],
            "global_block_indices": [0],
            "global_block_end_indices": None,
            "num_sliding_window_blocks": 3
          }



- **num_unique_layers**: int

    Default = None

    Number of unique transformer layers. num-layers should be divisible by this value. Currently only has an effect when pipe_parallel_size=0.



- **param_sharing_style**: str

    Default = grouped

    Ordering of the shared parameters. For example, for a num-layers=4 and --num-unique-layers=2, we will have the following ordering for two unique layers 1 and 2-: grouped: [1, 2, 1, 2] and spaced: [1, 1, 2, 2].



- **make_vocab_size_divisible_by**: int

    Default = 128

    Pad the vocab size to be divisible by this value. This is added for computational efficiency reasons.



- **activation**: typing.Literal['gelu', 'geglu', 'relu', 'softsign', 'swish', 'mish', 'silu']

    Default = gelu

    Activation function to use - choose from ["gelu", "geglu", "relu", "softsign", "swish", "mish", "silu"]



- **scaled_upper_triang_masked_softmax_fusion**: bool

    Default = False

    Enable fusion of query_key_value_scaling time (upper diagonal) masking and softmax.



- **scaled_masked_softmax_fusion**: bool

    Default = False

    Enable fusion of query_key_value_scaling general masking and softmax.



- **bias_gelu_fusion**: bool

    Default = False

    Enable bias and gelu fusion.



- **bias_dropout_fusion**: bool

    Default = False

    Enable bias and dropout fusion.



- **fp16_lm_cross_entropy**: bool

    Default = False

    Move the cross entropy unreduced loss calculation for lm head to fp16.



- **init_method_std**: float

    Default = 0.02

    Standard deviation of the zero mean normal distribution used for weight initialization.



- **apply_query_key_layer_scaling**: bool

    Default = False

    Scale Q * K^T by 1 / layer-number. If this flag is set, then it will automatically set attention-softmax-in-fp32 to true



- **use_cpu_initialization**: bool

    Default = False

    If set, affine parallel weights initialization uses CPU



- **attention_softmax_in_fp32**: bool

    Default = False

    Run attention masking and softmax in fp32.



- **rotary_pct**: float

    Default = 1.0

    pct of hidden dims to apply rotary positional embedding to



- **rotary_emb_base**: int

    Default = 10000

    Base for rotary positional embedding



- **init_method**: typing.Literal['normal', 'scaled_normal', 'orthogonal', 'scaled_orthogonal', 'xavier_uniform', 'xavier_normal', 'wang_init', 'small_init']

    Default = normal

    Init function used on all layers except ff residual outputs - choose from
    ["normal", "scaled_normal", "orthogonal", "scaled_orthogonal", "xavier_uniform", "xavier_normal", "wang_init", "small_init"]



- **output_layer_init_method**: typing.Literal['normal', 'scaled_normal', 'orthogonal', 'scaled_orthogonal', 'xavier_uniform', 'xavier_normal', 'wang_init', 'small_init']

    Default = scaled_normal

    Init function used for ff residual outputs - choose from
    ["normal", "scaled_normal", "orthogonal", "scaled_orthogonal", "xavier_uniform", "xavier_normal", "wang_init", "small_init"]



- **gmlp_attn_dim**: int

    Default = 64

    the dimension of the single head self attention in gmlp model (not used in gpt models).
    If None - gmlp model doesn't use attention.



- **gpt_j_residual**: bool

    Default = False

    If false, we use the conventional residual path:
      x = x + attn(ln1(x))
      x = x + mlp(ln2(x))
    Otherwise, we use the residual path from GPT-J, which offers a slight speedup:
      x = ln(x)
      x = x + attn(x) + mlp(x)



- **gpt_j_tied**: bool

    Default = False

    If false, we use
      x = x + attn(ln1(x)) + mlp(ln2(x))
    Otherwise, we tie the layer norms
      y = ln(x)
      x = x + attn(y) + mlp(y)



- **use_bias_in_norms**: bool

    Default = True

    If false, norms (e.g. LayerNorm) will not have bias terms



- **use_bias_in_attn_linear**: bool

    Default = True

    If false, attn_linear (e.g. QKVO) will not have bias terms



- **mlp_type**: str

    Default = regular

    Types:
        regular: Megatron implementation
        llama: LLaMA MLP (SiLU-gated MLP)



- **soft_prompt_tuning**: dict

    Default = None

    Dictionary configuring the soft prompt tuning parameters.
    If enabled, will train *only* the soft prompt, and freezes the rest of the model.
    parameters in the dict are:
        'enabled': bool = True # enables soft prompting
        'num_tokens': int = 10 # length of the soft prompt in tokens
        'init_string': str = '' # if provided, initialize the soft prompt with the word embeddings of this string
        'init_range': float = 0.5 # if no init string is provided, initialize the soft prompt with a uniform distribution between -init_range and init_rang



- **output_layer_parallelism**: typing.Literal['row', 'column']

    Default = column

    Parameter controlling whether the output layer is parallelized over the hidden dim (row) or the vocab dim (column)



## NeoXArgsOptimizer

Optimizer Arguments



- **optimizer_type**: typing.Literal['adam', 'onebitadam', 'cpu_adam', 'cpu_torch_adam', 'sm3', 'madgrad_wd', 'sgd']

    Default = adam

    Type of optimizer to use. Choose from ['adam', 'onebitadam', 'cpu_adam', 'cpu_torch_adam', 'sm3', 'madgrad_wd', 'sgd']
    NOTE: sgd will use MuSGD from Mup. Mup must be enabled for this optimizer.



- **use_bnb_optimizer**: bool

    Default = False

    Whether to enable the bitsandbytes optimizers



- **zero_stage**: typing.Union[int, typing.List[int], typing.Literal['all']]

    Default = None

    Zero Optimizer stage



- **zero_reduce_scatter**: bool

    Default = None

    Zero: Uses reduce or reduce scatter instead of allreduce to average gradients



- **zero_contiguous_gradients**: bool

    Default = None

    Zero: Copies the gradients to a contiguous buffer as they are produced. Avoids memory fragmentation during backward pass. Only useful when running very large models.



- **zero_reduce_bucket_size**: int

    Default = None

    Zero: Number of elements reduced/allreduced at a time. Limits the memory required for the allgather for large model sizes



- **zero_allgather_bucket_size**: int

    Default = None

    Zero: Number of elements allgathered at a time. Limits the memory required for the allgather for large model sizes



- **lr**: float

    Default = None

    Max Learning rate during training



## NeoXArgsOther

Misc. Arguments



- **distributed_backend**: str

    Default = nccl

    Which backend to use for distributed training.



- **local_rank**: int

    Default = None

    local rank passed from distributed launcher.



- **rank**: int

    Default = None

    global rank of process being run (passed in via distributed launcher)



- **lazy_mpu_init**: bool

    Default = False

    If set to True, initialize_megatron() skips DDP initialization and returns function to complete it instead. Also turns on use-cpu-initialization flag. This is for external DDP manager.



- **short_seq_prob**: float

    Default = 0.1

    Probability of producing a short sequence.



- **eod_mask_loss**: bool

    Default = False

    Mask loss for the end of document tokens.



- **adlr_autoresume**: bool

    Default = False

    Enable auto-resume on adlr cluster.



- **adlr_autoresume_interval**: int

    Default = 1000

    Intervals over which check for auto-resume termination signal



- **seed**: int

    Default = 1234

    Random seed used for python, numpy, pytorch, and cuda.



- **onnx_safe**: bool

    Default = False

    Use workarounds for known problems with Torch ONNX exporter



- **deepscale**: bool

    Default = False

    (Deprecated) enable DeepSpeed (helper flag for user code, no impact on DeepSpeed backend)'



- **deepscale_config**: str

    Default = None

    (Deprecated) deepscale json configuration file.



- **deepspeed_mpi**: bool

    Default = False

    Run via MPI, this will attempt to discover the necessary variables to initialize torch distributed from the MPI environment



- **deepspeed_slurm**: bool

    Default = False

    Run via SLURM, this will attempt to discover the necessary variables to initialize torch distributed from the SLURM environment



- **user_script**: str

    Default = None

    user script to be run



- **iteration**: int

    Default = None

    Set during training



- **do_train**: int

    Default = None

    Set during training



- **do_valid**: int

    Default = None

    Set during training



- **do_test**: int

    Default = None

    Set during training



- **save_iters**: list

    Default = None

    Set during training



- **global_num_gpus**: int

    Default = None

    Set during launching



## NeoXArgsParallelism

Parallelism Arguments



- **pipe_parallel_size**: int

    Default = 0

    Number of pipeline parallel stages. Disable with 0.



- **model_parallel_size**: int

    Default = 1

    Size of the model parallelism.



- **pipe_partition_method**: str

    Default = type:transformer|mlp

    method used to distribute model layers across pipeline stages. Choose from "parameters", which balances the number
    of parameters on each pipeline stage, "uniform", which naively balances the number of layers per stage, or
    "type:[regex]", which balances layers whose class names match [regex]



- **world_size**: int

    Default = None

    Total world size (i.e number of gpus in cluster). Configured post-launch using distributed launcher



- **is_pipe_parallel**: bool

    Default = False

    flag to determine whether pipeline parallelism is on - shouldn't be set by user, is automatically determined
    according to pipeline parallel size.



## NeoXArgsTemplate

NeoXArgsTemplate()



## NeoXArgsTextgen

Text Generation arguments



- **text_gen_type**: str

    Default = None

    How to generate text/sample the model.
    Options: `unconditional`, `input-file`, `interactive`



- **temperature**: float

    Default = 0.0

    exponential scaling output distribution ("higher == more risk")



- **top_p**: float

    Default = 0.0

    Top-p (nucleus) sampling chooses from the smallest possible set of tokens whose cumulative probability exceeds the probability top_p.



- **top_k**: int

    Default = 0

    integer between 0 and the models vocab size. Filters out any logits with a probability less than that of the top_kth token.



- **return_logits**: bool

    Default = False

    Boolean for whether to return the logits for generated tokens



- **maximum_tokens**: int

    Default = 64

    maximum number of tokens to be generated



- **prompt_end**: str

    Default = 


    a single prompt's end. Defaults to newline



- **sample_input_file**: str

    Default = None

    Get input from file instead of interactive mode, each line is an input.



- **sample_output_file**: str

    Default = samples.txt

    Output file



- **num_samples**: int

    Default = 1

    Number of samples to generate unconditionally, defaults to 1 and interactive conditional sampling



- **recompute**: bool

    Default = False

    During generation recompute all attention instead of using previously computed keys/values.
    Should be set to true for sparse attention models



- **eval_results_prefix**: str

    Default = 

    prefix to which to save evaluation results - final fp will be {eval_results_prefix}_eval_results_yy-mm-dd-HH-MM.json



- **eval_tasks**: list

    Default = None

    Tasks to evaluate on using lm_eval_harness



## NeoXArgsTokenizer

Tokenizer Arguments



- **tokenizer_type**: typing.Literal['GPT2BPETokenizer', 'HFTokenizer', 'HFGPT2Tokenizer', 'SPMTokenizer', 'CharLevelTokenizer', 'TiktokenTokenizer']

    Default = GPT2BPETokenizer

    Type of tokenizer to use - should be one of ["GPT2BPETokenizer", "HFTokenizer", "HFGPT2Tokenizer", "SPMTokenizer", "CharLevelTokenizer", "TiktokenTokenizer"]



- **padded_vocab_size**: int

    Default = None

    Total (padded) vocabulary size of tokenizer. Configured after launching of training,
    as it's dependent on the parallelism size.



## NeoXArgsTraining

Training Arguments



- **data_path**: str

    Default = None

    Path to combined dataset to split.



- **use_shared_fs**: bool

    Default = True

    Whether to use a shared filesystem for data loading. If False, local rank 0 on all nodes will preprocess the data,
    otherwise only global rank 0 will preprocess the data. This is implemented in megatron/data/gpt2_dataset.py::_build_index_mappings.



- **train_data_paths**: list

    Default = None

    List of paths to train datasets.



- **test_data_paths**: list

    Default = None

    List of paths to test datasets.



- **valid_data_paths**: list

    Default = None

    List of paths to validation datasets.



- **train_data_weights**: list

    Default = None

    List of 'weights' that decide how often to sample from each training dataset when blending datasets. If None, defaults to equal weighting.
    Should be a list the same length as `train_data_paths`



- **valid_data_weights**: list

    Default = None

    List of 'weights' that decide how often to sample from each validation dataset when blending datasets. If None, defaults to equal weighting.
    Should be a list the same length as `valid_data_paths`



- **test_data_weights**: list

    Default = None

    List of 'weights' that decide how often to sample from each test dataset when blending datasets. If None, defaults to equal weighting.
    Should be a list the same length as `test_data_paths`



- **weight_by_num_documents**: bool

    Default = False

    If True, Builds dataset weights from a multinomial distribution over groups of data according to the number of
    documents in each group.

    WARNING: setting this to True will override any user provided weights

    We sample from a group according to the probability p(L) ∝ |L| ** α,
    where p(L) is the probability of sampling from a given group,
          |L| is the number of examples in that datapoint,
          and α is a coefficient that acts to upsample data from underrepresented groups

    Hence α (`alpha`) allows us to control how much to 'boost' the probability of training on low-resource groups.

    See https://arxiv.org/abs/1911.02116 for more details



- **weighted_sampler_alpha**: float

    Default = 0.3

    Alpha value for `weight_by_num_documents`. Only has an effect if `weight_by_num_documents` = True.

    when alpha = 1, the probability of sampling from a given group = n_samples / total_samples
    as alpha -> 0, the probability of sampling from all groups becomes equal, and number of documents has no effect
    as alpha -> inf, the probability of sampling from the groups with *the most samples* -> 1



- **data_impl**: str

    Default = infer

    Implementation of indexed datasets.



- **mmap_warmup**: bool

    Default = False

    Warm up mmap files.



- **save**: str

    Default = None

    Output directory to save checkpoints to.



- **config_files**: dict

    Default = None

    Store of original config files mapping config filename to file contents



- **load**: str

    Default = None

    Directory containing a model checkpoint.



- **checkpoint_validation_with_forward_pass**: bool

    Default = False

    save input and output of a forward pass with the checkpoint and validate after load



- **checkpoint_scale**: typing.Literal['linear', 'log']

    Default = linear

    How step at which checkpoints are saved should scale. "linear" implies 1 checkpoint will be saved at every multiple of `checkpoint-factor`,
    while "log" implies that the number of steps between each checkpoint will be multiplied by `checkpoint-factor` at each step, starting from step 1.



- **checkpoint_factor**: int

    Default = None

    Acts as a multiplier on either the "log" or "linear" checkpoint spacing.

    With `checkpoint-scale="linear"`, `checkpoint-factor=20`, and `train-iters=100`, checkpoints will be saved at
    steps [20, 40, 60, 80, 100].

    With `checkpoint-scale="log"`, `checkpoint-factor=2`, and `train-iters=100`, checkpoints will be saved at
    steps [1, 2, 4, 8, 16, 32, 64, 100].

    Note that the last checkpoint step is always saved.



- **extra_save_iters**: list

    Default = None

    Additional iterations when a checkpoint should be saved.
    Must be a list of ints or `None`.



- **no_save_optim**: bool

    Default = False

    Do not save current optimizer.



- **no_save_rng**: bool

    Default = False

    Do not save current rng state.



- **no_load_optim**: bool

    Default = False

    Do not load optimizer when loading checkpoint.



- **no_load_rng**: bool

    Default = False

    Do not load rng state when loading checkpoint.



- **finetune**: bool

    Default = False

    Load model for finetuning. Do not load optimizer or rng state from checkpoint and set iteration to 0. Assumed when loading a release checkpoint.



- **batch_size**: int

    Default = None

    training microbatch size per gpu



- **train_iters**: int

    Default = None

    Number of iterations to run for training.



- **eval_iters**: int

    Default = 100

    Number of iterations to run for evaluation validation/test for.



- **keep_last_n_checkpoints**: int

    Default = None

    Number of last checkpoints to keep



- **eval_interval**: int

    Default = 1000

    Interval between running evaluation on validation set.



- **split**: str

    Default = 969, 30, 1

    Comma_separated list of proportions for training, validation, and test split. For example the split 90,5,5 will use 90% of data for training, 5% for validation and 5% for test.



- **vocab_file**: str

    Default = None

    Path to the vocab file.



- **merge_file**: str

    Default = None

    Path to the BPE merge file.



- **num_workers**: int

    Default = 2

    Dataloader number of workers.



- **exit_interval**: int

    Default = None

    Exit the program after the iteration is divisible by this value.



- **attention_dropout**: float

    Default = 0.1

    Post attention dropout probability.



- **hidden_dropout**: float

    Default = 0.1

    Dropout probability for hidden state transformer.



- **weight_decay**: float

    Default = 0.01

    Weight decay coefficient for L2 regularization.



- **checkpoint_activations**: bool

    Default = False

    Checkpoint activation to allow for training with larger models, sequences, and batch sizes.



- **checkpoint_num_layers**: int

    Default = 1

    Chunk size (number of layers) for checkpointing.



- **deepspeed_activation_checkpointing**: bool

    Default = True

    DEPRECATED - TODO: remove
    Uses activation checkpointing from deepspeed



- **contiguous_checkpointing**: bool

    Default = False

    Contiguous memory checkpointing for activations.



- **checkpoint_in_cpu**: bool

    Default = False

    Move the activation checkpoints to CPU.



- **synchronize_each_layer**: bool

    Default = False

    does a synchronize at the beginning and end of each checkpointed layer.



- **profile_backward**: bool

    Default = False

    Enables backward pass profiling for checkpointed layers.



- **partition_activations**: bool

    Default = False

    Partition Activations across GPUs before checkpointing.



- **gas**: int

    Default = None

    gradient_accumulation_steps



- **clip_grad**: float

    Default = None

    Gradient clipping based on global L2 norm.



- **hysteresis**: int

    Default = 2

    hysteresis for dynamic loss scaling



- **dynamic_loss_scale**: bool

    Default = None

    flag indicating whether dynamic loss scale is used



- **loss_scale**: float

    Default = None

    Static loss scaling, positive power of 2
    values can improve fp16 convergence. If None, dynamic loss scaling is used.



- **loss_scale_window**: float

    Default = 1000.0

    Window over which to raise/lower dynamic scale.



- **min_scale**: float

    Default = 1.0

    Minimum loss scale for dynamic loss scale.



- **char_level_ppl**: bool

    Default = False

    Whether to calculate character level perplexity as well as token level perplexity. (may incur a time cost)



- **use_mup**: bool

    Default = False

    Whether to use Microsoft's Mup https://github.com/microsoft/mup



- **coord_check**: bool

    Default = False

    Whether to generate a "coord check" plot to verify mup's implementation in neox



- **save_base_shapes**: bool

    Default = False

    Whether to save base shapes for mup. This will save the shapes to the path specified in base-shapes-file.



- **base_shapes_file**: str

    Default = None

    Path to the base shapes to save to/load from



- **mup_init_scale**: float

    Default = 1.0

    Initialization scale: All the parameters are multiplied by this value



- **mup_attn_temp**: float

    Default = 1.0

    Attention temperature: Reciprocal of the multiplier applied to the input to attention softmax



- **mup_output_temp**: float

    Default = 1.0

    Output temperature: Reciprocal of the multiplier applied to the input to softmax that
    produces the distribution over output tokens.



- **mup_embedding_mult**: float

    Default = 1.0

    Scalar by which we multiply the output of the embedding layer



- **mup_rp_embedding_mult**: float

    Default = 1.0

    Scalar by which we multiply vectors representing relative position



- **mup_width_scale**: int

    Default = 2

    What to scale width by when creating the delta model for mup



## NeoXArgsDeepspeedConfig

Args for deepspeed config
    Every argument included here will be included in deepspeed config json
    As of Mar 8 2023, up to date compared to https://www.deepspeed.ai/docs/config-json/



- **deepspeed**: bool

    Default = True

    boolean flag to enable DeepSpeed (Always True)



- **train_batch_size**: int

    Default = None

    The effective training batch size. This is the amount of data samples that leads to one step of model update. train_batch_size is aggregated by the batch size that a single GPU processes in one forward/backward pass (a.k.a., train_step_batch_size), the gradient accumulation steps (a.k.a., gradient_accumulation_steps), and the number of GPUs.



- **train_micro_batch_size_per_gpu**: int

    Default = None

    Batch size to be processed by one GPU in one step (without gradient accumulation). When specified, gradient_accumulation_steps is automatically calculated using train_batch_size and number of GPUs. Should not be concurrently specified with gradient_accumulation_steps in the configuration JSON.



- **gradient_accumulation_steps**: int

    Default = 1

    Number of training steps to accumulate gradients before averaging and applying them. This feature is sometimes useful to improve scalability since it results in less frequent communication of gradients between steps. Another impact of this feature is the ability to train with larger batch sizes per GPU. When specified, train_step_batch_size is automatically calculated using train_batch_size and number of GPUs. Should not be concurrently specified with train_step_batch_size in the configuration JSON.



- **optimizer**: dict

    Default = None

    dict containing the keys type and params

    type: The optimizer name. DeepSpeed natively supports Adam, AdamW, OneBitAdam, Lamb, and OneBitLamb optimizers (See here for details) and will import other optimizers from torch.

    params: Dictionary of parameters to instantiate optimizer. The parameter names must match the optimizer constructor signature (e.g., for Adam).



- **scheduler**: dict

    Default = None

    dict containing the keys type and params

    type: The scheduler name. See here (https://deepspeed.readthedocs.io/en/latest/schedulers.html) for list of support schedulers.

    params: Dictionary of parameters to instantiate scheduler. The parameter names should match scheduler constructor signature.



- **fp32_allreduce**: bool

    Default = False

    During gradient averaging perform allreduce with 32 bit values



- **prescale_gradients**: bool

    Default = False

    Scale gradients before doing allreduce



- **gradient_predivide_factor**: float

    Default = 1.0

    Before gradient averaging predivide gradients by a specified factor, can sometimes help with fp16 stability when scaling to large numbers of GPUs



- **sparse_gradients**: bool

    Default = False

    Enable sparse compression of torch.nn.Embedding gradients.



- **fp16**: dict

    Default = None

    Configuration for using mixed precision/FP16 training that leverages NVIDIA’s Apex package.

    Dictionary options as described in Deepspeed documentation: https://www.deepspeed.ai/docs/config-json/#fp16-training-options



- **bf16**: dict

    Default = None

    Configuration for using bfloat16 floating-point format as an alternative to FP16. BFLOAT16 requires hardware support (e.g., NVIDIA A100). Dictionary options as described in Deepspeed documentation: https://www.deepspeed.ai/docs/config-json/#bfloat16-training-options



- **amp**: dict

    Default = None

    Configuration for using automatic mixed precision (AMP) training that leverages NVIDIA’s Apex AMP package.

    Dictionary as described in Deepspeed documentation: https://www.deepspeed.ai/docs/config-json/#automatic-mixed-precision-amp-training-options



- **gradient_clipping**: float

    Default = 1.0

    Enable gradient clipping with provided value



- **zero_optimization**: dict

    Default = None

    Configuration for using ZeRO optimization.

    Multi-level dictionary as described in Deepspeed documentation: https://www.deepspeed.ai/docs/config-json/#zero-optimization-options



- **curriculum_learning**: dict

    Default = None

    



- **curriculum_seqlen**: int

    Default = 0

    Internal var for tracking the current seqlen



- **steps_per_print**: int

    Default = 10

    Print train loss every N steps.



- **wall_clock_breakdown**: bool

    Default = False

    Enable timing of the latency of forward/backward/update training phases.



- **dump_state**: bool

    Default = False

    Print out state information of DeepSpeed object after initialization.



- **flops_profiler**: dict

    Default = None

    Configuration for using FLOPS profiler.

    Dictionary as described in Deepspeed documentation: https://www.deepspeed.ai/docs/config-json/#flops-profiler



- **communication_data_type**: bool

    Default = None

    During gradient averaging, perform communication with selected data type. By default it will be determined by selected regime



- **autotuning**: dict

    Default = None

    Configuration for using autotuning.

    Dictionary as described in Deepspeed documentation: https://www.deepspeed.ai/docs/config-json/#autotuning



- **activation_checkpointing**: dict

    Default = None

    Configuration for using activation checkpointing.

    Dictionary as described in Deepspeed documentation: https://www.deepspeed.ai/docs/config-json/#activation-checkpointing



- **sparse_attention**: dict

    Default = None

    Configuration for using sparse attention.

    Dictionary as described in Deepspeed documentation: https://www.deepspeed.ai/docs/config-json/#sparse-attention



- **data_efficiency**: dict

    Default = None

    Configuration for using data efficiency.

    Dictionary as described in Deepspeed documentation: https://www.deepspeed.ai/docs/config-json/#data-efficiency



- **tensorboard**: dict

    Default = None

    Configuration for using tensorboard.

    Dictionary as described in Deepspeed documentation: https://www.deepspeed.ai/docs/config-json/#monitoring-module-tensorboard-wandb-csv



- **wandb**: dict

    Default = None

    Configuration for using wandb.



- **csv_monitor**: dict

    Default = None

    Configuration for using csv_monitor.



- **elasticity**: dict

    Default = None

    Configuration for using elastic training.

    Dictionary as described in Deepspeed documentation: https://www.deepspeed.ai/docs/config-json/#elastic-training-config-v01-and-v02



- **comms_logger**: dict

    Default = None

    Configuration for using communication logger.

    Dictionary as described in Deepspeed documentation: https://www.deepspeed.ai/docs/config-json/#communication-logging



- **compression_training**: dict

    Default = None

    Configuration for using compression training.

    Dictionary as described in Deepspeed documentation: https://www.deepspeed.ai/docs/config-json/#compression



- **checkpoint**: dict

    Default = None

    Configuration for using checkpointing.

    Dictionary as described in Deepspeed documentation: https://www.deepspeed.ai/docs/config-json/#checkpoint-options



- **data_types**: dict

    Default = None

    Configuration for using data types.

    Dictionary as described in Deepspeed documentation: https://www.deepspeed.ai/docs/config-json/#data-type-options



- **deepspeed_extra_args**: dict

    Default = None

    Dictionary of extra arguments to be included in the yaml config file. This can be used for any argument not included in the above list.



- **load_universal**: bool

    Default = False

    Flag for whether the checkpoint to be loaded is a universal checkpoint.



## NeoXArgsDeepspeedRunner

Args for deepspeed runner (deepspeed.launcher.runner).
    Every argument included here will be passed as command line argument to deepspeed.launcher.runner



- **hostfile**: str

    Default = None

    list of hostnames / ssh aliases and the number of GPUs per host

    example file contents:
    worker-1 slots=4
    worker-2 slots=4
    127.0.0 slots=4
    127.0.1 slots=4



- **include**: str

    Default = None

    Specify hardware resources to use during execution. String format is `NODE_SPEC[@NODE_SPEC ...]` where `NODE_SPEC=NAME[:SLOT[,SLOT ...]]`. If `:SLOT` is omitted, include all slots on that host. Example: `"worker-0@worker-1:0,2"` will use all slots. on `worker-0` and slots `[0, 2]` on `worker-1`.



- **exclude**: str

    Default = None

    Specify hardware resources to NOT use during execution. Same format as include



- **num_nodes**: int

    Default = -1

    Total number of worker nodes to run on, this will use the top N hosts from the given hostfile. -1 will use all.



- **num_gpus**: int

    Default = None

    Max number of GPUs to use on each node, will use [0:N) GPU ids on each node. None / not specifying a value will use all.



- **master_port**: int

    Default = 29500

    Port used by PyTorch distributed for communication during training.



- **master_addr**: str

    Default = None

    IP address of node 0, will be inferred via 'hostname -I' if not specified.



- **launcher**: typing.Literal['pdsh', 'openmpi', 'mvapich', 'slurm']

    Default = pdsh

    Launcher backend for multi-node training. Options currently include PDSH, OpenMPI, MVAPICH.



- **force_multi**: bool

    Default = False

    Force multi-node training even if only one node is specified.



- **detect_nvlink_pairs**: bool

    Default = False

    If true, autodetects nvlink pairs and remaps cuda visible devices to place them next to each other. This is an Eleuther addition to deepspeed, and should speed up model parallel training on setups with nvlink pairs when mp=2.



- **autotuning_run**: str

    Default = None

    Either "tune", "run", or `None`.



- **no_ssh_check**: bool

    Default = False

    If true, overrides the default check where DeepSpeed confirms that the headnode is accessible via ssh.



- **comment**: str

    Default = None

    Adds a `--comment` to the DeepSpeed launch command. In DeeperSpeed this is passed on to the SlurmLauncher as well. Sometime necessary for cluster rules, or so I've heard.
<|MERGE_RESOLUTION|>--- conflicted
+++ resolved
@@ -111,11 +111,7 @@
 
 - **git_hash**: str
 
-<<<<<<< HEAD
-    Default = 30534d1
-=======
     Default = 83e820c
->>>>>>> 03f4f775
 
     current git hash of repository
 
