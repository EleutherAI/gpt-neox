# Copyright (c) 2024, EleutherAI
# This file is based on code by the authors denoted below and has been modified from its original version.
#
# Copyright (c) 2024, NVIDIA CORPORATION.  All rights reserved.
#
# Licensed under the Apache License, Version 2.0 (the "License");
# you may not use this file except in compliance with the License.
# You may obtain a copy of the License at
#
#     http://www.apache.org/licenses/LICENSE-2.0
#
# Unless required by applicable law or agreed to in writing, software
# distributed under the License is distributed on an "AS IS" BASIS,
# WITHOUT WARRANTIES OR CONDITIONS OF ANY KIND, either express or implied.
# See the License for the specific language governing permissions and
# limitations under the License.
#
# This file has been modified from its original version
#

"""Pretrain utilities."""
from datetime import datetime
from functools import partial
from collections import defaultdict

import math
import sys
from contextlib import nullcontext

import torch
import torch.nn.functional as F
import deepspeed
from deepspeed.runtime.data_pipeline.curriculum_scheduler import CurriculumScheduler
import numpy as np

from megatron.utils import (
    Timers,
    init_wandb,
    get_ltor_masks_and_position_ids,
    reduce_losses,
)

from megatron import print_rank_0, mpu
from megatron.model import (
    GPT2ModelPipe,
    SoftEmbedding,
    get_params_for_weight_decay_optimization,
    mark_norms_for_sequence_parallel_grad_sync,
)
from megatron.mpu.mappings import gather_from_model_parallel_region
from megatron.checkpointing import load_checkpoint, save_checkpoint
from megatron.data.data_utils import build_train_valid_test_data_iterators
from megatron.initialize import initialize_megatron
from megatron.learning_rates import AnnealingLR
from megatron.logging import tb_wandb_log, training_log
from megatron.utils import (
    OverflowMonitor,
    get_noise_scale_logger,
    get_total_params,
    CharCounter,
)
from megatron.model.gpt2_model import cross_entropy

from pickle import dump
import os


def mup_weights_reinit(neox_args, model):
    def has_method(o, name):
        return callable(getattr(o, name, None))

    for layer in model.modules():
        # This normally would happen in set_base_shapes if we actually were able to use the MuReadout class
        if hasattr(layer, "mup_rescale_parameters") and layer.mup_rescale_parameters:
            layer._rescale_parameters()

        if has_method(layer, "mup_reinitialize_weights"):
            layer.mup_reinitialize_weights(neox_args)


def save_base_shapes(neox_args, base_shapes, use_cache):

    # Instantiation of the base model fails in the init function (init_functions.py) because we haven't called set_base_shapes on it at this point, so disable it temporarily here
    neox_args.use_mup = False

    base_model = GPT2ModelPipe(
        neox_args=neox_args,
        num_tokentypes=0,
        parallel_output=True,
        topology=mpu.get_topology(),
        use_cache=use_cache,
    )

    if not neox_args.is_pipe_parallel:
        base_model = base_model.to_sequential()

    try:
        import mup
    except ModuleNotFoundError:
        print("Please install mup https://github.com/microsoft/mup")
        raise Exception

    base_shapes = mup.get_shapes(base_model)

    del base_model

    old_hidden_size = neox_args.hidden_size
    neox_args.hidden_size = neox_args.hidden_size * neox_args.mup_width_scale

    delta_model = GPT2ModelPipe(
        neox_args=neox_args,
        num_tokentypes=0,
        parallel_output=True,
        topology=mpu.get_topology(),
        use_cache=use_cache,
    )

    if not neox_args.is_pipe_parallel:
        delta_model = delta_model.to_sequential()

    delta_shapes = mup.get_shapes(delta_model)

    # change back
    neox_args.use_mup = True
    neox_args.hidden_size = old_hidden_size

    save_shapes = f"{neox_args.base_shapes_file}.{torch.distributed.get_rank()}"
    print(f"saving base shapes at {save_shapes}")
    mup.make_base_shapes(base_shapes, delta_shapes, savefile=save_shapes)
    print(f"base shapes saved...exiting")
    sys.exit(1)


def mup_coord_check(neox_args, timers, lr_scheduler, train_data_iterator):
    from megatron.mup_substitute import get_coord_data
    from mup.coord_check import plot_coord_data

    def lazy_model(hidden_size):
        def gen():
            old_hidden_size = neox_args.hidden_size
            neox_args.hidden_size = hidden_size

            model, optimizer, _, _ = setup_model_and_optimizer(
                neox_args=neox_args, use_cache=False
            )

            neox_args.hidden_size = old_hidden_size

            return model

        return gen

    models = {}

    # Hidden size needs to be divisible by num attention heads
    for hidden_size in (neox_args.num_attention_heads * (2**p) for p in range(2, 9)):
        models[hidden_size] = lazy_model(hidden_size)

    neox_args.use_mup = True
    df_up = get_coord_data(
        neox_args, timers, lr_scheduler, models, train_data_iterator, mup=True
    )
    neox_args.use_mup = False
    df_sp = get_coord_data(
        neox_args, timers, lr_scheduler, models, train_data_iterator, mup=False
    )

    plot_coord_data(df_up, save_to=f"coord_check_up.{torch.distributed.get_rank()}.jpg")
    plot_coord_data(df_sp, save_to=f"coord_check_sp.{torch.distributed.get_rank()}.jpg")

    print_rank_0("Saved coord check plots... exiting")
    sys.exit(1)


def pretrain(neox_args):
    """Main training program.

    This function will run the following in the order provided:
        1) initialize Megatron.
        2) setup model, optimizer and lr schedule
        3) call train_val_test_data_provider to get train/val/test datasets.
        4) train the model.

    Arguments:
        neox_args: an instance of NeoXArgs containing the configuration for pretrain

    """
    # setup logging and timers
    init_wandb(neox_args=neox_args)
    timers = Timers(
        use_wandb=neox_args.use_wandb, tensorboard_writer=neox_args.tensorboard_writer
    )

    # Initialize and get arguments, timers, and Tensorboard writer.
    initialize_megatron(neox_args=neox_args)

    # Model, optimizer, and learning rate.
    timers("model and optimizer").start()
    model, optimizer, lr_scheduler, reference_model = setup_model_and_optimizer(
        neox_args=neox_args, use_cache=False, iteration=neox_args.iteration
    )
    timers("model and optimizer").stop()

    # Data stuff.
    timers("train/valid/test data iterators").start()
    (
        train_data_iterator,
        valid_data_iterator,
        test_data_iterator,
    ) = build_train_valid_test_data_iterators(neox_args=neox_args)
    timers("train/valid/test data iterators").stop()

    if neox_args.use_mup and neox_args.coord_check:
        mup_coord_check(neox_args, timers, lr_scheduler, train_data_iterator)

    # Print setup timing.
    print_rank_0("done with setups ...")
    timers.log(["model and optimizer", "train/valid/test data iterators"])
    print_rank_0("training ...")

    iteration = neox_args.iteration
    # edge case: save step 0 checkpoint if requested and we're starting from step 0
    if neox_args.save and 0 in neox_args.save_iters and iteration == 0:
        save_checkpoint(
            neox_args=neox_args,
            iteration=iteration,
            model=model,
            optimizer=optimizer,
            lr_scheduler=lr_scheduler,
        )

    if neox_args.do_train and neox_args.train_iters > 0:
        iteration = train(
            neox_args=neox_args,
            timers=timers,
            model=model,
            reference_model=reference_model,
            optimizer=optimizer,
            lr_scheduler=lr_scheduler,
            train_data_iterator=train_data_iterator,
            valid_data_iterator=valid_data_iterator,
        )

    if neox_args.do_valid:
        prefix = "the end of training for val data"
        evaluate_and_print_results(
            neox_args=neox_args,
            prefix=prefix,
            forward_step_func=forward_step,
            data_iterator=valid_data_iterator,
            model=model,
            iteration=iteration,
            verbose=False,
            timers=timers,
        )

    if neox_args.save and iteration != 0:
        save_checkpoint(
            neox_args=neox_args,
            iteration=iteration,
            model=model,
            optimizer=optimizer,
            lr_scheduler=lr_scheduler,
        )

    if neox_args.do_test:
        # Run on test data.
        prefix = "the end of training for test data"
        evaluate_and_print_results(
            neox_args=neox_args,
            prefix=prefix,
            forward_step_func=forward_step,
            data_iterator=test_data_iterator,
            model=model,
            iteration=iteration,
            verbose=True,
            timers=timers,
            chart_name="test",
        )


def _get_batch(neox_args, tokenizer, keys, data, datatype):
    """Support function for get_batch / get_batch pipe (to avoid code repetition)"""
    data_b = mpu.broadcast_data(keys, data, datatype)
    token_key = keys[0]
    label_key = keys[1] if len(keys) > 1 else None
    # Unpack.
    tokens_ = data_b[token_key].long()
    if label_key in data_b:
        label_mask = (data_b[label_key].long() >= 0)[:, 1:].contiguous()
        labels = torch.where(
            data_b[label_key].long() >= 0,
            data_b[label_key].long(),
            torch.zeros_like(data_b[label_key].long()),
        )[:, 1:].contiguous()
    else:
        label_mask = (tokens_.long() >= 0)[:, 1:].contiguous()
        labels = tokens_[:, 1:].contiguous()
    tokens = tokens_[:, :-1].contiguous()

    # Get the masks and position ids.
    attention_mask, loss_mask, position_ids = get_ltor_masks_and_position_ids(
        data=tokens,
        eod_token=neox_args.tokenizer.eod,
        eod_mask_loss=neox_args.eod_mask_loss,
        sliding_window_width=neox_args.sliding_window_width,
    )

    # combine loss masks from get_ltor_masks_and_position_ids with loss masks from data
    loss_mask = label_mask.to(loss_mask.dtype) * loss_mask
    return tokens, labels, loss_mask, attention_mask, position_ids


def get_batch(neox_args, data_iterator):
    """Generate a batch"""

    # Items and their type.
<<<<<<< HEAD
    if neox_args.train_impl in ["normal", "kto"]:
=======
    if neox_args.train_impl == "normal":
>>>>>>> 01e74f47
        keys = ["text", "label"] if neox_args.train_label_data_paths else ["text"]
    elif neox_args.train_impl == "dpo":
        keys = (
            [["pos", "pos_label"], ["neg", "neg_label"]]
            if neox_args.pos_train_label_data_paths
            else [["pos"], ["neg"]]
        )
    datatype = torch.int64

    # Broadcast data.
    if data_iterator is not None:
        data = next(data_iterator)
    else:
        data = None
    if neox_args.train_impl == "normal":
        return _get_batch(
            neox_args=neox_args,
            tokenizer=neox_args.tokenizer,
            keys=keys,
            data=data,
            datatype=datatype,
        )
<<<<<<< HEAD
    elif neox_args.train_impl == "kto":
        tup = _get_batch(
            neox_args=neox_args,
            tokenizer=neox_args.tokenizer,
            keys=keys,
            data=data,
            datatype=datatype,
        )
        # Remove the last token from the reward since we predict the next token, so
        # Reward of <current prediction> will be based on the label of <next token>
        rw_data = mpu.broadcast_data(["reward"], data, torch.float)["reward"][
            :, :-1
        ].contiguous()
        ref_data = (
            mpu.broadcast_data(["ref"], data, torch.float)["ref"][:, :-1].contiguous()
            if neox_args.precompute_model_name
            else None
        )
        return tup + (rw_data, ref_data)
=======
>>>>>>> 01e74f47
    elif neox_args.train_impl == "dpo":
        pos_tup = _get_batch(
            neox_args=neox_args,
            tokenizer=neox_args.tokenizer,
            keys=keys[0],
            data=data,
            datatype=datatype,
        )
        neg_tup = _get_batch(
            neox_args=neox_args,
            tokenizer=neox_args.tokenizer,
            keys=keys[1],
            data=data,
            datatype=datatype,
        )
        if neox_args.precompute_model_name:
            ref_data = mpu.broadcast_data(["pos_ref", "neg_ref"], data, torch.float)
        else:
            ref_data = {"pos_ref": None}
        return [
            torch.cat((pos_item, neg_item), dim=0)
            for pos_item, neg_item in zip(pos_tup, neg_tup)
        ] + [
            torch.cat((ref_data["pos_ref"], ref_data["neg_ref"]), dim=0)[
                :, :-1
            ].contiguous()
            if ref_data["pos_ref"] is not None
            else None
        ]


def get_batch_pipe(data, neox_args, curr_scheduler=None):
    """A modification of get_batch() to work with the latest batch instead of an iterator."""
    # Items and their type.
    keys = ["text", "label"] if neox_args.train_label_data_paths else ["text"]
    datatype = torch.int64

    tokens, labels, loss_mask, attention_mask, position_ids = _get_batch(
        neox_args, neox_args.tokenizer, keys, data, datatype
    )
    if curr_scheduler is not None:
        # iteration + 1 to align with how/when DeepSpeed updates the buffers
        curriculum_seqlen = curr_scheduler.update_difficulty(neox_args.iteration + 1)
        if curriculum_seqlen < tokens.size()[1]:
            # seqlen-based curriculum learning
            # input_ids, position_ids, labels have size [batch size, seqlen]
            # input_ids = input_ids[:, :curriculum_seqlen].contiguous()
            tokens = tokens[:, :curriculum_seqlen].contiguous()
            position_ids = position_ids[:, :curriculum_seqlen].contiguous()
            if labels is not None:
                labels = labels[:, :curriculum_seqlen].contiguous()
            if loss_mask is not None:
                loss_mask = loss_mask[:, :curriculum_seqlen].contiguous()
            # attention_mask has size [1, 1, seqlen, seqlen]
            attention_mask = attention_mask[
                :, :, :curriculum_seqlen, :curriculum_seqlen
            ].contiguous()

    # unpack data
    return (tokens, position_ids, attention_mask), (labels, loss_mask)


def get_batch_sequential(forward_input, neox_args):
    """A modification of get_batch() to work with the latest batch instead of an iterator."""
    attention_mask, loss_mask, position_ids = get_ltor_masks_and_position_ids(
        data=forward_input[0],
        eod_token=neox_args.tokenizer.eod,
        eod_mask_loss=neox_args.eod_mask_loss,
    )
    return (forward_input[0], forward_input[1], attention_mask)


def average_losses_across_data_parallel_group(losses):
    """Reduce a tensor of losses across all GPUs."""
    averaged_losses = torch.cat([loss.clone().detach().view(1) for loss in losses])
    torch.distributed.all_reduce(averaged_losses, group=mpu.get_data_parallel_group())
    averaged_losses = averaged_losses / torch.distributed.get_world_size(
        group=mpu.get_data_parallel_group()
    )

    return averaged_losses


def mb_moe_loss_func(args, loss_mask, output_tensor=None):
    from megatron.model import megablocks_utils
    from megatron.model.megablocks_utils import moe

    # NOTE: For pipeline parallelism this function will be run on the
    # non-final stages to calculate load balancing loss contribution
    # for the MoE layers within the stage. For these cases, output_tensor
    # will be None.
    loss, loss_dict = (None, {})
    if False:
        assert output_tensor is not None
        loss, loss_dict = loss_func(loss_mask, output_tensor)
        assert loss.numel() == 1

    # NOTE: If recompute is enabled we will collect duplicate load
    # balancing loss contributions. Prune these before calculating
    # the load balancing loss.
    if args.checkpoint_activations:
        # Ignore load balancing loss contributions compute during
        # the forward pass if recompute is turned on.
        load_balancing_loss_data = moe.get_load_balancing_loss()
        if args.num_layers * 2 == len(load_balancing_loss_data):
            load_balancing_loss_data = load_balancing_loss_data[args.num_layers :]
            moe.clear_load_balancing_loss()
            for x in load_balancing_loss_data:
                moe.save_load_balancing_loss(x)

    # Compute the load balancing loss for all MoE layers.
    megablocks_args = args = megablocks_utils.as_megablocks_args(args)
    lbl = moe.batched_load_balancing_loss(megablocks_args)
    moe.clear_load_balancing_loss()

    # Average the load balancing loss across data parallel
    # replicas and save for logging.
    averaged_lbl = average_losses_across_data_parallel_group([lbl])
    loss_dict["load balancing loss"] = averaged_lbl[0]
    return averaged_lbl, loss_dict


<<<<<<< HEAD
def get_logp(logits, labels, force_fp32=False):
    if force_fp32:
        logits = logits.float()
    logp = logits.log_softmax(dim=-1)
    return torch.gather(logp, dim=2, index=labels.unsqueeze(2)).squeeze(2)


def get_pos_neg_logp(logits, labels, force_fp32=False):
    return torch.chunk(get_logp(logits, labels, force_fp32), 2, 0)
=======
def get_pos_neg_logp(logits, labels, force_fp32=False):
    if force_fp32:
        logits = logits.float()
    logp = logits.log_softmax(dim=-1)
    per_token_logp = torch.gather(logp, dim=2, index=labels.unsqueeze(2)).squeeze(2)
    # Split to pos/neg...
    return torch.chunk(per_token_logp, 2, 0)
>>>>>>> 01e74f47


def forward_step(
    data_iterator,
    model,
    neox_args,
    timers,
    return_logits=False,
    is_train=False,
    reference_model=None,
):
    """Forward step."""
    if neox_args.is_pipe_parallel:
        return model.eval_batch(data_iterator, return_logits=return_logits)

    # Get the batch.
    if neox_args.memory_profiling and neox_args.it:
        torch.cuda.nvtx.range_push(f"Get batch")
    if timers is not None:
        timers("batch generator").start()
    if neox_args.train_impl == "normal":
        tokens, labels, loss_mask, attention_mask, position_ids = get_batch(
            neox_args=neox_args, data_iterator=data_iterator
        )
<<<<<<< HEAD
    elif neox_args.train_impl == "kto":
        (
            tokens,
            labels,
            loss_mask,
            attention_mask,
            position_ids,
            rewards,
            ref_logp,
        ) = get_batch(neox_args=neox_args, data_iterator=data_iterator)
    elif neox_args.train_impl == "dpo":
=======
    if neox_args.train_impl == "dpo":
>>>>>>> 01e74f47
        tokens, labels, loss_mask, attention_mask, position_ids, ref_logp = get_batch(
            neox_args=neox_args, data_iterator=data_iterator
        )

    if timers is not None:
        timers("batch generator").stop()
    if neox_args.memory_profiling:
        torch.cuda.nvtx.range_pop()

    if neox_args.memory_profiling:
        torch.cuda.nvtx.range_push(f"Forward pass")
    metrics = {}
    if neox_args.train_impl == "normal":
        # Sequential returns moe_losses, but this is not yet supported by pipe parallel
        maybe_tuple = model((tokens, position_ids, attention_mask), neox_args=neox_args)
        if type(maybe_tuple) is tuple:
            outputs, moe_losses = maybe_tuple
        else:
            outputs = maybe_tuple
            moe_losses = []
        if (
            is_train
            and neox_args.curriculum_learning
            and neox_args.curriculum_seqlen < neox_args.seq_length
        ):
            loss_mask = loss_mask[:, : neox_args.curriculum_seqlen].contiguous()
            labels = labels[:, : neox_args.curriculum_seqlen].contiguous()
        main_loss = cross_entropy(
            outputs, (labels, loss_mask), _fp16=neox_args.fp16_lm_cross_entropy
        )
        if neox_args.moe_num_experts > 1:
            if neox_args.moe_type == "deepspeed":
                moe_loss = neox_args.moe_loss_coeff * sum(m.item() for m in moe_losses)
            elif neox_args.moe_type == "megablocks":
                moe_loss = mb_moe_loss_func(neox_args, loss_mask, outputs)[0]
            else:
                raise ValueError(f"Unsupported moe_type: {neox_args.moe_type}")
        else:
            moe_loss = 0.0
        loss = main_loss + moe_loss
    elif neox_args.train_impl == "dpo":
        # Based on https://github.com/eric-mitchell/direct-preference-optimization/blob/main/trainers.py#L90
        with torch.no_grad():
            # So we can gather token logps...
            token_logp_labels = labels.clone()
            token_logp_labels[token_logp_labels == -100] = 0
            pos_loss_mask, neg_loss_mask = torch.chunk(loss_mask, 2, 0)
            if ref_logp is None:
                ref_maybe_tuple = reference_model(
                    (tokens, position_ids, attention_mask), neox_args=neox_args
                )
                if type(ref_maybe_tuple) is tuple:
                    # We should ignore MoE losses yeah?
                    ref_outputs, _ = ref_maybe_tuple
                else:
                    ref_outputs = ref_maybe_tuple
                # gather across tensor parallel group
                ref_outputs = gather_from_model_parallel_region(ref_outputs)
                ref_pos, ref_neg = get_pos_neg_logp(
                    ref_outputs, token_logp_labels, neox_args.dpo_fp32
                )
            else:
                ref_pos, ref_neg = torch.chunk(ref_logp, 2, 0)
            ref_pos = (ref_pos * pos_loss_mask).sum(-1)
            ref_neg = (ref_neg * neg_loss_mask).sum(-1)
        chosen_maybe_tuple = model(
            (tokens, position_ids, attention_mask), neox_args=neox_args
        )
        if type(chosen_maybe_tuple) is tuple:
            # We should ignore MoE losses yeah?
            chosen_outputs, _ = chosen_maybe_tuple
        else:
            chosen_outputs = chosen_maybe_tuple
        chosen_outputs = gather_from_model_parallel_region(chosen_outputs)
        chosen_pos, chosen_neg = get_pos_neg_logp(
            chosen_outputs, token_logp_labels, neox_args.dpo_fp32
        )
        chosen_pos = (chosen_pos * pos_loss_mask).sum(-1)
        chosen_neg = (chosen_neg * neg_loss_mask).sum(-1)
        with torch.no_grad():
            # Collect metrics...
            metrics["ref_neg"] = ref_neg.clone().detach().mean()
            metrics["ref_pos"] = ref_pos.clone().detach().mean()
            metrics["chosen_neg"] = chosen_neg.clone().detach().mean()
            metrics["chosen_pos"] = chosen_pos.clone().detach().mean()
            chosen_rewards = neox_args.dpo_beta * (
                chosen_pos.clone().detach() - ref_pos.clone().detach()
            )
            rejected_rewards = neox_args.dpo_beta * (
                chosen_neg.clone().detach() - ref_neg.clone().detach()
            )
            reward_acc = (chosen_rewards > rejected_rewards).float()
            metrics["reward_acc"] = reward_acc.mean()
            metrics["chosen_rewards"] = chosen_rewards.mean()
            metrics["rejected_rewards"] = rejected_rewards.mean()
            metrics["margins"] = (chosen_rewards - rejected_rewards).mean()
        pi_logrations = chosen_pos - chosen_neg
        ref_logrations = ref_pos - ref_neg
        logits = pi_logrations - ref_logrations
        loss = -F.logsigmoid(neox_args.dpo_beta * logits).mean()
<<<<<<< HEAD
    elif neox_args.train_impl == "kto":
        # Based on https://github.com/huggingface/trl/blob/main/trl/trainer/kto_trainer.py
        # Except we don't have an extra input for KL logp, we just split the batch in half
        with torch.no_grad():
            # So we can gather token logps...
            token_logp_labels = labels.clone()
            token_logp_labels[token_logp_labels == -100] = 0
            if ref_logp is None:
                # Did not precompute logits....
                ref_maybe_tuple = reference_model(
                    (tokens, position_ids, attention_mask), neox_args=neox_args
                )
                if type(ref_maybe_tuple) is tuple:
                    # We should ignore MoE losses yeah?
                    ref_outputs, _ = ref_maybe_tuple
                else:
                    ref_outputs = ref_maybe_tuple
                # gather across tensor parallel group
                ref_outputs = gather_from_model_parallel_region(ref_outputs)

                ref_logp = get_logp(ref_outputs, token_logp_labels, neox_args.kto_fp32)
            else:
                print(f"REF LOGP: {ref_logp.clone().detach().mean()}")
            ref_logp = ref_logp * loss_mask
            scaling = (rewards.sum(-1) > 0.001).float() * neox_args.kto_desirable_weight
            scaling += (
                rewards.sum(-1) < -0.001
            ).float() * neox_args.kto_undesirable_weight
            pos_mask = (rewards > 0.001).float()
            neg_mask = (rewards < -0.001).float()
        chosen_maybe_tuple = model(
            (tokens, position_ids, attention_mask), neox_args=neox_args
        )
        if type(chosen_maybe_tuple) is tuple:
            # We should ignore MoE losses yeah?
            chosen_outputs, _ = chosen_maybe_tuple
        else:
            chosen_outputs = chosen_maybe_tuple
        chosen_outputs = gather_from_model_parallel_region(chosen_outputs)
        chosen_logp = get_logp(chosen_outputs, token_logp_labels, neox_args.kto_fp32)
        chosen_logp = chosen_logp * loss_mask
        with torch.no_grad():
            # Collect metrics...
            metrics["ref_logp"] = ref_logp.clone().detach().sum(-1).mean()
            metrics["policy_logp"] = chosen_logp.clone().detach().sum(-1).mean()
            metrics["pos_ref_logp"] = (
                (ref_logp * pos_mask).clone().detach().sum(-1).mean()
            )
            metrics["neg_ref_logp"] = (
                (ref_logp * neg_mask).clone().detach().sum(-1).mean()
            )
            metrics["pos_policy_logp"] = (
                (chosen_logp * pos_mask).clone().detach().sum(-1).mean()
            )
            metrics["neg_policy_logp"] = (
                (chosen_logp * neg_mask).clone().detach().sum(-1).mean()
            )
            metrics["kl"] = (
                chosen_logp.clone().detach() - ref_logp.clone().detach()
            ).sum() / loss_mask.sum()
            policy_rewards = (
                neox_args.kto_beta
                * rewards
                * (chosen_logp.clone().detach() - ref_logp.clone().detach())
            )
            reward_acc = (policy_rewards.sum(-1) > 0.0).float()
            metrics["reward_acc"] = reward_acc.mean()
            metrics["policy_rewards"] = policy_rewards.sum()
            print(metrics)
        pol_logp1, pol_logp2 = torch.chunk(chosen_logp, 2, 0)
        ref_logp1, ref_logp2 = torch.chunk(ref_logp, 2, 0)
        reward1, reward2 = torch.chunk(rewards, 2, 0)
        scaling1, scaling2 = torch.chunk(scaling, 2, 0)
        kl1 = torch.clamp((pol_logp1 - ref_logp1).sum(-1), min=0).mean()
        kl2 = torch.clamp((pol_logp2 - ref_logp2).sum(-1), min=0).mean()
        log_ratio1 = pol_logp1 - ref_logp1
        log_ratio2 = pol_logp2 - ref_logp2

        # TODO: Add pack_until_overflow sequence support
        loss = (
            0.5
            * scaling1.mean(-1)
            * (
                1
                - F.sigmoid(
                    (
                        neox_args.kto_beta
                        * reward1.mean(-1)
                        * (log_ratio1.sum(-1) - kl2.clone().detach())
                    )
                )
            )
        ) + (
            0.5
            * scaling2.mean(-1)
            * (
                1
                - F.sigmoid(
                    (
                        neox_args.kto_beta
                        * reward2.mean(-1)
                        * (log_ratio2.sum(-1) - kl1.clone().detach())
                    )
                )
            )
        )
        # print(loss.shape)
        loss = loss.mean()
        # print(loss.shape)
=======
>>>>>>> 01e74f47
    if neox_args.memory_profiling:
        torch.cuda.nvtx.range_pop()
    if return_logits:
        return loss, outputs, metrics
    return loss, metrics


def get_model(neox_args, use_cache=False):
    """Build the model."""

    # Build model on cpu.
    print_rank_0("building GPT2 model ...")

    # Temporarily disable mup so that the base model does not use the mup init functions before set_base_shapes is called below.
    # If mup isn't being used anyways, this has no effect.
    old_use_mup = neox_args.use_mup
    neox_args.use_mup = False

    with deepspeed.zero.Init(
        config_dict_or_path=neox_args.deepspeed_config
    ) if neox_args.zero_stage == 3 else nullcontext() as gs:
        model = GPT2ModelPipe(
            neox_args=neox_args,
            num_tokentypes=0,
            parallel_output=True,
            topology=mpu.get_topology(),
            use_cache=use_cache,
        )

    ### soft prompt tuning stuff ###
    if neox_args.soft_prompt_tuning is not None and neox_args.soft_prompt_tuning.get(
        "enabled", False
    ):
        soft_prompt = SoftEmbedding(
            neox_args,
            wte=getattr(model, "0").word_embeddings,
            n_tokens=neox_args.soft_prompt_tuning.get("n_tokens", 10),
            init_string=neox_args.soft_prompt_tuning.get("init_string", ""),
            init_range=neox_args.soft_prompt_tuning.get("init_range", 0.5),
        )
        model.insert_layers(
            layers=soft_prompt, idx=1
        )  # insert the soft prompt layer directly after the word embeddings

        # freeze everything but the soft prompt
        for name, param in model.named_parameters():
            if not "soft_embedding" in name:
                param.requires_grad = False

    if not neox_args.is_pipe_parallel:
        # Export PipeParallel model to nn.Sequential model to avoid the overhead of deepspeed's pipe parallel training
        model = model.to_sequential()

    neox_args.use_mup = old_use_mup

    if neox_args.use_mup:
        try:
            import mup
        except ModuleNotFoundError:
            print("Please install mup https://github.com/microsoft/mup")
            raise Exception

        base_shapes = f"{neox_args.base_shapes_file}.{torch.distributed.get_rank()}"

        if neox_args.save_base_shapes:
            save_base_shapes(neox_args, base_shapes, use_cache)

        mup.set_base_shapes(model, base_shapes)

        # Call the mup replacement init functions on the model now that set_base_shapes has given each weight a .infshape attribute
        mup_weights_reinit(neox_args, model)

    if neox_args.deepspeed:
        # DeepSpeed handles CUDA, FP16, and DDP components.
        return model
    else:
        raise ValueError("Must be using deepspeed to run neox")


def get_optimizer(model, neox_args, dummy=False):
    """Set up the optimizer."""
    if neox_args.no_load_optim and neox_args.deepspeed:
        # Required to have something so...
        dummy = True
        neox_args.optimizer = {"params": {"lr": 0.0}}
        neox_args.optimizer_type = "adam"
    elif neox_args.no_load_optim:
        return None, None

    if neox_args.optimizer is None:
        print_rank_0(
            f"ERROR: Optimizer is None. Either set the optimizer dict in your config (if training) or set no_load_optim in your config (if inference)"
        )
        exit()
    # Build parameter groups (weight decay and non-decay).
    param_groups = get_params_for_weight_decay_optimization(model, neox_args)
    print_rank_0(
        f'Configuring Optimizer type: {neox_args.optimizer_type} with params: {neox_args.optimizer["params"]}'
    )

    if neox_args.create_moe_param_group:
        from deepspeed.moe.utils import (
            is_moe_param,
            split_params_into_different_moe_groups_for_optimizer,
        )

        param_groups = split_params_into_different_moe_groups_for_optimizer(
            param_groups
        )

    # Add model parallel attribute if it is not set.
    for param_group in param_groups:
        for param in param_group["params"]:
            if not hasattr(param, "model_parallel"):
                param.model_parallel = False

    # Filter out params that don't require a grad (for soft prompt tuning, etc.)
    _param_groups = []
    for param_group in param_groups:
        trainable_params = [p for p in param_group["params"] if p.requires_grad]
        if dummy:
            trainable_params = [trainable_params[0]]  # just take the first one
        param_group["params"] = trainable_params
        _param_groups.append(param_group)
        if dummy:
            # Only need one.
            break
    param_groups = _param_groups

    # If we're using mup, then the optimizer must be adam or sgd
    assert not neox_args.use_mup or (
        neox_args.optimizer_type.lower() == "adam"
        or neox_args.optimizer_type.lower() == "sgd"
    ), f"If use_mup == True, you must specify either the adam or sgd optimizers. You passed: {neox_args.optimizer_type.lower()}"

    if neox_args.optimizer_type.lower() in ["cpu_adam", "cpu_torch_adam"]:
        if neox_args.optimizer == "cpu_torch_adam":
            cpu_adam_optimizer = torch.optim.Adam
        else:
            from deepspeed.ops.adam import DeepSpeedCPUAdam

            cpu_adam_optimizer = DeepSpeedCPUAdam
        optimizer = cpu_adam_optimizer(
            param_groups,
            weight_decay=neox_args.weight_decay,
            **neox_args.optimizer["params"],
        )
    elif neox_args.optimizer_type.lower() == "onebitadam":
        assert neox_args.deepspeed
        optimizer = None
        # onebitadam needs to be instantiated within the deepspeed engine to work :|
    elif neox_args.optimizer_type.lower() == "sm3":
        from .optimizers import SM3

        optimizer = SM3(param_groups, **neox_args.optimizer["params"])
    elif neox_args.optimizer_type.lower() == "madgrad_wd":
        from .optimizers import madgrad_wd

        optimizer = madgrad_wd(
            param_groups,
            weight_decay=neox_args.weight_decay,
            **neox_args.optimizer["params"],
        )
    elif neox_args.optimizer_type.lower() == "lion":
        # if we want the deepspeed zero lion...megatron lion will throw DeepSpeed Error
        if neox_args.zero_optimization["stage"] != 0:
            from deepspeed.ops.lion import FusedLion

            lion_optimizer = FusedLion
        # if not zero
        else:
            from .optimizers import Lion

            lion_optimizer = Lion

        optimizer = lion_optimizer(
            param_groups,
            weight_decay=neox_args.weight_decay,
            **neox_args.optimizer["params"],
        )
    elif neox_args.optimizer_type.lower() == "adam":
        # Use Adam
        if neox_args.use_mup:
            try:
                from mup import MuAdam

                adam_optimizer = MuAdam
            except ModuleNotFoundError:
                print("Please install mup https://github.com/microsoft/mup")
                raise Exception
        else:
            if neox_args.use_bnb_optimizer:
                try:
                    import bitsandbytes as bnb

                    adam_optimizer = bnb.optim.Adam8bit
                except ModuleNotFoundError:
                    print(
                        "Please install bitsandbytes following https://github.com/facebookresearch/bitsandbytes."
                    )
                    raise Exception
            else:
                try:
                    # default to apex as it's slightly faster
                    from apex.optimizers import FusedAdam as Adam
                except ImportError:
                    # if apex isn't installed, use deepspeed's FusedAdam
                    print(
                        "WARNING: APEX not installed - defaulting to deepspeed's fused adam"
                    )
                    from deepspeed.ops.adam import FusedAdam as Adam
                adam_optimizer = Adam
        optimizer = adam_optimizer(
            param_groups,
            weight_decay=neox_args.weight_decay,
            **neox_args.optimizer["params"],
        )
    elif neox_args.optimizer_type.lower() == "sgd":
        try:
            from mup import MuSGD
        except ModuleNotFoundError:
            print("Please install mup https://github.com/microsoft/mup")
            raise Exception
        optimizer = MuSGD(
            param_groups,
            weight_decay=neox_args.weight_decay,
            **neox_args.optimizer["params"],
        )
    else:
        raise ValueError(f"Optimizer type {neox_args.optimizer_type} not recognized")

    if neox_args.deepspeed:
        # fp16 wrapper is not required for DeepSpeed.
        return optimizer, param_groups
    else:
        raise ValueError("Must be using deepspeed to run neox")


def get_learning_rate_scheduler(optimizer, neox_args):
    """Build the learning rate scheduler."""
    if (neox_args.no_load_optim) and not neox_args.deepspeed:
        # TODO: this should be configured as a separate arg
        return None
    if neox_args.deepspeed and neox_args.optimizer_type.lower() == "onebitadam":
        print_rank_0(
            "WARNING: onebitadam requires the lr scheduler be built by deepspeed - "
            "Make sure one is added to your deepspeed config"
        )
        return None

    # Add linear learning rate scheduler.
    if neox_args.lr_decay_iters is not None:
        num_iters = neox_args.lr_decay_iters
    else:
        num_iters = neox_args.train_iters
    num_iters = max(1, num_iters)
    init_step = 0
    warmup_iter = neox_args.warmup * num_iters
    lr_scheduler = AnnealingLR(
        optimizer,
        start_lr=neox_args.lr,
        warmup_iter=warmup_iter,
        total_iters=num_iters,
        decay_style=neox_args.lr_decay_style,
        last_iter=init_step,
        min_lr=neox_args.min_lr,
        use_checkpoint_lr_scheduler=neox_args.use_checkpoint_lr_scheduler,
        override_lr_scheduler=neox_args.override_lr_scheduler,
        use_mup=neox_args.use_mup,
    )

    return lr_scheduler


def setup_model_and_optimizer(neox_args, use_cache=False, iteration=None):
    """Setup memory profiler"""
    if neox_args.memory_profiling:
        torch.cuda.memory._record_memory_history(
            True,
            # keep a maximum 100,000 alloc/free events from before the snapshot
            trace_alloc_max_entries=100000,
            trace_alloc_record_context=True,
        )

    """Setup model and optimizer."""
<<<<<<< HEAD
    needs_reference_model = (
        (neox_args.train_impl == "dpo") and (neox_args.precompute_model_name is None)
    ) or ((neox_args.train_impl == "kto") and (neox_args.precompute_model_name is None))
=======
    needs_reference_model = (neox_args.train_impl == "dpo") and (
        neox_args.precompute_model_name is None
    )
>>>>>>> 01e74f47
    model = get_model(neox_args=neox_args, use_cache=use_cache)
    if needs_reference_model:
        reference_model = get_model(neox_args=neox_args, use_cache=use_cache)
    else:
        reference_model = None
    optimizer, param_groups = get_optimizer(model=model, neox_args=neox_args)
    lr_scheduler = get_learning_rate_scheduler(optimizer=optimizer, neox_args=neox_args)
    if neox_args.deepspeed and needs_reference_model:
        # Need an optimizer & lr_scheduler so make a very small one to keep deepspeed happy...
        ref_optimizer, ref_param_groups = get_optimizer(
            model=reference_model, neox_args=neox_args, dummy=True
        )
        ref_lr_scheduler = get_learning_rate_scheduler(
            optimizer=ref_optimizer, neox_args=neox_args
        )
    else:
        ref_optimizer, ref_param_groups, ref_lr_scheduler = None, None, None
    if neox_args.deepspeed:
        print_rank_0("DeepSpeed is enabled.")
        _model_params = param_groups if optimizer is None else None
        _lr_scheduler = lr_scheduler

        model, optimizer, _, lr_scheduler = deepspeed.initialize(
            model=model,
            optimizer=optimizer,
            args=neox_args,
            lr_scheduler=_lr_scheduler,
            dist_init_required=False,
            model_parameters=_model_params,
            # Need to remove the below so that it doesn't conflict with --deepspeed_config required by autotuning
            # config_params=neox_args.deepspeed_config,
            mpu=mpu if not neox_args.is_pipe_parallel else None,
        )
        if needs_reference_model:
            reference_model, _, _, _ = deepspeed.initialize(
                model=reference_model,
                optimizer=ref_optimizer,
                args=neox_args,
                lr_scheduler=ref_lr_scheduler,
                dist_init_required=False,
                model_parameters=ref_param_groups,
                mpu=mpu if not neox_args.is_pipe_parallel else None,
            )
<<<<<<< HEAD
=======
        mark_norms_for_sequence_parallel_grad_sync(model, neox_args)
>>>>>>> 01e74f47
        if neox_args.moe_num_experts > 1 and neox_args.moe_type == "megablocks":
            # We need to additionally set this flag to ensure DS parallelism properly handles this foreign MoE.
            model.has_moe_layers = True
        model.total_params = get_total_params(model.module)
        print_rank_0(f' > total params: {"{:,}".format(model.total_params)}')

        if neox_args.is_pipe_parallel:
            model.set_has_attention_mask(True)
            if neox_args.curriculum_learning:
                curr_scheduler = CurriculumScheduler(neox_args.curriculum_learning)
                if iteration is not None and iteration > 0:
                    curr_scheduler.update_difficulty(iteration)
            else:
                curr_scheduler = None
            model.set_batch_fn(
                partial(
                    get_batch_pipe, neox_args=neox_args, curr_scheduler=curr_scheduler
                )
            )
        else:
            model.module.set_batch_fn(
                partial(get_batch_sequential, neox_args=neox_args)
            )

    else:
        raise ValueError("Must be using deepspeed to run neox")

    if neox_args.load is not None:
        neox_args.iteration = load_checkpoint(
            neox_args=neox_args,
            model=model,
            optimizer=optimizer,
            lr_scheduler=lr_scheduler,
            iteration=iteration,
        )
        if needs_reference_model:
            _ = load_checkpoint(
                neox_args=neox_args,
                model=reference_model,
                optimizer=ref_optimizer,
                lr_scheduler=ref_lr_scheduler,
                iteration=iteration,
            )
        print_rank_0(
            f"Loading checkpoint and starting from iteration {neox_args.iteration}"
        )
    else:
        neox_args.iteration = 0

    # need this for correct lr scheduling resume from ckpt
    # but it will not exist if this is being called for inference
    if lr_scheduler is not None:
        lr_scheduler.optimizer = model.optimizer

    return model, optimizer, lr_scheduler, reference_model


def backward_step(neox_args, timers, optimizer, model, loss):
    """Backward step."""

    # Backward pass.
    timers("backward-backward").start()
    if neox_args.deepspeed:
        model.backward(loss)
    else:
        raise ValueError("Must be using deepspeed to run neox")
    timers("backward-backward").stop()

    if neox_args.deepspeed:
        # DeepSpeed backward propagation already addressed all reduce communication.
        # Reset the timer to avoid breaking timer logs below.
        timers("backward-allreduce").reset()
    else:
        raise ValueError("Must be using deepspeed to run neox")


def train_step(
    neox_args,
    timers,
    data_iterator,
    model,
    optimizer,
    lr_scheduler,
    reference_model=None,
):
    """Single training step."""

    # Pipeline parallelism schedules forward/backward/step
    if neox_args.is_pipe_parallel:
        reduced_loss = train_step_pipe(
            neox_args=neox_args, timers=timers, model=model, data_iterator=data_iterator
        )
<<<<<<< HEAD
        reduced_metrics = {"lm_loss": reduced_loss}
=======
        reduce_metrics = reduced_loss
>>>>>>> 01e74f47
        if (
            neox_args.memory_profiling
            and neox_args.iteration >= neox_args.profile_step_start
            and neox_args.iteration <= neox_args.profile_step_stop
            and torch.distributed.get_rank() == 0
        ):
            save_snapshot(neox_args)
    else:
        losses = []
        metric_dicts = defaultdict(list)
        for _ in range(neox_args.gradient_accumulation_steps):
            # Forward model for one step.
            timers("forward").start()
            loss, metric_dict = forward_step(
                neox_args=neox_args,
                timers=timers,
                data_iterator=data_iterator,
                model=model,
                is_train=True,
                reference_model=reference_model,
            )
            timers("forward").stop()
            losses.append(loss)
            for key in metric_dict.keys():
                metric_dicts[key].append(metric_dict[key])
            # Calculate gradients, reduce across processes, and clip.
            if (
                neox_args.profile
                and neox_args.iteration >= neox_args.profile_step_start
                and neox_args.iteration <= neox_args.profile_step_stop
            ):
                torch.cuda.nvtx.range_push(f"Backward pass")
            timers("backward").start()
            backward_step(
                neox_args=neox_args,
                timers=timers,
                optimizer=optimizer,
                model=model,
                loss=loss,
            )
            timers("backward").stop()
            if (
                neox_args.profile
                and neox_args.iteration >= neox_args.profile_step_start
                and neox_args.iteration <= neox_args.profile_step_stop
            ):
                torch.cuda.nvtx.range_pop()
            # Update parameters.
            if (
                neox_args.profile
                and neox_args.iteration >= neox_args.profile_step_start
                and neox_args.iteration <= neox_args.profile_step_stop
            ):
                torch.cuda.nvtx.range_push(f"Optimizer step")

            timers("optimizer").start()
            if neox_args.deepspeed:
                model.step()
            else:
                raise ValueError("Must be using deepspeed to run neox")
            timers("optimizer").stop()
            if (
                neox_args.profile
                and neox_args.iteration >= neox_args.profile_step_start
                and neox_args.iteration <= neox_args.profile_step_stop
            ):
                torch.cuda.nvtx.range_pop()
            if (
                neox_args.profile
                and neox_args.iteration >= neox_args.profile_step_start
                and neox_args.iteration <= neox_args.profile_step_stop
                and torch.distributed.get_rank() == 0
            ):
                save_snapshot(neox_args)
        # reduces metrics across machines for logging
        reduce_metrics = {
            key: reduce_losses(metric_dicts[key]).mean() for key in metric_dicts.keys()
        }
        reduce_metrics["lm_loss"] = reduce_losses(losses).mean()

    if neox_args.precision == "fp16" and model.optimizer.overflow:
        skipped_iter = 1
    else:
        skipped_iter = 0

    collect_loss_for_unit_test(reduce_metrics["lm_loss"])
    return reduce_metrics, skipped_iter


def train_step_pipe(neox_args, timers, model, data_iterator):
    """Single training step with DeepSpeed's pipeline parallel engine."""

    assert neox_args.deepspeed
    loss = model.train_batch(data_iter=data_iterator)
    loss_dict = {"lm_loss": loss}
    # Don't break Megatron's timers because we changed code paths.
    for t in [
        "forward",
        "backward",
        "allreduce",
        "optimizer",
        "batch generator",
        "data loader",
    ]:
        timers(t).reset()
    return loss_dict


def train(
    neox_args,
    timers,
    model,
    reference_model,
    optimizer,
    lr_scheduler,
    train_data_iterator,
    valid_data_iterator,
):
    """Train the model function."""

    # Turn on training mode which enables dropout.
    model.train()

    # Tracking loss.
    total_loss_dict = {}

    # Iterations.
    iteration = neox_args.iteration

    timers("interval time").start()
    report_memory_flag = True

    # get noise scale logger (if neox_args.log_gradient_noise_scale is True)
    noise_scale_logger = get_noise_scale_logger(neox_args)

    # to monitor if we've skipped many iterations in a row and trigger an early exit
    overflow_monitor = OverflowMonitor(optimizer)

    if neox_args.profile:
        schedule = torch.profiler.schedule(
            wait=neox_args.profile_step_start,
            warmup=1,
            active=neox_args.profile_step_stop - neox_args.profile_step_start,
        )
        prof = torch.profiler.profile(
            schedule=schedule,
            on_trace_ready=torch.profiler.tensorboard_trace_handler(
                neox_args.tensorboard_dir
            ),
            record_shapes=True,
            profile_memory=True,
            with_flops=True,
            with_modules=True,
            with_stack=True,
        )
        prof.start()
    while iteration < neox_args.train_iters:
        if neox_args.profile:
            prof.step()
        if neox_args.profile and iteration == neox_args.profile_step_start:
            torch.cuda.cudart().cudaProfilerStart()
        loss_dict, skipped_iter = train_step(
            neox_args=neox_args,
            timers=timers,
            data_iterator=train_data_iterator,
            model=model,
            optimizer=optimizer,
            lr_scheduler=lr_scheduler,
            reference_model=reference_model,
        )
        if neox_args.profile and iteration == neox_args.profile_step_stop:
            torch.cuda.cudart().cudaProfilerStop()
            prof.stop()
        iteration += 1
        neox_args.iteration = iteration
        if neox_args.precision == "fp16":
            overflow_monitor.check(skipped_iter)  # check for repeated overflow
        if neox_args.log_gradient_noise_scale:  # log noise scale if applicable
            noise_scale_logger.update()

        # get learning rate (if present) - if doing soft prompt tuning + pipe parallel, you
        # may have no tunable parameters on a specific rank
        if optimizer.param_groups:
            lr = optimizer.param_groups[0].get("lr", 0)
        else:
            lr = 0

        # Logging.
        report_memory_flag = training_log(
            neox_args=neox_args,
            timers=timers,
            loss_dict=loss_dict,
            total_loss_dict=total_loss_dict,
            learning_rate=lr,
            iteration=iteration,
            loss_scale=optimizer.cur_scale if neox_args.precision == "fp16" else None,
            report_memory_flag=report_memory_flag,
            skipped_iter=skipped_iter,
            model=model,
            optimizer=optimizer,
            noise_scale_logger=noise_scale_logger,
        )

        # Checkpointing
        if neox_args.save and iteration in neox_args.save_iters:
            save_checkpoint(
                neox_args=neox_args,
                iteration=iteration,
                model=model,
                optimizer=optimizer,
                lr_scheduler=lr_scheduler,
            )
        # Evaluation
        if (
            neox_args.eval_interval
            and iteration % neox_args.eval_interval == 0
            and neox_args.do_valid
        ):
            prefix = "iteration {}".format(iteration)
            evaluate_and_print_results(
                neox_args=neox_args,
                prefix=prefix,
                forward_step_func=forward_step,
                data_iterator=valid_data_iterator,
                model=model,
                iteration=iteration,
                verbose=False,
                timers=timers,
            )

        if neox_args.exit_interval and iteration % neox_args.exit_interval == 0:
            torch.distributed.barrier()
            time_str = datetime.now().strftime("%Y-%m-%d %H:%M:%S")
            rank = torch.distributed.get_rank()
            print_rank_0(
                "rank: {} | time: {} | exiting the program at iteration {}".format(
                    rank, time_str, iteration
                )
            )
            sys.exit()

    return iteration


def evaluate(
    neox_args, forward_step_fn, data_iterator, model, verbose=False, timers=None
):
    """Evaluation.
    neox_args: NeoX Arguments
    forward_step_fn: function with args `neox_args, timers,
                    data_iterator & model that will run a forward pass on the model
    data_iterator: Iterator that iterates over batches of data. Should return data in the form:
                    {'text': np.array([tokens], dtype=np.int64)}
                    where the size of the array is the model's context size + 1
                    (`get_batch` transforms it into inputs / labels)
    """
    # Turn on evaluation mode which disables dropout.
    model.eval()
    losses = []
    metric_dicts = defaultdict(list)
    if neox_args.char_level_ppl:
        data_iterator = CharCounter(data_iterator, neox_args.tokenizer)

    with torch.no_grad():
        iteration = 0
        while iteration < neox_args.eval_iters:
            iteration += 1
            if verbose and iteration % neox_args.log_interval == 0:
                print_rank_0(
                    "Evaluating iter {}/{}".format(iteration, neox_args.eval_iters)
                )

            # although we're not accumulating gradients here, we count one iter as train_batch_size_per_gpu * g.a.s
            # to be consistent with deepspeed's pipe parallel engine
            # since pipe parallel already takes gradient_accumulation_steps into account - default to 1 here if pipe parallel is true
            for _ in range(
                1
                if neox_args.is_pipe_parallel
                else neox_args.gradient_accumulation_steps
            ):
                # Forward evaluation
                loss, metric_dict = forward_step_fn(
                    model=model,
                    data_iterator=data_iterator,
                    neox_args=neox_args,
                    timers=timers,
                )
                losses.append(loss)
                for key in metric_dict.keys():
                    metric_dicts[key].append(metric_dict[key])
            # When contiguous memory optimizations are enabled, the buffers
            # allocated by the optimizations are deallocated during backward pass
            # in the absence of backward pass the buffers should be reset after each
            # forward pass
            if neox_args.deepspeed and neox_args.deepspeed_activation_checkpointing:
                deepspeed.checkpointing.reset()

    # reduces losses across processes for logging & run eval harness tasks
    eval_results = {"lm_loss": reduce_losses(losses).mean().item()}
    for key in metric_dicts.keys():
        eval_results[key] = reduce_losses(metric_dicts[key]).mean().item()
    eval_results["lm_loss_ppl"] = math.exp(eval_results["lm_loss"])

    if neox_args.char_level_ppl:
        # calculate character level perplexity, if specified
        # if neox_args.char_level_ppl:
        # unwrap the data_iterator
        tokens_per_char = data_iterator.tokens_per_char()
        print_rank_0(f"Counting chars took {data_iterator.total_time} seconds")

        data_iterator = data_iterator.data_iterator
        eval_results["lm_loss_char_lvl_ppl"] = math.exp(
            eval_results["lm_loss"] * tokens_per_char
        )

    if neox_args.eval_tasks:
        from eval_tasks import run_eval_harness

        eval_results.update(
            run_eval_harness(
                model, forward_step_fn, neox_args, eval_tasks=neox_args.eval_tasks
            ).get("results")
        )
    # Move model back to the train mode.
    model.train()
    return eval_results


def collect_loss_for_unit_test(lm_ss):
    # Logic moved to separate function to allow tracking in unit tests with unittest.mock.patch
    pass


def evaluate_and_print_results(
    neox_args,
    prefix,
    forward_step_func,
    data_iterator,
    model,
    iteration,
    verbose=False,
    timers=None,
    chart_name="validation",
):
    """Helper function to evaluate and dump results on screen."""
    total_loss_dict = evaluate(
        neox_args=neox_args,
        forward_step_fn=forward_step_func,
        data_iterator=data_iterator,
        model=model,
        verbose=verbose,
        timers=timers,
    )
    string = f" {chart_name} results at {prefix} | "
    for k, v in total_loss_dict.items():
        if isinstance(v, dict):
            if neox_args.eval_tasks and "results" in v:
                v = v["results"]
                print(v)
            for k2, v2 in v.items():
                k3 = "_".join([k, k2])
                string += f"{k3} value: {v2:.6E} | "
                tb_wandb_log(
                    f"{chart_name}/{k3}",
                    v2,
                    iteration,
                    use_wandb=neox_args.use_wandb,
                    tensorboard_writer=neox_args.tensorboard_writer,
                )
        else:
            string += f"{k} value: {v:.6E} | "
            tb_wandb_log(
                f"{chart_name}/{k}",
                v,
                iteration,
                use_wandb=neox_args.use_wandb,
                tensorboard_writer=neox_args.tensorboard_writer,
            )

    length = len(string) + 1
    print_rank_0("-" * length)
    print_rank_0(string)
    print_rank_0("-" * length)


def save_snapshot(neox_args):
    assert (
        neox_args.memory_profiling_path is not None
    ), "Must pass memory_profiling_path config arg to use profiling"
    snapshot = torch.cuda.memory._snapshot()
    snapshot_path = os.path.join(neox_args.memory_profiling_path)
    if not os.path.exists(snapshot_path):
        os.makedirs(snapshot_path)
    with open(os.path.join(snapshot_path, "mem_snapshot.pickle"), "wb") as f:
        dump(snapshot, f)<|MERGE_RESOLUTION|>--- conflicted
+++ resolved
@@ -315,11 +315,7 @@
     """Generate a batch"""
 
     # Items and their type.
-<<<<<<< HEAD
     if neox_args.train_impl in ["normal", "kto"]:
-=======
-    if neox_args.train_impl == "normal":
->>>>>>> 01e74f47
         keys = ["text", "label"] if neox_args.train_label_data_paths else ["text"]
     elif neox_args.train_impl == "dpo":
         keys = (
@@ -342,7 +338,6 @@
             data=data,
             datatype=datatype,
         )
-<<<<<<< HEAD
     elif neox_args.train_impl == "kto":
         tup = _get_batch(
             neox_args=neox_args,
@@ -362,8 +357,6 @@
             else None
         )
         return tup + (rw_data, ref_data)
-=======
->>>>>>> 01e74f47
     elif neox_args.train_impl == "dpo":
         pos_tup = _get_batch(
             neox_args=neox_args,
@@ -486,7 +479,6 @@
     return averaged_lbl, loss_dict
 
 
-<<<<<<< HEAD
 def get_logp(logits, labels, force_fp32=False):
     if force_fp32:
         logits = logits.float()
@@ -496,15 +488,6 @@
 
 def get_pos_neg_logp(logits, labels, force_fp32=False):
     return torch.chunk(get_logp(logits, labels, force_fp32), 2, 0)
-=======
-def get_pos_neg_logp(logits, labels, force_fp32=False):
-    if force_fp32:
-        logits = logits.float()
-    logp = logits.log_softmax(dim=-1)
-    per_token_logp = torch.gather(logp, dim=2, index=labels.unsqueeze(2)).squeeze(2)
-    # Split to pos/neg...
-    return torch.chunk(per_token_logp, 2, 0)
->>>>>>> 01e74f47
 
 
 def forward_step(
@@ -529,7 +512,6 @@
         tokens, labels, loss_mask, attention_mask, position_ids = get_batch(
             neox_args=neox_args, data_iterator=data_iterator
         )
-<<<<<<< HEAD
     elif neox_args.train_impl == "kto":
         (
             tokens,
@@ -541,9 +523,6 @@
             ref_logp,
         ) = get_batch(neox_args=neox_args, data_iterator=data_iterator)
     elif neox_args.train_impl == "dpo":
-=======
-    if neox_args.train_impl == "dpo":
->>>>>>> 01e74f47
         tokens, labels, loss_mask, attention_mask, position_ids, ref_logp = get_batch(
             neox_args=neox_args, data_iterator=data_iterator
         )
@@ -644,7 +623,6 @@
         ref_logrations = ref_pos - ref_neg
         logits = pi_logrations - ref_logrations
         loss = -F.logsigmoid(neox_args.dpo_beta * logits).mean()
-<<<<<<< HEAD
     elif neox_args.train_impl == "kto":
         # Based on https://github.com/huggingface/trl/blob/main/trl/trainer/kto_trainer.py
         # Except we don't have an extra input for KL logp, we just split the batch in half
@@ -754,8 +732,6 @@
         # print(loss.shape)
         loss = loss.mean()
         # print(loss.shape)
-=======
->>>>>>> 01e74f47
     if neox_args.memory_profiling:
         torch.cuda.nvtx.range_pop()
     if return_logits:
@@ -1041,15 +1017,9 @@
         )
 
     """Setup model and optimizer."""
-<<<<<<< HEAD
     needs_reference_model = (
         (neox_args.train_impl == "dpo") and (neox_args.precompute_model_name is None)
     ) or ((neox_args.train_impl == "kto") and (neox_args.precompute_model_name is None))
-=======
-    needs_reference_model = (neox_args.train_impl == "dpo") and (
-        neox_args.precompute_model_name is None
-    )
->>>>>>> 01e74f47
     model = get_model(neox_args=neox_args, use_cache=use_cache)
     if needs_reference_model:
         reference_model = get_model(neox_args=neox_args, use_cache=use_cache)
@@ -1093,10 +1063,7 @@
                 model_parameters=ref_param_groups,
                 mpu=mpu if not neox_args.is_pipe_parallel else None,
             )
-<<<<<<< HEAD
-=======
         mark_norms_for_sequence_parallel_grad_sync(model, neox_args)
->>>>>>> 01e74f47
         if neox_args.moe_num_experts > 1 and neox_args.moe_type == "megablocks":
             # We need to additionally set this flag to ensure DS parallelism properly handles this foreign MoE.
             model.has_moe_layers = True
@@ -1189,11 +1156,7 @@
         reduced_loss = train_step_pipe(
             neox_args=neox_args, timers=timers, model=model, data_iterator=data_iterator
         )
-<<<<<<< HEAD
-        reduced_metrics = {"lm_loss": reduced_loss}
-=======
         reduce_metrics = reduced_loss
->>>>>>> 01e74f47
         if (
             neox_args.memory_profiling
             and neox_args.iteration >= neox_args.profile_step_start
