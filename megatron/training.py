# Copyright (c) 2021, EleutherAI contributors
# This file is based on code by the authors denoted below and has been modified from its original version.
#
# Copyright (c) 2020, NVIDIA CORPORATION.  All rights reserved.
#
# Licensed under the Apache License, Version 2.0 (the "License");
# you may not use this file except in compliance with the License.
# You may obtain a copy of the License at
#
#     http://www.apache.org/licenses/LICENSE-2.0
#
# Unless required by applicable law or agreed to in writing, software
# distributed under the License is distributed on an "AS IS" BASIS,
# WITHOUT WARRANTIES OR CONDITIONS OF ANY KIND, either express or implied.
# See the License for the specific language governing permissions and
# limitations under the License.
#
# This file has been modified from its original version
#

"""Pretrain utilities."""
from datetime import datetime
from functools import partial

import math
import sys

import torch
import deepspeed
import numpy as np

from megatron.utils import (
    Timers,
    get_position_ids,
    init_wandb,
    get_ltor_masks_and_position_ids,
    get_position_ids,
    get_full_mask,
    make_segment_mask,
    reduce_losses,
)


from megatron import print_rank_0, mpu
from megatron.model import (
    GPT2ModelPipe,
    T5ModelPipe,
    SoftEmbedding,
    get_params_for_weight_decay_optimization,
)
from megatron.checkpointing import load_checkpoint, save_checkpoint
from megatron.data.data_utils import build_train_valid_test_data_iterators
from megatron.initialize import initialize_megatron
from megatron.learning_rates import AnnealingLR
from megatron.logging import tb_wandb_log, training_log
from megatron.utils import (
    OverflowMonitor,
    get_noise_scale_logger,
    get_total_params,
    CharCounter,
)
from megatron.model.gpt2_model import cross_entropy
from eval_tasks import run_eval_harness


def pretrain(neox_args):
    """Main training program.

    This function will run the following in the order provided:
        1) initialize Megatron.
        2) setup model, optimizer and lr schedule
        3) call train_val_test_data_provider to get train/val/test datasets.
        4) train the model.

    Arguments:
        neox_args: an instance of NeoXArgs containing the configuration for pretrain

    """
    forward_step_fn = forward_step if neox_args.model_arch == "gpt2" else forward_step_encdec
    pipe_batch_fn = get_batch_pipe if neox_args.model_arch == "gpt2" else get_batch_encdec_pipe

    # setup logging and timers
    init_wandb(neox_args=neox_args)
    timers = Timers(
        use_wandb=neox_args.use_wandb, tensorboard_writer=neox_args.tensorboard_writer
    )

    # Initialize and get arguments, timers, and Tensorboard writer.
    initialize_megatron(neox_args=neox_args)

    # Model, optimizer, and learning rate.
    timers("model and optimizer").start()
    model, optimizer, lr_scheduler = setup_model_and_optimizer(
        neox_args=neox_args, use_cache=False, pipe_batch_fn=pipe_batch_fn
    )
    timers("model and optimizer").stop()

    # Data stuff.
    timers("train/valid/test data iterators").start()
    (
        train_data_iterator,
        valid_data_iterator,
        test_data_iterator,
    ) = build_train_valid_test_data_iterators(neox_args=neox_args)
    timers("train/valid/test data iterators").stop()

    # Print setup timing.
    print_rank_0("done with setups ...")
    timers.log(["model and optimizer", "train/valid/test data iterators"])
    print_rank_0("training ...")

    iteration = 0
    if neox_args.do_train and neox_args.train_iters > 0:
        iteration = train(
            neox_args=neox_args,
            timers=timers,
            model=model,
            optimizer=optimizer,
            lr_scheduler=lr_scheduler,
            train_data_iterator=train_data_iterator,
            valid_data_iterator=valid_data_iterator,
            forward_step_fn=forward_step_fn,
        )

    if neox_args.do_valid:
        prefix = "the end of training for val data"
        evaluate_and_print_results(
            neox_args=neox_args,
            prefix=prefix,
            forward_step_func=forward_step_fn,
            data_iterator=valid_data_iterator,
            model=model,
            iteration=iteration,
            verbose=False,
            timers=timers,
        )

    if neox_args.save and iteration != 0:
        save_checkpoint(
            neox_args=neox_args,
            iteration=iteration,
            model=model,
            optimizer=optimizer,
            lr_scheduler=lr_scheduler,
        )

    if neox_args.do_test:
        # Run on test data.
        prefix = "the end of training for test data"
        evaluate_and_print_results(
            neox_args=neox_args,
            prefix=prefix,
            forward_step_func=forward_step_fn,
            data_iterator=test_data_iterator,
            model=model,
            iteration=0,  # iteration 0 in order to always use full test data
            verbose=True,
            timers=timers,
        )


def _get_batch(neox_args, tokenizer, keys, data, datatype):
    """Support function for get_batch / get_batch pipe (to avoid code repetition)"""

    data_b = mpu.broadcast_data(keys, data, datatype)

    # Unpack according to training objective.
    decoder_is_inputs, segment_ids, prefix_indices = None, None, None
    if neox_args.train_mtf:

        tokens_ = data_b["decoder_token_ids"].long()
        segment_ids = data_b["decoder_segment_ids"].long()[:, :-1]
        # We'll shift this one later.
        decoder_is_inputs = data_b["decoder_is_inputs"]#[:, :-1]

    elif neox_args.training_objective != "mlm":

        tokens_ = data_b["text"].long()

    else:

        inputs_ = data_b["input_tokens"].long()
        targets_ = data_b["target_tokens"].long()

        # MLM -> concatenate targets after inputs
        tokens_ = torch.concat([inputs_, targets_], dim=-1)

        # full attention over prefixes, if MLM. don't do this for CM3.
        if neox_args.training_objective == "mlm": 
            batch_size, seq_length = inputs_.shape
            prefix_indices = torch.full((batch_size,), seq_length).long()
        
    if neox_args.training_objective == "prefixlm" and not neox_args.train_mtf:
        prefix_indices = data_b["prefix"].long()
    
    labels = tokens_[:, 1:].contiguous()
    tokens = tokens_[:, :-1].contiguous()

    # Get the masks and position ids.
    attention_mask, loss_mask, position_ids = get_ltor_masks_and_position_ids(
        data=tokens,
        prefix_indices=prefix_indices,
        decoder_is_inputs=decoder_is_inputs,
        segment_ids=segment_ids,
        neox_args=neox_args,
    )

    return tokens, labels, loss_mask, attention_mask, position_ids


def get_batch(neox_args, data_iterator):
    """Generate a batch"""

    # Items and their type.
    keys = ["text"]
        
    datatype = torch.int64

    # Broadcast data.
    if data_iterator is not None:
        data = next(data_iterator)
    else:
        data = None
    return _get_batch(
        neox_args=neox_args,
        tokenizer=neox_args.tokenizer,
        keys=keys,
        data=data,
        datatype=datatype,
    )


def get_batch_pipe(data, neox_args):
    """A modification of get_batch() to work with the latest batch instead of an iterator."""
    # Items and their type.
    keys = ["text"]
    
    datatype = torch.int64

    tokens, labels, loss_mask, attention_mask, position_ids = _get_batch(
        neox_args, neox_args.tokenizer, keys, data, datatype
    )

    # unpack data
    return (tokens, position_ids, attention_mask), (labels, loss_mask)


def _get_batch_encdec(neox_args, keys, data, datatype):
    data_b = mpu.broadcast_data(keys, data, datatype)

    # Unpack.
    tokens_enc = data_b['input_tokens'].long()
    tokens_dec_ = data_b['target_tokens'].long()

    segment_ids_enc = data_b['input_segment_ids'].long()
    segment_ids_dec = data_b['target_segment_ids'].long()[:, :-1].contiguous()

    position_ids_enc = data_b['input_position_ids'].long()
    position_ids_dec = data_b['target_position_ids'].long()[:, :-1].contiguous()

    labels = tokens_dec_[:, 1:].contiguous()
    tokens_dec = tokens_dec_[:, :-1].contiguous()

    # Get the decoder self-attn masks
    attention_mask, loss_mask = get_ltor_masks_and_position_ids(
        data=tokens_dec,
        eod_token=neox_args.tokenizer.eod,
        eod_mask_loss=neox_args.eod_mask_loss,
        segment_ids=segment_ids_dec,
    )
    # get position ids for encoder inputs as well
    # position_ids_enc = get_position_ids(
    #     data=tokens_enc,
    # )

    batch_size, src_length = tokens_enc.size()
    batch_size, target_length = tokens_dec_.size()

    enc_mask = make_segment_mask(segment_ids_enc, segment_ids_enc)
    enc_dec_mask = make_segment_mask(segment_ids_dec, segment_ids_enc)
    # TODO(Hailey): determine what size this enc attn mask should be. right now it's (1,1,1,enc_seq_length)
<<<<<<< HEAD

    return tokens_enc, tokens_dec, labels, loss_mask, enc_mask, enc_dec_mask, attention_mask, \
=======
    
    return tokens_enc, tokens_dec, labels, loss_mask, enc_mask, attention_mask, \
>>>>>>> a2e1fc15
        position_ids_enc, position_ids_dec,


def get_batch_encdec(neox_args, data_iterator):
    """"""

    keys = ['input_tokens', 'target_tokens', 
    'input_segment_ids', 'target_segment_ids',
    'input_position_ids', 'target_position_ids']
    datatype = torch.int64

    # Broadcast data.
    if data_iterator is not None:
        data = next(data_iterator)
    else:
        data = None
    return _get_batch_encdec(
        neox_args=neox_args,
        keys=keys,
        data=data,
        datatype=datatype,
    )


def get_batch_encdec_pipe(data, neox_args):
    """Build the batch."""

    keys = ['input_tokens', 'target_tokens', 
    'input_segment_ids', 'target_segment_ids',
    'input_position_ids', 'target_position_ids']
    datatype = torch.int64

    # Broadcast data.
    data_b = mpu.broadcast_data(keys, data, datatype)

    tokens_enc, tokens_dec, labels, loss_mask, encoder_attn_mask, enc_dec_mask, attention_mask, \
        position_ids_enc, position_ids_dec = _get_batch_encdec(
        neox_args, keys, data, datatype
    )
    
    return (tokens_enc, tokens_dec, position_ids_enc, position_ids_dec, encoder_attn_mask, enc_dec_mask, attention_mask),\
        (labels, loss_mask)


def forward_step_encdec(data_iterator, model, neox_args, timers, return_logits=False):
    """Forward step for a t5 encoder-decoder architecture."""
    if neox_args.is_pipe_parallel:
        return model.eval_batch(data_iterator, return_logits=return_logits)

    # Get the batch.
    if timers is not None:
        timers("batch generator").start()
    tokens_enc, tokens_dec, loss_mask, labels, encoder_attn_mask, enc_dec_mask, attention_mask, position_ids_enc, position_ids_dec \
        = get_batch_encdec(
            neox_args=neox_args, data_iterator=data_iterator
        )
    if timers is not None:
        timers('batch generator').stop()

    outputs = model(
        (
            tokens_enc,
            tokens_dec,
            position_ids_enc,
            position_ids_dec,
            encoder_attn_mask,
            enc_dec_mask,
            attention_mask,
        )
    )

    loss = cross_entropy(
        outputs, (labels, loss_mask), _fp16=neox_args.fp16_lm_cross_entropy
    )
    if return_logits:
        return loss, outputs
    return loss


def forward_step(data_iterator, model, neox_args, timers, return_logits=False):
    """Forward step."""
    if neox_args.is_pipe_parallel:
        return model.eval_batch(data_iterator, return_logits=return_logits)

    # Get the batch.
    if timers is not None:
        timers("batch generator").start()
    tokens, labels, loss_mask, attention_mask, position_ids = get_batch(
        neox_args=neox_args, data_iterator=data_iterator
    )
    if timers is not None:
        timers("batch generator").stop()

    outputs = model((tokens, position_ids, attention_mask))
    loss = cross_entropy(
        outputs, (labels, loss_mask), _fp16=neox_args.fp16_lm_cross_entropy
    )
    if return_logits:
        return loss, outputs
    return loss


def get_model(neox_args, use_cache=False):
    """Build the model."""

    print_rank_0("building {neox_args.model_arch} model ...")

    # Build model on cpu.
    if neox_args.model_arch == "gpt2":
        model = GPT2ModelPipe(
            neox_args=neox_args,
            num_tokentypes=0,
            parallel_output=True,
            topology=mpu.get_topology(),
            use_cache=use_cache,
        )
    elif neox_args.model_arch == "t5":
        model = T5ModelPipe(
            neox_args=neox_args,
            num_tokentypes=0,
            parallel_output=True,
            topology=mpu.get_topology(),
            use_cache=use_cache,
        )

    ### soft prompt tuning stuff ###
    if neox_args.soft_prompt_tuning is not None and neox_args.soft_prompt_tuning.get(
        "enabled", False
    ):
        soft_prompt = SoftEmbedding(
            neox_args,
            wte=getattr(model, "0").word_embeddings,
            n_tokens=neox_args.soft_prompt_tuning.get("n_tokens", 10),
            init_string=neox_args.soft_prompt_tuning.get("init_string", ""),
            init_range=neox_args.soft_prompt_tuning.get("init_range", 0.5),
        )
        model.insert_layers(
            layers=soft_prompt, idx=1
        )  # insert the soft prompt layer directly after the word embeddings

        # freeze everything but the soft prompt
        for name, param in model.named_parameters():
            if not "soft_embedding" in name:
                param.requires_grad = False

    if not neox_args.is_pipe_parallel:
        # Export PipeParallel model to nn.Sequential model to avoid the overhead of deepspeed's pipe parallel training
        model = model.to_sequential()

    if neox_args.deepspeed:
        # DeepSpeed handles CUDA, FP16, and DDP components.
        return model
    else:
        raise ValueError("Must be using deepspeed to run neox")


def get_optimizer(model, neox_args):
    """Set up the optimizer."""
    if neox_args.no_load_optim:
        return None, None
    # Build parameter groups (weight decay and non-decay).
    param_groups = get_params_for_weight_decay_optimization(model, neox_args)
    print_rank_0(
        f'Configuring Optimizer type: {neox_args.optimizer_type} with params: {neox_args.optimizer["params"]}'
    )

    # Add model parallel attribute if it is not set.
    for param_group in param_groups:
        for param in param_group["params"]:
            if not hasattr(param, "model_parallel"):
                param.model_parallel = False

    # Filter out params that don't require a grad (for soft prompt tuning, etc.)
    _param_groups = []
    for param_group in param_groups:
        trainable_params = [p for p in param_group["params"] if p.requires_grad]
        param_group["params"] = trainable_params
        _param_groups.append(param_group)
    param_groups = _param_groups

    if neox_args.optimizer_type.lower() in ["cpu_adam", "cpu_torch_adam"]:
        if neox_args.optimizer == "cpu_torch_adam":
            cpu_adam_optimizer = torch.optim.Adam
        else:
            from deepspeed.ops.adam import DeepSpeedCPUAdam

            cpu_adam_optimizer = DeepSpeedCPUAdam
        optimizer = cpu_adam_optimizer(
            param_groups,
            weight_decay=neox_args.weight_decay,
            **neox_args.optimizer["params"],
        )
    elif neox_args.optimizer_type.lower() == "onebitadam":
        assert neox_args.deepspeed
        optimizer = None
        # onebitadam needs to be instantiated within the deepspeed engine to work :|
    elif neox_args.optimizer_type.lower() == "sm3":
        from .optimizers import SM3

        optimizer = SM3(param_groups, **neox_args.optimizer["params"])
    elif neox_args.optimizer_type.lower() == "madgrad_wd":
        from .optimizers import madgrad_wd

        optimizer = madgrad_wd(
            param_groups,
            weight_decay=neox_args.weight_decay,
            **neox_args.optimizer["params"],
        )
    elif neox_args.optimizer_type.lower() == "adam":
        # Use Adam
        if neox_args.use_bnb_optimizer:
            try:
                import bitsandbytes as bnb

                adam_optimizer = bnb.optim.Adam8bit
            except ModuleNotFoundError:
                print(
                    "Please install bitsandbytes following https://github.com/facebookresearch/bitsandbytes."
                )
                raise Exception
        else:
            try:
                # default to apex as it's slightly faster
                from apex.optimizers import FusedAdam as Adam
            except ImportError:
                # if apex isn't installed, use deepspeed's FusedAdam
                print(
                    "WARNING: APEX not installed - defaulting to deepspeed's fused adam"
                )
                from deepspeed.ops.adam import FusedAdam as Adam
            adam_optimizer = Adam
        optimizer = adam_optimizer(
            param_groups,
            weight_decay=neox_args.weight_decay,
            **neox_args.optimizer["params"],
        )
    else:
        raise ValueError(f"Optimizer type {neox_args.optimizer_type} not recognized")

    if neox_args.deepspeed:
        # fp16 wrapper is not required for DeepSpeed.
        return optimizer, param_groups
    else:
        raise ValueError("Must be using deepspeed to run neox")


def get_learning_rate_scheduler(optimizer, neox_args):
    """Build the learning rate scheduler."""
    if neox_args.no_load_optim:
        # TODO: this should be configured as a separate arg
        return None
    if neox_args.deepspeed and neox_args.optimizer_type.lower() == "onebitadam":
        print_rank_0(
            "WARNING: onebitadam requires the lr scheduler be built by deepspeed - "
            "Make sure one is added to your deepspeed config"
        )
        return None

    # Add linear learning rate scheduler.
    if neox_args.lr_decay_iters is not None:
        num_iters = neox_args.lr_decay_iters
    else:
        num_iters = neox_args.train_iters
    num_iters = max(1, num_iters)
    init_step = 0
    warmup_iter = neox_args.warmup * num_iters
    lr_scheduler = AnnealingLR(
        optimizer,
        start_lr=neox_args.lr,
        warmup_iter=warmup_iter,
        total_iters=num_iters,
        decay_style=neox_args.lr_decay_style,
        last_iter=init_step,
        min_lr=neox_args.min_lr,
        use_checkpoint_lr_scheduler=neox_args.use_checkpoint_lr_scheduler,
        override_lr_scheduler=neox_args.override_lr_scheduler,
    )

    return lr_scheduler


def setup_model_and_optimizer(neox_args, use_cache=False, iteration=None, pipe_batch_fn=get_batch_pipe):
    """Setup model and optimizer."""

    model = get_model(neox_args=neox_args, use_cache=use_cache)
    optimizer, param_groups = get_optimizer(model=model, neox_args=neox_args)
    lr_scheduler = get_learning_rate_scheduler(optimizer=optimizer, neox_args=neox_args)

    if neox_args.deepspeed:
        print_rank_0("DeepSpeed is enabled.")
        if neox_args.no_load_optim:
            assert optimizer is None
            _model_params = None
            _lr_scheduler = None
        else:
            _model_params = param_groups if optimizer is None else None
            _lr_scheduler = lr_scheduler

        model, optimizer, _, lr_scheduler = deepspeed.initialize(
            model=model,
            optimizer=optimizer,
            args=neox_args,
            lr_scheduler=_lr_scheduler,
            dist_init_required=False,
            model_parameters=_model_params,
            config_params=neox_args.deepspeed_config,
            mpu=mpu if not neox_args.is_pipe_parallel else None,
        )
        model.total_params = get_total_params(model.module)
        print_rank_0(f' > total params: {"{:,}".format(model.total_params)}')

        if neox_args.is_pipe_parallel:
            model.set_has_attention_mask(True)
            model.set_batch_fn(partial(pipe_batch_fn, neox_args=neox_args))
    else:
        raise ValueError("Must be using deepspeed to run neox")

    if neox_args.load is not None:
        neox_args.iteration = load_checkpoint(
            neox_args=neox_args,
            model=model,
            optimizer=optimizer,
            lr_scheduler=lr_scheduler,
            iteration=iteration,
        )
        print_rank_0(
            f"Loading checkpoint and starting from iteration {neox_args.iteration}"
        )
    else:
        neox_args.iteration = 0

    return model, optimizer, lr_scheduler


def backward_step(neox_args, timers, optimizer, model, loss):
    """Backward step."""

    # Backward pass.
    timers("backward-backward").start()
    if neox_args.deepspeed:
        model.backward(loss)
    else:
        raise ValueError("Must be using deepspeed to run neox")
    timers("backward-backward").stop()

    if neox_args.deepspeed:
        # DeepSpeed backward propagation already addressed all reduce communication.
        # Reset the timer to avoid breaking timer logs below.
        timers("backward-allreduce").reset()
    else:
        raise ValueError("Must be using deepspeed to run neox")


def train_step(neox_args, timers, data_iterator, model, optimizer, lr_scheduler):
    """Single training step."""
    forward_step_fn = forward_step if neox_args.model_arch == "gpt2" else forward_step_encdec

    # Pipeline parallelism schedules forward/backward/step
    if neox_args.is_pipe_parallel:
        reduced_loss = train_step_pipe(
            neox_args=neox_args, timers=timers, model=model, data_iterator=data_iterator
        )
    else:
        losses = []
        for _ in range(neox_args.gradient_accumulation_steps):
            # Forward model for one step.
            timers("forward").start()
            loss = forward_step_fn(
                neox_args=neox_args,
                timers=timers,
                data_iterator=data_iterator,
                model=model,
            )
            timers("forward").stop()
            losses.append(loss)
            # Calculate gradients, reduce across processes, and clip.
            timers("backward").start()
            backward_step(
                neox_args=neox_args,
                timers=timers,
                optimizer=optimizer,
                model=model,
                loss=loss,
            )
            timers("backward").stop()
            # Update parameters.
            timers("optimizer").start()
            if neox_args.deepspeed:
                model.step()
            else:
                raise ValueError("Must be using deepspeed to run neox")
            timers("optimizer").stop()
        reduced_loss = {
            "lm_loss": reduce_losses(losses).mean()
        }  # reduces losses across machines for logging

    if neox_args.precision == "fp16" and model.optimizer.overflow:
        skipped_iter = 1
    else:
        skipped_iter = 0

    return reduced_loss, skipped_iter


def train_step_pipe(neox_args, timers, model, data_iterator):
    """Single training step with DeepSpeed's pipeline parallel engine."""

    assert neox_args.deepspeed
    loss = model.train_batch(data_iter=data_iterator)
    loss_dict = {"lm_loss": loss}
    # Don't break Megatron's timers because we changed code paths.
    for t in [
        "forward",
        "backward",
        "allreduce",
        "optimizer",
        "batch generator",
        "data loader",
    ]:
        timers(t).reset()
    return loss_dict


def train(
    neox_args,
    timers,
    model,
    optimizer,
    lr_scheduler,
    train_data_iterator,
    valid_data_iterator,
    forward_step_fn,
):
    """Train the model function."""

    # Turn on training mode which enables dropout.
    model.train()

    # Tracking loss.
    total_loss_dict = {}

    # Iterations.
    iteration = neox_args.iteration

    timers("interval time").start()
    report_memory_flag = True

    # get noise scale logger (if neox_args.log_gradient_noise_scale is True)
    noise_scale_logger = get_noise_scale_logger(neox_args)

    # to monitor if we've skipped many iterations in a row and trigger an early exit
    overflow_monitor = OverflowMonitor(optimizer)
    while iteration < neox_args.train_iters:
        loss_dict, skipped_iter = train_step(
            neox_args=neox_args,
            timers=timers,
            data_iterator=train_data_iterator,
            model=model,
            optimizer=optimizer,
            lr_scheduler=lr_scheduler,
        )
        iteration += 1

        overflow_monitor.check(skipped_iter)  # check for repeated overflow
        if neox_args.log_gradient_noise_scale:  # log noise scale if applicable
            noise_scale_logger.update()

        # get learning rate (if present) - if doing soft prompt tuning + pipe parallel, you
        # may have no tunable parameters on a specific rank
        if optimizer.param_groups:
            lr = optimizer.param_groups[0].get("lr", 0)
        else:
            lr = 0

        # Logging.
        report_memory_flag = training_log(
            neox_args=neox_args,
            timers=timers,
            loss_dict=loss_dict,
            total_loss_dict=total_loss_dict,
            learning_rate=lr,
            iteration=iteration,
            loss_scale=optimizer.cur_scale if neox_args.precision == "fp16" else None,
            report_memory_flag=report_memory_flag,
            skipped_iter=skipped_iter,
            model=model,
            optimizer=optimizer,
            noise_scale_logger=noise_scale_logger,
        )

        # Checkpointing
        if (
            neox_args.save
            and neox_args.save_interval
            and iteration % neox_args.save_interval == 0
        ):
            save_checkpoint(
                neox_args=neox_args,
                iteration=iteration,
                model=model,
                optimizer=optimizer,
                lr_scheduler=lr_scheduler,
            )

        # Evaluation
        if (
            neox_args.eval_interval
            and iteration % neox_args.eval_interval == 0
            and neox_args.do_valid
        ):
            prefix = "iteration {}".format(iteration)
            evaluate_and_print_results(
                neox_args=neox_args,
                prefix=prefix,
                forward_step_func=forward_step_fn,
                data_iterator=valid_data_iterator,
                model=model,
                iteration=iteration,
                verbose=False,
                timers=timers,
            )

        if neox_args.exit_interval and iteration % neox_args.exit_interval == 0:
            torch.distributed.barrier()
            time_str = datetime.now().strftime("%Y-%m-%d %H:%M:%S")
            rank = torch.distributed.get_rank()
            print_rank_0(
                "rank: {} | time: {} | exiting the program at iteration {}".format(
                    rank, time_str, iteration
                )
            )
            sys.exit()

    return iteration


def evaluate(
    neox_args, forward_step_fn, data_iterator, model, verbose=False, timers=None
):
    """Evaluation.
    neox_args: NeoX Arguments
    forward_step_fn: function with args `neox_args, timers,
                    data_iterator & model that will run a forward pass on the model
    data_iterator: Iterator that iterates over batches of data. Should return data in the form:
                    {'text': np.array([tokens], dtype=np.int64)}
                    where the size of the array is the model's context size + 1
                    (`get_batch` transforms it into inputs / labels)
    """
    # Turn on evaluation mode which disables dropout.
    model.eval()
    losses = []
    if neox_args.char_level_ppl:
        data_iterator = CharCounter(data_iterator, neox_args.tokenizer)

    with torch.no_grad():
        iteration = 0
        while iteration < neox_args.eval_iters:
            iteration += 1
            if verbose and iteration % neox_args.log_interval == 0:
                print_rank_0(
                    "Evaluating iter {}/{}".format(iteration, neox_args.eval_iters)
                )

            # although we're not accumulating gradients here, we count one iter as train_batch_size_per_gpu * g.a.s
            # to be consistent with deepspeed's pipe parallel engine
            # since pipe parallel already takes gas into account - default to 1 here if pipe parallel is true
            for _ in range(
                1
                if neox_args.is_pipe_parallel
                else neox_args.gradient_accumulation_steps
            ):
                # Forward evaluation
                loss = forward_step_fn(
                    model=model,
                    data_iterator=data_iterator,
                    neox_args=neox_args,
                    timers=timers,
                )
                losses.append(loss)

            # When contiguous memory optimizations are enabled, the buffers
            # allocated by the optimizations are deallocated during backward pass
            # in the absence of backward pass the buffers should be reset after each
            # forward pass
            if neox_args.deepspeed and neox_args.deepspeed_activation_checkpointing:
                deepspeed.checkpointing.reset()

    # reduces losses across processes for logging & run eval harness tasks
    eval_results = {"lm_loss": reduce_losses(losses).mean().item()}
    eval_results["lm_loss_ppl"] = math.exp(eval_results["lm_loss"])

    if neox_args.char_level_ppl:
        # calculate character level perplexity, if specified
        # if neox_args.char_level_ppl:
        # unwrap the data_iterator
        tokens_per_char = data_iterator.tokens_per_char()
        print_rank_0(f"Counting chars took {data_iterator.total_time} seconds")

        data_iterator = data_iterator.data_iterator
        eval_results["lm_loss_char_lvl_ppl"] = math.exp(
            eval_results["lm_loss"] * tokens_per_char
        )

    if neox_args.eval_tasks:
        eval_results.update(
            run_eval_harness(
                model, forward_step_fn, neox_args, eval_tasks=neox_args.eval_tasks
            ).get("results")
        )
    # Move model back to the train mode.
    model.train()
    return eval_results


def evaluate_and_print_results(
    neox_args,
    prefix,
    forward_step_func,
    data_iterator,
    model,
    iteration,
    verbose=False,
    timers=None,
):
    """Helper function to evaluate and dump results on screen."""
    total_loss_dict = evaluate(
        neox_args=neox_args,
        forward_step_fn=forward_step_func,
        data_iterator=data_iterator,
        model=model,
        verbose=verbose,
        timers=timers,
    )
    string = f" validation results at {prefix} | "
    for k, v in total_loss_dict.items():
        if isinstance(v, dict):
            for k2, v2 in v.items():
                k3 = "_".join([k, k2])
                string += f"{k3} value: {v2:.6E} | "
                tb_wandb_log(
                    f"validation/{k3}",
                    v2,
                    iteration,
                    use_wandb=neox_args.use_wandb,
                    tensorboard_writer=neox_args.tensorboard_writer,
                )
        else:
            string += f"{k} value: {v:.6E} | "
            tb_wandb_log(
                f"validation/{k}",
                v,
                iteration,
                use_wandb=neox_args.use_wandb,
                tensorboard_writer=neox_args.tensorboard_writer,
            )

    length = len(string) + 1
    print_rank_0("-" * length)
    print_rank_0(string)
    print_rank_0("-" * length)<|MERGE_RESOLUTION|>--- conflicted
+++ resolved
@@ -36,7 +36,6 @@
     get_ltor_masks_and_position_ids,
     get_position_ids,
     get_full_mask,
-    make_segment_mask,
     reduce_losses,
 )
 
@@ -161,48 +160,18 @@
 
 def _get_batch(neox_args, tokenizer, keys, data, datatype):
     """Support function for get_batch / get_batch pipe (to avoid code repetition)"""
-
     data_b = mpu.broadcast_data(keys, data, datatype)
 
-    # Unpack according to training objective.
-    decoder_is_inputs, segment_ids, prefix_indices = None, None, None
-    if neox_args.train_mtf:
-
-        tokens_ = data_b["decoder_token_ids"].long()
-        segment_ids = data_b["decoder_segment_ids"].long()[:, :-1]
-        # We'll shift this one later.
-        decoder_is_inputs = data_b["decoder_is_inputs"]#[:, :-1]
-
-    elif neox_args.training_objective != "mlm":
-
-        tokens_ = data_b["text"].long()
-
-    else:
-
-        inputs_ = data_b["input_tokens"].long()
-        targets_ = data_b["target_tokens"].long()
-
-        # MLM -> concatenate targets after inputs
-        tokens_ = torch.concat([inputs_, targets_], dim=-1)
-
-        # full attention over prefixes, if MLM. don't do this for CM3.
-        if neox_args.training_objective == "mlm": 
-            batch_size, seq_length = inputs_.shape
-            prefix_indices = torch.full((batch_size,), seq_length).long()
-        
-    if neox_args.training_objective == "prefixlm" and not neox_args.train_mtf:
-        prefix_indices = data_b["prefix"].long()
-    
+    # Unpack.
+    tokens_ = data_b["text"].long()
     labels = tokens_[:, 1:].contiguous()
     tokens = tokens_[:, :-1].contiguous()
 
     # Get the masks and position ids.
     attention_mask, loss_mask, position_ids = get_ltor_masks_and_position_ids(
         data=tokens,
-        prefix_indices=prefix_indices,
-        decoder_is_inputs=decoder_is_inputs,
-        segment_ids=segment_ids,
-        neox_args=neox_args,
+        eod_token=neox_args.tokenizer.eod,
+        eod_mask_loss=neox_args.eod_mask_loss,
     )
 
     return tokens, labels, loss_mask, attention_mask, position_ids
@@ -213,7 +182,6 @@
 
     # Items and their type.
     keys = ["text"]
-        
     datatype = torch.int64
 
     # Broadcast data.
@@ -234,7 +202,6 @@
     """A modification of get_batch() to work with the latest batch instead of an iterator."""
     # Items and their type.
     keys = ["text"]
-    
     datatype = torch.int64
 
     tokens, labels, loss_mask, attention_mask, position_ids = _get_batch(
@@ -252,49 +219,34 @@
     tokens_enc = data_b['input_tokens'].long()
     tokens_dec_ = data_b['target_tokens'].long()
 
-    segment_ids_enc = data_b['input_segment_ids'].long()
-    segment_ids_dec = data_b['target_segment_ids'].long()[:, :-1].contiguous()
-
-    position_ids_enc = data_b['input_position_ids'].long()
-    position_ids_dec = data_b['target_position_ids'].long()[:, :-1].contiguous()
-
     labels = tokens_dec_[:, 1:].contiguous()
     tokens_dec = tokens_dec_[:, :-1].contiguous()
 
-    # Get the decoder self-attn masks
-    attention_mask, loss_mask = get_ltor_masks_and_position_ids(
+    # Get the decoder self-attn mask and position ids.
+    attention_mask, loss_mask, position_ids_dec = get_ltor_masks_and_position_ids(
         data=tokens_dec,
         eod_token=neox_args.tokenizer.eod,
         eod_mask_loss=neox_args.eod_mask_loss,
-        segment_ids=segment_ids_dec,
     )
     # get position ids for encoder inputs as well
-    # position_ids_enc = get_position_ids(
-    #     data=tokens_enc,
-    # )
+    position_ids_enc = get_position_ids(
+        data=tokens_enc,
+    )
 
     batch_size, src_length = tokens_enc.size()
     batch_size, target_length = tokens_dec_.size()
 
-    enc_mask = make_segment_mask(segment_ids_enc, segment_ids_enc)
-    enc_dec_mask = make_segment_mask(segment_ids_dec, segment_ids_enc)
+    enc_mask = get_full_mask(src_length, src_length, device=tokens_enc.device) 
     # TODO(Hailey): determine what size this enc attn mask should be. right now it's (1,1,1,enc_seq_length)
-<<<<<<< HEAD
-
-    return tokens_enc, tokens_dec, labels, loss_mask, enc_mask, enc_dec_mask, attention_mask, \
-=======
     
     return tokens_enc, tokens_dec, labels, loss_mask, enc_mask, attention_mask, \
->>>>>>> a2e1fc15
         position_ids_enc, position_ids_dec,
 
 
 def get_batch_encdec(neox_args, data_iterator):
     """"""
 
-    keys = ['input_tokens', 'target_tokens', 
-    'input_segment_ids', 'target_segment_ids',
-    'input_position_ids', 'target_position_ids']
+    keys = ['input_tokens', 'target_tokens']
     datatype = torch.int64
 
     # Broadcast data.
@@ -313,20 +265,18 @@
 def get_batch_encdec_pipe(data, neox_args):
     """Build the batch."""
 
-    keys = ['input_tokens', 'target_tokens', 
-    'input_segment_ids', 'target_segment_ids',
-    'input_position_ids', 'target_position_ids']
+    keys = ['input_tokens', 'target_tokens']
     datatype = torch.int64
 
     # Broadcast data.
     data_b = mpu.broadcast_data(keys, data, datatype)
 
-    tokens_enc, tokens_dec, labels, loss_mask, encoder_attn_mask, enc_dec_mask, attention_mask, \
+    tokens_enc, tokens_dec, labels, loss_mask, encoder_attn_mask, attention_mask, \
         position_ids_enc, position_ids_dec = _get_batch_encdec(
         neox_args, keys, data, datatype
     )
     
-    return (tokens_enc, tokens_dec, position_ids_enc, position_ids_dec, encoder_attn_mask, enc_dec_mask, attention_mask),\
+    return (tokens_enc, tokens_dec, position_ids_enc, position_ids_dec, encoder_attn_mask, attention_mask),\
         (labels, loss_mask)
 
 
@@ -338,7 +288,7 @@
     # Get the batch.
     if timers is not None:
         timers("batch generator").start()
-    tokens_enc, tokens_dec, loss_mask, labels, encoder_attn_mask, enc_dec_mask, attention_mask, position_ids_enc, position_ids_dec \
+    tokens_enc, tokens_dec, loss_mask, labels, encoder_attn_mask, attention_mask, position_ids_enc, position_ids_dec \
         = get_batch_encdec(
             neox_args=neox_args, data_iterator=data_iterator
         )
@@ -352,7 +302,6 @@
             position_ids_enc,
             position_ids_dec,
             encoder_attn_mask,
-            enc_dec_mask,
             attention_mask,
         )
     )
