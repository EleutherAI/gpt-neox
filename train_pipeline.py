import argparse
import json
import random
from collections import defaultdict
import os
import deepspeed
import torch
from torch.utils.data import DataLoader
from tqdm.auto import trange
import wandb
import socket
from wandb import UsageError

from gpt_neox import (GPTNeoX, AutoregressiveWrapper, TextSamplerDataset,
                      cycle, prepare_optimizer_parameters, decode_tokens, prepare_data,
                      GPTNeoX_Pipe)
from gpt_neox.datasets import GPT2Dataset
from gpt_neox.data_utils import get_tokenizer

from gpt_neox.utils import is_main, get_args, get_params, save_ds_checkpoint, load_ds_checkpoint

import gpt_neox

WORLD_SIZE = os.getenv('WORLD_SIZE')

def loss_function(x, y):
    losses = torch.nn.functional.cross_entropy(x, y, reduction='none')
    loss = losses.mean()
    return loss

def configure_checkpointing(model_engine):
    deepspeed.checkpointing.configure(model_engine.mpu, deepspeed_config=train_args.deepspeed_config)
    model_engine.mpu.checkpoint = deepspeed.checkpointing.checkpoint
    model_engine.mpu.get_cuda_rng_tracker = deepspeed.checkpointing.get_cuda_rng_tracker
    model_engine.mpu.model_parallel_cuda_manual_seed = deepspeed.checkpointing.model_parallel_cuda_manual_seed
    assert deepspeed.checkpointing.is_configured()

def prepare_dataset(dset_params, train_args):
    torch.distributed.barrier()  # barrier will force processes to stop until *all* processes have reached the barrier
    if is_main(train_args):
        prepare_data(dset_params["name"])
        torch.distributed.barrier()  # barrier will force processes to stop until *all* processes have reached the barrier
    else:
        torch.distributed.barrier()

if __name__ == '__main__':
    # arguments
    train_args = get_args()

    IS_MAIN = is_main(train_args)

    params = get_params(train_args.model)
    deepspeed.init_distributed(dist_backend='nccl')

    # tokenizer
    tokenizer = get_tokenizer(tokenizer_type=params["tokenizer"].get("type", None),
                            from_pretrained=params["tokenizer"].get("from_pretrained", True),
                            add_padding_token=params["tokenizer"].get("add_padding_token", False))
    vocab_size = len(tokenizer) if params["vocab_size"] is None else params["vocab_size"]

    # model
    model = GPTNeoX_Pipe(
        num_tokens=vocab_size,
        dim=params["hidden_dim"],
        seq_len=params["seq_len"],
        depth=params["n_layers"],
        heads=params["n_heads"],
        dim_head=params["dim_head"],
        loss_fn = loss_function,
        num_stages = params.get("pipeline_num_stages", 2),
        activation_checkpoint_interval=params.get('activation_checkpoint_interval', 1)
    )

    ## Wandb
    # only display system stats from one worker per machine
    wandb_settings = wandb.Settings() if is_main(train_args) else wandb.Settings(_disable_stats=True)
    name = f'{socket.gethostname()}-{train_args.local_rank}' if train_args.group_name else None

    use_wandb = True
    try:
        wandb.init(project="neox_train_pipeline", group=train_args.group_name, name=name, save_code=True, force=False,
                   entity=params.get('wandb', {}).get('team'), settings=wandb_settings)
    except UsageError as e:
        use_wandb = False
        print(e)
        print('Skipping wandb. Execute `wandb login` on local machine to enable.')

    # prepare data
    dset_params = params["dataset"]
    prepare_dataset(dset_params, train_args)

    train_dataset = GPT2Dataset(glob_pattern=dset_params["train_path"],
                                seq_len=params["seq_len"],
                                train=True,
                                mode='with_labels',
                                **dset_params)

    eval_dataset = GPT2Dataset(glob_pattern=dset_params["eval_path"],
                            seq_len=params["seq_len"],
                            train=False,
                            mode='with_labels',
                            **dset_params)

    val_loader = DataLoader(eval_dataset, batch_size=params["eval_batch_size"])
    val_loader = cycle(val_loader)

    # optimizer
    ds_model_params = prepare_optimizer_parameters(model)
    optim = torch.optim.Adam(ds_model_params, lr=params["learning_rate"])
    # deepspeed loader
<<<<<<< HEAD
    model_engine, optim, train_loader, _ = deepspeed.initialize(args=train_args,
                                                                model=model,
                                                                optimizer=optim,
                                                                model_parameters=ds_model_params,
                                                                training_data=train_dataset)

    configure_checkpointing(model_engine)

    if use_wandb:
        wandb.config.update(params)
        wandb.watch(model_engine, log_freq=10, log=params.get('wandb', {}).get('watch_model'))

    batches_to_train = 10000
    pbar = trange(batches_to_train, mininterval=10., desc='Training Model', dynamic_ncols=True)
    for _ in pbar:
        for i in range(batches_to_train):
            loss = model_engine.train_batch()
            pbar.set_description(f'Training Loss: {loss.item():.4f}')
            pbar.update()

            if use_wandb:
                wandb.log({'loss': loss.item()})
=======

    model, optim, train_loader, lr_scheduler = deepspeed.initialize(args=train_args,
                                                                    model=model,
                                                                    optimizer=optim,
                                                                    model_parameters=ds_model_params,
                                                                    training_data=train_dataset)
    configure_checkpointing(model)
    current_iteration = load_ds_checkpoint(model, params, iteration=None)
    pbar = trange(current_iteration, params.get('train_steps', 100000), mininterval=10., desc='Training Model', dynamic_ncols=True)
    for i in pbar:
        loss = model.train_batch()
        pbar.set_description(f'Training Loss: {loss.item():.4f}')
        pbar.update()
        if not i % params.get('checkpoint_save_frequency', 1000) and i != 0:
            save_ds_checkpoint(i, model, params, params.get('keep_n_latest_checkpoints', 5), IS_MAIN)
>>>>>>> 73f0c7f2
<|MERGE_RESOLUTION|>--- conflicted
+++ resolved
@@ -108,30 +108,6 @@
     ds_model_params = prepare_optimizer_parameters(model)
     optim = torch.optim.Adam(ds_model_params, lr=params["learning_rate"])
     # deepspeed loader
-<<<<<<< HEAD
-    model_engine, optim, train_loader, _ = deepspeed.initialize(args=train_args,
-                                                                model=model,
-                                                                optimizer=optim,
-                                                                model_parameters=ds_model_params,
-                                                                training_data=train_dataset)
-
-    configure_checkpointing(model_engine)
-
-    if use_wandb:
-        wandb.config.update(params)
-        wandb.watch(model_engine, log_freq=10, log=params.get('wandb', {}).get('watch_model'))
-
-    batches_to_train = 10000
-    pbar = trange(batches_to_train, mininterval=10., desc='Training Model', dynamic_ncols=True)
-    for _ in pbar:
-        for i in range(batches_to_train):
-            loss = model_engine.train_batch()
-            pbar.set_description(f'Training Loss: {loss.item():.4f}')
-            pbar.update()
-
-            if use_wandb:
-                wandb.log({'loss': loss.item()})
-=======
 
     model, optim, train_loader, lr_scheduler = deepspeed.initialize(args=train_args,
                                                                     model=model,
@@ -139,6 +115,11 @@
                                                                     model_parameters=ds_model_params,
                                                                     training_data=train_dataset)
     configure_checkpointing(model)
+
+    if use_wandb:
+        wandb.config.update(params)
+        wandb.watch(model, log_freq=10, log=params.get('wandb', {}).get('watch_model'))
+
     current_iteration = load_ds_checkpoint(model, params, iteration=None)
     pbar = trange(current_iteration, params.get('train_steps', 100000), mininterval=10., desc='Training Model', dynamic_ncols=True)
     for i in pbar:
@@ -147,4 +128,6 @@
         pbar.update()
         if not i % params.get('checkpoint_save_frequency', 1000) and i != 0:
             save_ds_checkpoint(i, model, params, params.get('keep_n_latest_checkpoints', 5), IS_MAIN)
->>>>>>> 73f0c7f2
+
+            if use_wandb:
+                wandb.log({'loss': loss.item()})