--- conflicted
+++ resolved
@@ -601,20 +601,3 @@
         if torch.distributed.is_initialized() and  torch.distributed.get_rank() == 0:
             _ = input("\n<press enter to continue>")
 
-<<<<<<< HEAD
-    """
-    assert neox_args.genfile is not None
-    genfile = neox_args.genfile
-
-    # Create directory
-    genfile_dir = os.path.dirname(genfile)
-    if genfile_dir != "":
-        os.makedirs(genfile_dir, exist_ok=True)
-
-    with open(genfile, 'w') as f:
-        for n, datum in enumerate(generate_samples_unconditional(neox_args=neox_args, model=model), 1):
-            f.write(json.dumps(datum) + '\n')
-            if n != 0 and n % neox_args.log_interval:
-                print_rank_0(f"Text generated and written: {n}")
-=======
->>>>>>> 77bf9229
