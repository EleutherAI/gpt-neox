--- conflicted
+++ resolved
@@ -275,16 +275,6 @@
                 mpu=mpu,
             )
         else:
-<<<<<<< HEAD
-            self.scale_mask_softmax = FusedScaleMaskSoftmax(
-                input_in_fp16=self.fp16,
-                input_in_bf16=self.bf16,
-                fusion_type=get_fusion_type(neox_args),
-                mask_func=self.attention_mask_func,
-                softmax_in_fp32=self.attention_softmax_in_fp32,
-                scale=(coeff / neox_args.mup_attn_temp) if coeff is not None else None, # TODO: deepspeed sparse attention scaling patch?
-            )
-=======
             if self.use_flash_attention:
                 from megatron.model.flash_attention import (
                     flash_attn_unpadded_qkvpacked_func,
@@ -304,7 +294,6 @@
                     softmax_in_fp32=self.attention_softmax_in_fp32,
                     scale=coeff,
                 )
->>>>>>> 8d1c5c88
 
             # Dropout. Note that for a single iteration, this layer will generate
             # different outputs on different number of parallel partitions but
