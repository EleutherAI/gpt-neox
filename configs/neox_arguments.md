--- conflicted
+++ resolved
@@ -111,11 +111,7 @@
 
 - **git_hash**: str
 
-<<<<<<< HEAD
-    Default = 4ca9a8a
-=======
     Default = 4f39209
->>>>>>> 5f84a3f8
 
     current git hash of repository
 
