--- conflicted
+++ resolved
@@ -362,8 +362,6 @@
     Parameter controlling whether the output layer is parallelized over the hidden dim (row) or the vocab dim (column)
     """
 
-<<<<<<< HEAD
-=======
     training_objective: Literal["clm", "mlm", "prefixlm", "cm3"] = "clm"
     """
     Training objective to use. if "mlm", trained on a t5-style span denoising MLM objective for a decoder,
@@ -383,7 +381,6 @@
     *SHOULD BE TRUE WHENEVER DOING MLM!!*
     """
 
->>>>>>> d7838a7b
     masked_lm_prob: float = 0.15
     """
     Masking probability for MLM Adaptation
