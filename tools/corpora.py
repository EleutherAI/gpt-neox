# Copyright (c) 2021, EleutherAI contributors
# This file is based on code by the authors denoted below and has been modified from its original version.
#
# Licensed under the Apache License, Version 2.0 (the "License");
# you may not use this file except in compliance with the License.
# You may obtain a copy of the License at
#
#     http://www.apache.org/licenses/LICENSE-2.0
#
# Unless required by applicable law or agreed to in writing, software
# distributed under the License is distributed on an "AS IS" BASIS,
# WITHOUT WARRANTIES OR CONDITIONS OF ANY KIND, either express or implied.
# See the License for the specific language governing permissions and
# limitations under the License.


import os
from abc import ABC, abstractmethod
from multiprocessing import cpu_count

from .sglue_utils import get_super_glue_text_preprocessor

"""
This registry is for automatically downloading and extracting datasets.

To register a class you need to inherit the DataDownloader class, and provide name and url attributes, and (optionally)
the number of documents.

When done, add it to the DATA_DOWNLOADERS dict. The function process_data runs the pre-processing for the selected
dataset.
"""

GPT2_VOCAB_URL = "https://s3.amazonaws.com/models.huggingface.co/bert/gpt2-vocab.json"
GPT2_MERGE_URL = "https://s3.amazonaws.com/models.huggingface.co/bert/gpt2-merges.txt"


class DataDownloader(ABC):
    """Dataset registry class to automatically download / extract datasets"""

    def __init__(
        self,
        tokenizer_type=None,
        merge_file=None,
        vocab_file=None,
        data_dir=None,
        num_workers=None,
        jsonl_keys=None,
    ):
        if tokenizer_type is None:
            tokenizer_type = "GPT2BPETokenizer"
        if data_dir is None:
            data_dir = os.environ.get("DATA_DIR", "./data")
        if merge_file is None:
            merge_file = f"{data_dir}/gpt2-merges.txt"
        if vocab_file is None:
            if tokenizer_type == "GPT2BPETokenizer":
                vocab_file = f"{data_dir}/gpt2-vocab.json"
            elif tokenizer_type == "HFGPT2Tokenizer":
                vocab_file = "gpt2"
            elif tokenizer_type == "CharLevelTokenizer":
                pass
            else:
                assert vocab_file is not None, "No vocab file provided"
        if num_workers is None:
            num_workers = cpu_count()
        self._tokenizer_type = tokenizer_type
        self._merge_file = merge_file
        self._vocab_file = vocab_file
        self._data_dir = data_dir
        self._num_workers = num_workers
        if jsonl_keys is None:
            self._jsonl_keys = ["text"]
        else:
            self._jsonl_keys = jsonl_keys

    @property
    def base_dir(self):
        """base data directory"""
        return self._data_dir

    @property
    @abstractmethod
    def name(self):
        """name of dataset"""
        pass

    @property
    @abstractmethod
    def urls(self):
        """URLs from which to download dataset"""
        pass

    @property
    def tokenizer_type(self):
        """tokenizer type to use when tokenizing data"""
        return self._tokenizer_type

    @property
    def merge_file(self):
        """Merge file for tokenizer"""
        return self._merge_file

    @property
    def vocab_file(self):
        """Vocab file for tokenizer"""
        return self._vocab_file

    @property
    def num_workers(self):
        """Number of workers to use in preprocessing"""
        return self._num_workers

    @property
    def num_docs(self):
        """Number of documents in the dataset (if known)"""
        return None

    @property
    def ftfy(self):
        """Use ftfy (https://github.com/LuminosoInsight/python-ftfy) to fix text encodings"""
        return False

    @property
    def jsonl_keys(self):
        """keys to extract from jsonl"""
        return self._jsonl_keys

    def exists(self):
        """Checks if the dataset is present"""
        return os.path.isdir(f"{self.base_dir}/{self.name}")

    def download(self):
        """downloads dataset"""
        os.makedirs(os.path.join(self.base_dir, self.name), exist_ok=True)
        for url in self.urls:
            os.system(
                f"wget {url} -O {os.path.join(self.base_dir, self.name, os.path.basename(url))}"
            )

    def tokenize(self):
        """tokenizes dataset"""
        parent_folder = os.path.join(self.base_dir, self.name)
        jsonl_filepath = ",".join(
            [os.path.join(parent_folder, os.path.basename(url)) for url in self.urls]
        )

        cmd = f"python tools/preprocess_data.py \
            --input {jsonl_filepath} \
            --output-prefix {parent_folder}/{self.name} \
            --vocab {self.vocab_file} \
            --dataset-impl mmap \
            --tokenizer-type {self.tokenizer_type} \
            --merge-file {self.merge_file} \
            --append-eod \
            --workers {self.num_workers} "

        if self.num_docs is not None:
            cmd += f"--num-docs {self.num_docs} "

        if self.ftfy:
            cmd += f"--ftfy "

        for key in self._jsonl_keys:
            _cmd = cmd + f"--jsonl-keys {key}"
            os.system(_cmd)

    def prepare(self):
        if not self.exists():
            self.download()
            self.tokenize()


class Enron(DataDownloader):
    name = "enron"
    urls = ["http://eaidata.bmk.sh/data/enron_emails.jsonl.zst"]
    num_docs = 517401


class PileSubset(DataDownloader):
    name = "pile_00"
    urls = ["https://mystic.the-eye.eu/public/AI/pile/train/00.jsonl.zst"]


class Pile(DataDownloader):
    name = "pile"
    urls = [
        f"https://mystic.the-eye.eu/public/AI/pile/train/{i:02}.jsonl.zst"
        for i in range(30)
    ]


class Github(DataDownloader):
    name = "github"
    urls = ["http://eaidata.bmk.sh/data/github_small.jsonl.zst"]


class ArXiv(DataDownloader):
    name = "arxiv"
    urls = [
        "https://mystic.the-eye.eu/public/AI/pile_preliminary_components/2020-09-08-arxiv-extracts-nofallback-until-2007-068.tar.gz"
    ]


class EuroParl(DataDownloader):
    name = "europarl"
    urls = [
        "https://mystic.the-eye.eu/public/AI/pile_preliminary_components/EuroParliamentProceedings_1996_2011.jsonl.zst"
    ]


class FreeLaw(DataDownloader):
    name = "freelaw"
    urls = [
        "https://mystic.the-eye.eu/public/AI/pile_preliminary_components/FreeLaw_Opinions.jsonl.zst"
    ]


class NiH(DataDownloader):
    name = "nih"
    urls = [
        "https://mystic.the-eye.eu/public/AI/pile_preliminary_components/NIH_ExPORTER_awarded_grant_text.jsonl.zst"
    ]


class PubMed(DataDownloader):
    name = "pubmed"
    urls = [
        "https://mystic.the-eye.eu/public/AI/pile_preliminary_components/PMC_extracts.tar.gz"
    ]


class Books1(DataDownloader):
    name = "books1"
    urls = [
        "https://mystic.the-eye.eu/public/AI/pile_preliminary_components/books1.tar.gz"
    ]


class Books3(DataDownloader):
    name = "books3"
    urls = [
        "https://mystic.the-eye.eu/public/AI/pile_preliminary_components/books3.tar.gz"
    ]


class HackerNews(DataDownloader):
    name = "hackernews"
    urls = ["https://mystic.the-eye.eu/public/AI/pile_preliminary_components/hn.tar.gz"]
    num_docs = 373000


class OpenWebText2(DataDownloader):
    name = "openwebtext2"
    urls = [
        "https://mystic.the-eye.eu/public/AI/pile_preliminary_components/openwebtext2.jsonl.zst.tar"
    ]
    num_docs = 17103000


class StackExchange(DataDownloader):
    name = "stackexchange"
    urls = [
        "https://mystic.the-eye.eu/public/AI/pile_preliminary_components/stackexchange_dataset.tar"
    ]


class UbuntuIRC(DataDownloader):
    name = "ubuntu_irc"
    urls = [
        "https://mystic.the-eye.eu/public/AI/pile_preliminary_components/ubuntu_irc_until_2020_9_1.jsonl.zst"
    ]


class YoutubeSubtitles(DataDownloader):
    name = "youtube_subtitles"
    urls = [
        "https://mystic.the-eye.eu/public/AI/pile_preliminary_components/yt_subs.jsonl.zst"
    ]


class C4(DataDownloader):
    name = "c4"
    urls = [
        f"https://the-eye.eu/public/AI/STAGING/c4/en/c4-train.{i:05}-of-01024.json.gz"
        for i in range(1024)
    ]


class C4OpenWebText(DataDownloader):
    name = "c4_openwebtext"
    urls = [
        f"https://mystic.the-eye.eu/eleuther_staging/c4/realnewslike/c4-train.{i:05}-of-00512.json.gz"
        for i in range(512)
    ]


class Enwik8(DataDownloader):
    name = "enwik8"
    urls = ["https://data.deepai.org/enwik8.zip"]


<<<<<<< HEAD
class SuperGLUE(DataDownloader):
    name = "super_glue"
    urls = [
        "https://dl.fbaipublicfiles.com/glue/superglue/data/v2/BoolQ.zip",   # BoolQ
        "https://dl.fbaipublicfiles.com/glue/superglue/data/v2/CB.zip",      # CB
        "https://dl.fbaipublicfiles.com/glue/superglue/data/v2/COPA.zip",    # COPA
        "https://dl.fbaipublicfiles.com/glue/superglue/data/v2/MultiRC.zip", # MultiRC
        "https://dl.fbaipublicfiles.com/glue/superglue/data/v2/ReCoRD.zip",  # ReCoRD
        "https://dl.fbaipublicfiles.com/glue/superglue/data/v2/RTE.zip",     # RTE
        "https://dl.fbaipublicfiles.com/glue/superglue/data/v2/WiC.zip",     # WiC
        "https://dl.fbaipublicfiles.com/glue/superglue/data/v2/WSC.zip"      # WSC
        ]

    def _concat(self):
        import json

        dir_path = os.path.join(self.base_dir, self.name)
        for idx, url in enumerate(self.urls):
            os.system(
                f"unzip -o {os.path.join(dir_path, os.path.basename(url))} -d {dir_path}"
            )

            # \
            # f" -d {os.path.join(dir_path)}" \
            # f" && mv {os.path.join(dir_path, os.path.basename(url)[:-4])}/train.jsonl" \
            # f" {os.path.join(dir_path, os.path.basename(url))}.jsonl"
            file_dir = os.path.join(dir_path, os.path.basename(url)[:-4], "train.jsonl")

            preprocess_fn = get_super_glue_text_preprocessor(os.path.basename(url)[:-4])
            out_path = os.path.join(dir_path, os.path.basename(url)[:-4]+".jsonl")
            with open(file_dir, "r") as infile:
                with open(out_path, 'w') as outfile:
                    for line in infile:
                        preprocessed_line = preprocess_fn(json.loads(line))
                        if type(preprocessed_line) is list:
                            for _line in preprocessed_line:
                                json.dump(_line, outfile)
                                outfile.write('\n')
                        else:
                            json.dump(preprocessed_line, outfile)
                            outfile.write('\n')
                outfile.close()
            infile.close()

            self.urls[idx] = out_path

    def prepare(self):
        if not self.exists():
            self.download()
            self._concat()
            self.tokenize()
=======
class P3(DataDownloader):
    name = "p3"
    urls = [] # download from a different script for now.
    
    def tokenize(self, filepath):
        """tokenizes dataset. override default cmd"""

        parent_folder = os.path.join(self.base_dir, self.name)
        
        # currently all content from different datasets is concatenated into one jsonl.
        # this is undesirable since we'd have to duplicate preproc for every version of p3 that we make.
        jsonl_filepath = ",".join(
            [os.path.join(parent_folder, (filepath))]
        )

        base_cmd = f"python tools/preprocess_data.py \
            --input {jsonl_filepath} \
            --vocab {self.vocab_file} \
            --dataset-impl mmap \
            --tokenizer-type {self.tokenizer_type} \
            --merge-file {self.merge_file} \
            --workers {self.num_workers} \
            --output-prefix {parent_folder}/{self.name} "

        if self.num_docs is not None:
            base_cmd += f"--num-docs {self.num_docs} "

        if self.ftfy:
            base_cmd += f"--ftfy "

        # only append EOD to the targets.
        for tokens_type in ["inputs", "targets"]:
            cmd = base_cmd
            if tokens_type == "targets": 
                cmd += "--append-eod "

            cmd += f"--jsonl-keys '{tokens_type}' "

            os.system(cmd)
    
    def prepare(self):
        self.name = "p3_train"
        self.download()
        self.tokenize("../p3_raw/p3_train.jsonl")
        self.name = "p3_valid"
        self.download()
        self.tokenize("../p3_raw/p3_validation.jsonl")
>>>>>>> d7838a7b


def maybe_download_gpt2_tokenizer_data(tokenizer_type, data_dir):
    if tokenizer_type is None or tokenizer_type == "GPT2BPETokenizer":
        GPT2_VOCAB_FP = f"{data_dir}//gpt2-vocab.json"
        GPT2_MERGE_FP = f"{data_dir}/gpt2-merges.txt"
        if not os.path.isfile(GPT2_VOCAB_FP):
            os.system(f"wget {GPT2_VOCAB_URL} -O {GPT2_VOCAB_FP}")
        if not os.path.isfile(GPT2_MERGE_FP):
            os.system(f"wget {GPT2_MERGE_URL} -O {GPT2_MERGE_FP}")


DATA_DOWNLOADERS = {
    "pass": "pass",
    "enron": Enron,
    "pile_subset": PileSubset,
    "pile": Pile,
    "github": Github,
    "arxiv": ArXiv,
    "europarl": EuroParl,
    "freelaw": FreeLaw,
    "nih": NiH,
    "pubmed": PubMed,
    "books1": Books1,
    "books3": Books3,
    "hackernews": HackerNews,
    "openwebtext2": OpenWebText2,
    "stackexchange": StackExchange,
    "ubuntu_irc": UbuntuIRC,
    "youtube_subtitles": YoutubeSubtitles,
    "c4": C4,
    "c4_openwebtext": C4OpenWebText,
    "enwik8": Enwik8,
<<<<<<< HEAD
    "super_glue": SuperGLUE,
=======
    "p3": P3,
>>>>>>> d7838a7b
}


def prepare_dataset(
    dataset_name: str,
    tokenizer_type: str = None,
    data_dir: str = None,
    vocab_file: str = None,
    merge_file: str = None,
    num_workers: int = None,
):
    """
    Downloads + tokenizes a dataset in the registry (dataset_name) and saves output .npy files to data_dir.
    """
    if data_dir is None:
        data_dir = os.environ.get("DATA_DIR", "./data")
    os.makedirs(data_dir, exist_ok=True)
    maybe_download_gpt2_tokenizer_data(tokenizer_type, data_dir)
    DownloaderClass = DATA_DOWNLOADERS.get(dataset_name.lower(), None)
    if DownloaderClass is None:
        raise NotImplementedError(
            f'Dataset "{dataset_name}" not recognized - please choose from {list(DATA_DOWNLOADERS.keys())}'
        )
    elif DownloaderClass == "pass":
        # pass on building dataset (for unit tests)
        pass
    else:
        num_workers = 1 if dataset_name == "enwik8" else num_workers
        jsonl_keys = ["text", "target"] if dataset_name == "super_glue" else ["text"]
        d = DownloaderClass(
            tokenizer_type=tokenizer_type,
            vocab_file=vocab_file,
            merge_file=merge_file,
            data_dir=data_dir,
            num_workers=num_workers,
            jsonl_keys=jsonl_keys,
        )
        d.prepare()<|MERGE_RESOLUTION|>--- conflicted
+++ resolved
@@ -299,7 +299,6 @@
     urls = ["https://data.deepai.org/enwik8.zip"]
 
 
-<<<<<<< HEAD
 class SuperGLUE(DataDownloader):
     name = "super_glue"
     urls = [
@@ -351,7 +350,8 @@
             self.download()
             self._concat()
             self.tokenize()
-=======
+
+
 class P3(DataDownloader):
     name = "p3"
     urls = [] # download from a different script for now.
@@ -399,7 +399,6 @@
         self.name = "p3_valid"
         self.download()
         self.tokenize("../p3_raw/p3_validation.jsonl")
->>>>>>> d7838a7b
 
 
 def maybe_download_gpt2_tokenizer_data(tokenizer_type, data_dir):
@@ -433,11 +432,8 @@
     "c4": C4,
     "c4_openwebtext": C4OpenWebText,
     "enwik8": Enwik8,
-<<<<<<< HEAD
     "super_glue": SuperGLUE,
-=======
     "p3": P3,
->>>>>>> d7838a7b
 }
 
 
