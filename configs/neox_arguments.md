--- conflicted
+++ resolved
@@ -111,11 +111,7 @@
 
 - **git_hash**: str
 
-<<<<<<< HEAD
-    Default = f5fd54c
-=======
     Default = 6a8a829
->>>>>>> f7373f80
 
     current git hash of repository
 
