FROM nvidia/cuda:11.1.1-devel-ubuntu20.04

ENV DEBIAN_FRONTEND=noninteractive

#### System package (uses default Python 3 version in Ubuntu 20.04)
RUN apt-get update -y && \
    apt-get install -y \
        git python3 python3-dev libpython3-dev python3-pip sudo pdsh \
        htop llvm-9-dev tmux zstd software-properties-common build-essential autotools-dev \
        nfs-common pdsh cmake g++ gcc curl wget vim less unzip htop iftop iotop ca-certificates ssh \
<<<<<<< HEAD
        rsync iputils-ping net-tools libcupti-dev libmlx4-1 infiniband-diags ibutils ibverbs-utils \
        rdmacm-utils perftest rdma-core && \
=======
        rsync iputils-ping net-tools libcupti-dev nano && \
>>>>>>> ea16905e
    update-alternatives --install /usr/bin/python python /usr/bin/python3 1 && \
    update-alternatives --install /usr/bin/pip pip /usr/bin/pip3 1 && \
    pip install --upgrade pip && \
    pip install gpustat

### SSH
# Set password
RUN echo 'password' >> password.txt && \
    mkdir /var/run/sshd && \
    echo "root:`cat password.txt`" | chpasswd && \
    # Allow root login with password
    sed -i 's/PermitRootLogin without-password/PermitRootLogin yes/' /etc/ssh/sshd_config && \
    # Prevent user being kicked off after login
    sed -i 's@session\s*required\s*pam_loginuid.so@session optional pam_loginuid.so@g' /etc/pam.d/sshd && \
    echo 'AuthorizedKeysFile     .ssh/authorized_keys' >> /etc/ssh/sshd_config && \
    echo 'PasswordAuthentication yes' >> /etc/ssh/sshd_config && \
    # FIX SUDO BUG: https://github.com/sudo-project/sudo/issues/42
    echo "Set disable_coredump false" >> /etc/sudo.conf && \
    # Clean up
    rm password.txt

# Expose SSH port
EXPOSE 22

#### OPENMPI
ENV OPENMPI_BASEVERSION=4.1
ENV OPENMPI_VERSION=${OPENMPI_BASEVERSION}.0
RUN mkdir -p /build && \
    cd /build && \
    wget -q -O - https://download.open-mpi.org/release/open-mpi/v${OPENMPI_BASEVERSION}/openmpi-${OPENMPI_VERSION}.tar.gz | tar xzf - && \
    cd openmpi-${OPENMPI_VERSION} && \
    ./configure --prefix=/usr/local/openmpi-${OPENMPI_VERSION} && \
    make -j"$(nproc)" install && \
    ln -s /usr/local/openmpi-${OPENMPI_VERSION} /usr/local/mpi && \
    # Sanity check:
    test -f /usr/local/mpi/bin/mpic++ && \
    cd ~ && \
    rm -rf /build

# Needs to be in docker PATH if compiling other items & bashrc PATH (later)
ENV PATH=/usr/local/mpi/bin:${PATH} \
    LD_LIBRARY_PATH=/usr/local/lib:/usr/local/mpi/lib:/usr/local/mpi/lib64:${LD_LIBRARY_PATH}

# Create a wrapper for OpenMPI to allow running as root by default
RUN mv /usr/local/mpi/bin/mpirun /usr/local/mpi/bin/mpirun.real && \
    echo '#!/bin/bash' > /usr/local/mpi/bin/mpirun && \
    echo 'mpirun.real --allow-run-as-root --prefix /usr/local/mpi "$@"' >> /usr/local/mpi/bin/mpirun && \
    chmod a+x /usr/local/mpi/bin/mpirun

#### User account
RUN useradd --create-home --uid 1000 --shell /bin/bash mchorse && \
    usermod -aG sudo mchorse && \
    echo "mchorse ALL=(ALL) NOPASSWD: ALL" >> /etc/sudoers

## SSH config and bashrc
RUN mkdir -p /home/mchorse/.ssh /job && \
    echo 'Host *' > /home/mchorse/.ssh/config && \
    echo '    StrictHostKeyChecking no' >> /home/mchorse/.ssh/config && \
    echo 'export PDSH_RCMD_TYPE=ssh' >> /home/mchorse/.bashrc && \
    echo 'export PATH=/home/mchorse/.local/bin:$PATH' >> /home/mchorse/.bashrc && \
    echo 'export PATH=/usr/local/mpi/bin:$PATH' >> /home/mchorse/.bashrc && \
    echo 'export LD_LIBRARY_PATH=/usr/local/lib:/usr/local/mpi/lib:/usr/local/mpi/lib64:$LD_LIBRARY_PATH' >> /home/mchorse/.bashrc

#### Python packages
RUN pip install torch==1.8.1+cu111 -f https://download.pytorch.org/whl/torch_stable.html && pip cache purge
COPY requirements/requirements.txt .
COPY requirements/requirements-onebitadam.txt .
COPY requirements/requirements-sparseattention.txt .
RUN pip install -r requirements.txt && pip install -r requirements-onebitadam.txt && pip install -r requirements-sparseattention.txt && pip cache purge

## Install APEX
RUN pip install -v --disable-pip-version-check --no-cache-dir --global-option="--cpp_ext" --global-option="--cuda_ext" git+https://github.com/NVIDIA/apex.git@a651e2c24ecf97cbf367fd3f330df36760e1c597

# Clear staging
RUN mkdir -p /tmp && chmod 0777 /tmp

#### SWITCH TO mchorse USER
USER mchorse
WORKDIR /home/mchorse
<|MERGE_RESOLUTION|>--- conflicted
+++ resolved
@@ -8,12 +8,8 @@
         git python3 python3-dev libpython3-dev python3-pip sudo pdsh \
         htop llvm-9-dev tmux zstd software-properties-common build-essential autotools-dev \
         nfs-common pdsh cmake g++ gcc curl wget vim less unzip htop iftop iotop ca-certificates ssh \
-<<<<<<< HEAD
         rsync iputils-ping net-tools libcupti-dev libmlx4-1 infiniband-diags ibutils ibverbs-utils \
-        rdmacm-utils perftest rdma-core && \
-=======
-        rsync iputils-ping net-tools libcupti-dev nano && \
->>>>>>> ea16905e
+        rdmacm-utils perftest rdma-core nano && \
     update-alternatives --install /usr/bin/python python /usr/bin/python3 1 && \
     update-alternatives --install /usr/bin/pip pip /usr/bin/pip3 1 && \
     pip install --upgrade pip && \
