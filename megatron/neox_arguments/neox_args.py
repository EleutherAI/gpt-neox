import subprocess
from dataclasses import dataclass
from .template import NeoXArgsTemplate
from typing import Literal

ATTENTION_TYPE_CHOICES = ['global', 'local', 'sparse_fixed', 'sparse_variable']


def get_git_commit_hash():
    """ Gets the git commit hash of your current repo (if it exists) """
    try:
        git_hash = subprocess.check_output(["git", "describe", "--always"]).strip()
        git_hash = git_hash.decode()
    except subprocess.CalledProcessError:
        git_hash = None
    return git_hash


@dataclass
class NeoXArgsParallelism(NeoXArgsTemplate):
    pipe_parallel_size: int = 0
    """
    Number of pipeline parallel stages. Disable with 0.
    """

    model_parallel_size: int = 1
    """
    Size of the model parallelism.
    """

    pipe_partition_method: str = "type:transformer"
    """
    method used to distribute model layers across pipeline stages. Choose from "parameters", which balances the number of parameters on each pipeline stage, "uniform", which naively balances the number of layers per stage, or "type:[regex]" (in our case this will basically only be "type:transformer"), which balances layers whose class names match [regex]
    """

    world_size: int = None
    """
    Total world size (i.e number of gpus in cluster). Configured post-launch using distributed launcher
    """

    is_pipe_parallel: bool = False
    """
    flag to determine whether pipeline parallelism is on - shouldn't be set by user, is automatically determined 
    according to pipeline parallel size.
    """


@dataclass
class NeoXArgsModel(NeoXArgsTemplate):
    precision: Literal["fp16", "fp32"] = None
    """
    description of the used precision, either one of fp16 or fp32 (and in the future bf16).
    """

    num_layers: int = None
    """
    Number of transformer layers.
    """

    hidden_size: int = None
    """
    Transformer hidden size.
    """

    num_attention_heads: int = None
    """
    Number of transformer attention heads.
    """

    seq_length: int = None
    """
    Maximum sequence length to process.
    """

    max_position_embeddings: int = None
    """
    Maximum number of position embeddings to use. This is the size of position embedding.
    """

    norm: Literal['layernorm', 'rmsnorm', 'scalenorm'] = "layernorm"
    """
    Normalization layer to use. Choose from "layernorm", "rmsnorm" and "scalenorm".
    """

    layernorm_epsilon: float = 1.0e-5
    """
    Layer norm epsilon.
    """

    rms_norm_epsilon: float = 1.0e-8
    """
    Root mean squared norm epsilon
    """

    scalenorm_epsilon: float = 1.0e-8
    """
    Scalenorm epsilon
    """

    pos_emb: Literal['learned', 'rotary', 'sinusoidal', 'rpe', 'none'] = "learned"
    """
    Type of positional embedding to use - choose from 'learned', 'rotary', 'sinusoidal', 'rpe', 'none'
    """

    rpe_num_buckets: int = 32
    """
    T5 relative positional encoding number of buckets, default 32.
    """

    rpe_max_distance: int = 128
    """
    T5 relative positional encoding max distance, default 128.
    """

    no_weight_tying: bool = False
    """
    Disables weight tying between embedding weights and final Linear layer
    """
    
    attention_config: list = None

    """
    Attention configuration for gpt-neox
    
    The first item in the list specifies the attention type(s), and should be a list of strings. The second item 
    specifies the number of times to repeat those attention types in the full list.
    
    attention type choices:  [global, local (`sparse_fixed` with no global tokens), sparse_fixed, sparse_variable]
                                
    So a 12 layer network with only global attention could be specified like:
        [[[`global`], 12]]
        
    or a 12 layer network with alternating global / local like:
        [[[`global`, `local`], 6]]
        
    If none is specified, this defaults to
        [[[`global`], n_layers]]
    """

    sparsity_config: dict = None

    """
    Sparsity configuration dict as defined in https://www.deepspeed.ai/docs/config-json/#sparse-attention
    
    Note that since neox is autoregressive, attention is always "unidirectional" and `horizontal_global_attention` is 
    always false.
    
    The main difference between our sparsity config and deepspeed's is that `mode` is ignored - since it is instead 
    specified in attention_config defining each layer.
    
    An example config is given below:
          "sparse_attention": {
            "block": 16,
            "different_layout_per_head": true,
            "num_local_blocks": 4,
            "num_global_blocks": 1,
            "num_different_global_patterns": 4,
            "num_random_blocks": 0,
            "local_window_blocks": [4],
            "global_block_indices": [0],
            "global_block_end_indices": None,
            "num_sliding_window_blocks": 3
          }
    """

    num_unique_layers: int = None
    """
    Number of unique transformer layers. num-layers should be divisible by this value. Currently only has an effect when pipe_parallel_size=0.
    """

    param_sharing_style: str = "grouped"
    """
    Ordering of the shared parameters. For example, for a num-layers=4 and --num-unique-layers=2, we will have the following ordering for two unique layers 1 and 2-: grouped: [1, 2, 1, 2] and spaced: [1, 1, 2, 2].
    """

    make_vocab_size_divisible_by: int = 128
    """
    Pad the vocab size to be divisible by this value. This is added for computational efficiency reasons.
    """

    apply_residual_connection_post_layernorm: bool = False
    """
    If set, use original BERT residual connection ordering.
    """

    activation : Literal["gelu", "geglu", "relu", "softsign", "swish", "mish"] = "gelu"
    """
    Activation function to use - choose from ["gelu", "geglu", "relu", "softsign", "swish", "mish"]
    """

    scaled_upper_triang_masked_softmax_fusion: bool = False
    """
    Enable fusion of query_key_value_scaling time (upper diagonal) masking and softmax.
    """

    scaled_masked_softmax_fusion: bool = False
    """
    Enable fusion of query_key_value_scaling general masking and softmax.
    """

    bias_gelu_fusion: bool = False
    """
    Enable bias and gelu fusion.
    """

    bias_dropout_fusion: bool = False
    """
    Enable bias and dropout fusion.
    """

    fp16_lm_cross_entropy: bool = False
    """
    Move the cross entropy unreduced loss calculation for lm head to fp16.
    """

    init_method_std: float = 0.02
    """
    Standard deviation of the zero mean normal distribution used for weight initialization.
    """

    apply_query_key_layer_scaling: bool = False
    """
    Scale Q * K^T by 1 / layer-number. If this flag is set, then it will automatically set attention-softmax-in-fp32 to true
    """

    use_cpu_initialization: bool = False
    """
    If set, affine parallel weights initialization uses CPU
    """

    attention_softmax_in_fp32: bool = False
    """
    Run attention masking and softmax in fp32.
    """

    rotary_pct: float = 1.0
    """
    pct of hidden dims to apply rotary positional embedding to
    """

    rotary_emb_base: int = 10000
    """
    Base for rotary positional embedding
    """


@dataclass
class NeoXArgsOptimizer(NeoXArgsTemplate):
    optimizer_type: Literal['adam', 'onebitadam', 'cpu_adam', 'cpu_torch_adam', 'sm3', 'madgrad_wd'] = "adam"
    """
    Type of optimizer to use. Choose from ['adam', 'onebitadam', 'cpu_adam', 'cpu_torch_adam', 'sm3', 'madgrad_wd]
    """

    zero_stage: int = None
    """
    Zero Optimizer stage
    """

    zero_reduce_scatter: bool = None
    """
    Zero: Uses reduce or reduce scatter instead of allreduce to average gradients
    """

    zero_contiguous_gradients: bool = None
    """
    Zero: Copies the gradients to a contiguous buffer as they are produced. Avoids memory fragmentation during backward pass. Only useful when running very large models.
    """

    zero_reduce_bucket_size: int = None
    """
    Zero: Number of elements reduced/allreduced at a time. Limits the memory required for the allgather for large model sizes
    """

    zero_allgather_bucket_size: int = None
    """
    Zero: Number of elements allgathered at a time. Limits the memory required for the allgather for large model sizes
    """

    lr: float = None
    """
    Max Learning rate during training
    """


@dataclass
class NeoXArgsLRScheduler(NeoXArgsTemplate):
    lr_decay_style: Literal['constant', 'linear', 'cosine', 'exponential'] = "linear"
    """
    Learning rate decay function. Choose from 'constant', 'linear', 'cosine', 'exponential'.
    """

    lr_decay_iters: int = None
    """
    Number of iterations to decay learning rate over, If None defaults to --train-iters
    """

    min_lr: float = 0.0
    """
    Minumum value for learning rate. The scheduler clips values below this threshold.
    """

    warmup: float = 0.01
    """
    Percentage of total iterations to warmup on (.01 = 1 percent of all training iters).
    """

    override_lr_scheduler: bool = False
    """
    Reset the values of the scheduler (learning rate,warmup iterations, minimum learning rate, maximum number of iterations, and decay style from input arguments and ignore values from checkpoints. Note that all the above values will be reset.
    """

    use_checkpoint_lr_scheduler: bool = False
    """
    Use checkpoint to set the values of the scheduler (learning rate, warmup iterations, minimum learning rate, maximum number of iterations, and decay style from checkpoint and ignore input arguments.
    """


@dataclass
class NeoXArgsLogging(NeoXArgsTemplate):
    use_wandb: bool = None
    """Flag indicating if wandb is to be used."""

    wandb_group: str = None
    """Weights and Biases group name - used to group together "runs"."""

    wandb_team: str = None
    """Team name for Weights and Biases."""

    wandb_project: str = "neox"
    """wandb project name"""

    wandb_host: str = "https://api.wandb.ai"
    """url of the wandb host"""

    git_hash: str = get_git_commit_hash()
    """current git hash of repository"""

    log_dir: str = None
    """
    Directory to save logs to.
    """

    tensorboard_writer = None
    """
    initialized tensorboard writer
    """

    tensorboard_dir: str = None
    """
    Write TensorBoard logs to this directory.
    """

    log_interval: int = None
    """
    Interval between logging.
    """

    log_param_norm: bool = False
    """
    Log the frob norm of the parameters to wandb / tensorboard (useful for debugging).
    """

    log_grad_norm: bool = False
    """
    Log the frob norm of the gradients to wandb / tensorboard (useful for debugging).
    (N.B - this will only work with pp = 0 for now, as we don't have access to the gradients of the model because 
    deepspeed.)
    """

    log_optimizer_states: bool = False
    """
    Log the frob norm of the optimizer states to wandb / tensorboard (useful for debugging).
    """

    log_gradient_noise_scale: bool = False
    """
    Whether to log the gradient noise scale when training (cf. https://arxiv.org/abs/1812.06162 for explanation) 
    """

    gradient_noise_scale_n_batches: int = 5
    """
    Number of batches to accumulate gradients for in the gradient noise scale logger.
    """

    gradient_noise_scale_cpu_offload: bool = False
    """
    Whether to offload the buffered gradients to cpu when measuring gradient noise scale.
    """


@dataclass
class NeoXArgsOther(NeoXArgsTemplate):
    distributed_backend: str = "nccl"
    """
    Which backend to use for distributed training.
    """

    local_rank: int = None
    """
    local rank passed from distributed launcher.
    """

    rank: int = None
    """
    global rank of process being run (passed in via distributed launcher)
    """

    lazy_mpu_init: bool = False
    """
    If set to True, initialize_megatron() skips DDP initialization and returns function to complete it instead. Also turns on use-cpu-initialization flag. This is for external DDP manager.
    """

    short_seq_prob: float = 0.1
    """
    Probability of producing a short sequence.
    """

    reset_position_ids: bool = False
    """
    Reset posistion ids after end-of-document token.
    """

    reset_attention_mask: bool = False
    """
    Reset self attention mask after end-of-document token.
    """

    eod_mask_loss: bool = False
    """
    Mask loss for the end of document tokens.
    """

    adlr_autoresume: bool = False
    """
    Enable auto-resume on adlr cluster.
    """

    adlr_autoresume_object = None
    """
    imported autoresume
    """

    adlr_autoresume_interval: int = 1000
    """
    Intervals over which check for auto-resume termination signal
    """

    seed: int = 1234
    """
    Random seed used for python, numpy, pytorch, and cuda.
    """

    onnx_safe: bool = False
    """
    Use workarounds for known problems with Torch ONNX exporter
    """

    deepscale: bool = False
    """
    (Deprecated) enable DeepSpeed (helper flag for user code, no impact on DeepSpeed backend)'
    """

    deepscale_config: str = None
    """(Deprecated) deepscale json configuration file."""

    deepspeed_mpi: bool = False
    """
    Run via MPI, this will attempt to discover the necessary variables to initialize torch distributed from the MPI environment
    """

    user_script: str = None
    """
    user script to be run
    """

    iteration: int = None
    """
    Set during training
    """

    do_train: int = None
    """
    Set during training
    """

    do_valid: int = None
    """
    Set during training
    """

    do_test: int = None
    """
    Set during training
    """


@dataclass
class NeoXArgsTokenizer(NeoXArgsTemplate):
    tokenizer_type: Literal[
        "GPT2BPETokenizer", "HFTokenizer", "HFGPT2Tokenizer", "CharLevelTokenizer"] = "GPT2BPETokenizer"
    """
    Type of tokenizer to use - should be one of ["GPT2BPETokenizer", "HFTokenizer", "HFGPT2Tokenizer", "CharLevelTokenizer"]
    """

    padded_vocab_size: int = None
    """
    Total (padded) vocabulary size of tokenizer. Configured after launching of training, 
    as it's dependent on the parallelism size.
    """

    tokenizer = None
    """
    tokenizer object loaded into memory and accesible by other functions
    """

@dataclass
class NeoXArgsTraining(NeoXArgsTemplate):
    data_path: str = None
    """
    Path to combined dataset to split.
    """

<<<<<<< HEAD
    data_impl: str = 'infer' #TODO which options are allowed?
=======
    train_data_path: str = None
    """
    Path to train dataset.
    """

    test_data_path: str = None
    """
    Path to test dataset.
    """

    valid_data_path: str = None
    """
    Path to validation dataset.
    """

    data_impl: str = 'infer'
>>>>>>> 8e383e6c
    """
    Implementation of indexed datasets.
    """

    mmap_warmup: bool = False
    """
    Warm up mmap files.
    """

    save: str = None
    """
    Output directory to save checkpoints to.
    """

    load: str = None
    """
    Directory containing a model checkpoint.
    """

    save_interval: int = None
    """
    Number of iterations between checkpoint saves.
    """

    no_save_optim: bool = False
    """
    Do not save current optimizer.
    """

    no_save_rng: bool = False
    """
    Do not save current rng state.
    """

    no_load_optim: bool = False
    """
    Do not load optimizer when loading checkpoint.
    """

    no_load_rng: bool = False
    """
    Do not load rng state when loading checkpoint.
    """

    finetune: bool = False
    """
    Load model for finetuning. Do not load optimizer or rng state from checkpoint and set iteration to 0. Assumed when loading a release checkpoint.
    """

    batch_size: int = None
    """
    training microbatch size per gpu
    """

    train_iters: int = None
    """
    Number of iterations to run for training.
    """

    eval_iters: int = 100
    """
    Number of iterations to run for evaluation validation/test for.
    """

    keep_last_n_checkpoints: int = None
    """
    Number of last checkpoints to keep
    """

    eval_interval: int = 1000
    """
    Interval between running evaluation on validation set.
    """

    split: str = "969, 30, 1"
    """
    Comma_separated list of proportions for training, validation, and test split. For example the split 90,5,5 will use 90% of data for training, 5% for validation and 5% for test.
    """

    vocab_file: str = None
    """
    Path to the vocab file.
    """

    merge_file: str = None
    """
    Path to the BPE merge file.
    """

    num_workers: int = 2
    """
    Dataloader number of workers.
    """

    exit_interval: int = None
    """
    Exit the program after the iteration is divisible by this value.
    """

    attention_dropout: float = 0.1
    """
    Post attention dropout probability.
    """

    hidden_dropout: float = 0.1
    """
    Dropout probability for hidden state transformer.
    """

    weight_decay: float = 0.01
    """
    Weight decay coefficient for L2 regularization.
    """

    checkpoint_activations: bool = False
    """
    Checkpoint activation to allow for training with larger models, sequences, and batch sizes.
    """

    checkpoint_num_layers: int = 1
    """
    Chunk size (number of layers) for checkpointing.
    """

    deepspeed_activation_checkpointing: bool = True
    """
    DEPRECATED - TODO: remove
    Uses activation checkpointing from deepspeed
    """

    contiguous_checkpointing: bool = False
    """
    Contiguous memory checkpointing for activations.
    """

    checkpoint_in_cpu: bool = False
    """
    Move the activation checkpoints to CPU.
    """

    synchronize_each_layer: bool = False
    """
    does a synchronize at the beginning and end of each checkpointed layer.
    """

    profile_backward: bool = False
    """
    Enables backward pass profiling for checkpointed layers.
    """

    partition_activations: bool = False
    """
    Partition Activations across GPUs before checkpointing.
    """

    gas: int = None
    """gradient_accumulation_steps"""  # TODO this is a duplicate, remove?

    clip_grad: float = None
    """
    Gradient clipping based on global L2 norm.
    """

    hysteresis: int = 2
    """
    hysteresis for dynamic loss scaling
    """

    dynamic_loss_scale: bool = None
    """
    flag indicating whether dynamic loss scale is used
    """

    loss_scale: float = None
    """
    Static loss scaling, positive power of 2
    values can improve fp16 convergence. If None, dynamic loss scaling is used.
    """

    loss_scale_window: float = 1000.0
    """
    Window over which to raise/lower dynamic scale.
    """

    min_scale: float = 1.0
    """
    Minimum loss scale for dynamic loss scale.
    """

@dataclass
class NeoXArgsTextgen(NeoXArgsTemplate):
    text_gen_type: str = None
    """
    How to generate text/sample the model.
    Options: `unconditional`, `input-file`, `interactive`
    """

    temperature: float = 0.0
    """
    exponential scaling output distribution ("higher == more risk")
    """

    top_p: float = 0.0
    """
    Top-p (nucleus) sampling chooses from the smallest possible set of tokens whose cumulative probability exceeds the probability top_p.
    """

    top_k: int = 0
    """
    integer between 0 and the models vocab size. Filters out any logits with a probability less than that of the top_kth token.
    """

    maximum_tokens: int = 64
    """
    maximum number of tokens to be generated
    """

    sample_input_file: str = None
    """
    Get input from file instead of interactive mode, each line is an input.
    """

    sample_output_file: str = None
    """
    Output file 
    """

    num_samples: int = 0
    """
    Number of samples to generate unconditionally, defaults to 0 and interactive conditional sampling
    """

    recompute: bool = False
    """
    During generation recompute all attention instead of using previously computed keys/values.
    Should be set to true for sparse attention models
    """<|MERGE_RESOLUTION|>--- conflicted
+++ resolved
@@ -520,9 +520,6 @@
     Path to combined dataset to split.
     """
 
-<<<<<<< HEAD
-    data_impl: str = 'infer' #TODO which options are allowed?
-=======
     train_data_path: str = None
     """
     Path to train dataset.
@@ -539,7 +536,6 @@
     """
 
     data_impl: str = 'infer'
->>>>>>> 8e383e6c
     """
     Implementation of indexed datasets.
     """
