Arguments for gpt-neox. All of the following can be specified in your .yml config file(s):


## NeoXArgsLRScheduler

LR Scheduler Arguments



- **lr_decay_style**: typing.Literal['constant', 'linear', 'cosine', 'exponential', 'infinite_cosine', 'infinite_inv_sqrt']

    Default = linear

    Learning rate decay function. Choose from 'constant', 'linear', 'cosine', 'exponential'.



- **lr_decay_iters**: int

    Default = None

    Number of iterations to decay learning rate over, If None defaults to --train-iters



- **min_lr**: float

    Default = 0.0

    Minimum value for learning rate. The scheduler clips values below this threshold.



- **constant_lr**: float

    Default = 0.0

    Constant learning rate when using infinite cosine or infinite inv sqrt decay styles.



- **warmup**: float

    Default = 0.01

    Percentage of total iterations to warmup on (.01 = 1 percent of all training iters).



- **cooldown_iters_perc**: float

    Default = 0.0

    Percentage of total iterations to cooldown for.



- **constant_iters_perc**: float

    Default = 0.0

    Percentage of total iterations to keep the learning rate constant for.



- **timescale**: float

    Default = 1.0

    Timescale for the steepness of the inverse square root cooldown.



- **override_lr_scheduler**: bool

    Default = False

    Reset the values of the scheduler (learning rate,warmup iterations, minimum learning rate, maximum number of iterations, and decay style from input arguments and ignore values from checkpoints. Note that all the above values will be reset.



- **use_checkpoint_lr_scheduler**: bool

    Default = False

    Use checkpoint to set the values of the scheduler (learning rate, warmup iterations, minimum learning rate, maximum number of iterations, and decay style from checkpoint and ignore input arguments.



## NeoXArgsLogging

Logging Arguments



- **use_wandb**: bool

    Default = None

    Flag indicating if wandb is to be used.



- **wandb_group**: str

    Default = None

    Weights and Biases group name - used to group together "runs".



- **wandb_team**: str

    Default = None

    Team name for Weights and Biases.



- **wandb_project**: str

    Default = neox

    wandb project name



- **wandb_host**: str

    Default = https://api.wandb.ai

    url of the wandb host



- **wandb_init_all_ranks**: bool

    Default = False

    Initialize wandb on all ranks.



- **git_hash**: str

<<<<<<< HEAD
    Default = 5f2a3f2
=======
    Default = 11a5537
>>>>>>> 01657aa2

    current git hash of repository



- **log_dir**: str

    Default = None

    Directory to save logs to.



- **tensorboard_dir**: str

    Default = None

    Write TensorBoard logs to this directory.



- **log_interval**: int

    Default = 100

    Interval between logging.



- **log_grad_pct_zeros**: bool

    Default = False

    Log the percentage of zeros for the gradient of each parameter to wandb / tensorboard (useful for debugging). Needs wandb_init_all_ranks set to True if using pipeline parallelism to log all ranks.



- **log_param_norm**: bool

    Default = False

    Log the frob norm of the parameters to wandb / tensorboard (useful for debugging). Needs wandb_init_all_ranks set to True if using pipeline parallelism to log all ranks.



- **log_grad_norm**: bool

    Default = False

    Log the frob norm of the gradients to wandb / tensorboard (useful for debugging).
    (N.B - this will only work with pp = 0 for now, as we don't have access to the gradients of the model because
    deepspeed.)



- **log_optimizer_states**: bool

    Default = False

    Log the frob norm of the optimizer states to wandb / tensorboard (useful for debugging).



- **log_gradient_noise_scale**: bool

    Default = False

    Whether to log the gradient noise scale when training (cf. https://arxiv.org/abs/1812.06162 for explanation)



- **gradient_noise_scale_n_batches**: int

    Default = 5

    Number of batches to accumulate gradients for in the gradient noise scale logger.



- **gradient_noise_scale_cpu_offload**: bool

    Default = False

    Whether to offload the buffered gradients to cpu when measuring gradient noise scale.



- **memory_profiling**: bool

    Default = False

    Whether to take a memory snapshot of the model. Useful for debugging memory issues.



- **memory_profiling_path**: str

    Default = None

    Path to save memory snapshot to.



- **profile**: bool

    Default = False

    Enable nsys profiling. When using this option,
    nsys options should be specified in commandline.
    An example nsys commandline is
    ```
    nsys profile -s none -t nvtx,cuda -o <path/to/output_file>
    --force-overwrite true
    --capture-range=cudaProfilerApi
    --capture-range-end=stop
    ```



- **profile_step_start**: int

    Default = 10

    Step to start profiling at.



- **profile_step_stop**: int

    Default = 12

    Step to stop profiling at.



## NeoXArgsModel

Model Arguments



- **precision**: typing.Literal['fp16', 'fp32', 'bfloat16']

    Default = None

    description of the used precision, either one of fp16 or fp32 (and in the future bf16).



- **num_layers**: int

    Default = None

    Number of transformer layers.



- **hidden_size**: int

    Default = None

    Transformer hidden size.



- **intermediate_size**: int

    Default = None

    Transformer intermediate size. Currently only used for "mlp_type": "llama".

    If not passed, will be set to a reasonable default.



- **num_attention_heads**: int

    Default = None

    Number of transformer attention heads.

    If num_kv_heads is set, will control only number of query heads.



- **num_kv_heads**: int

    Default = None

    Number of transformer key/value attention heads.

    If set to None or the same value as num_attention_heads, will perform multi-head attention (MHA).
    If set to < num_attention_heads but > 1, will perform grouped-query attention (GQA) (https://arxiv.org/pdf/2305.13245.pdf)
    If set to 1, will perform multi-query attention.

    Must be < num_attention_heads and divide num_attention_heads evenly.



- **seq_length**: int

    Default = None

    Maximum sequence length to process.



- **sliding_window_width**: int

    Default = None

    Width of the attention sliding window. Only supported with Flash Attention 2.



- **max_position_embeddings**: int

    Default = None

    Maximum number of position embeddings to use. This is the size of position embedding.



- **norm**: typing.Literal['layernorm', 'rmsnorm', 'scalenorm']

    Default = layernorm

    Normalization layer to use. Choose from "layernorm", "rmsnorm", "scalenorm".



- **layernorm_fusion**: bool

    Default = False

    Use fused layer norm kernel (if `norm` is `layernorm`).



- **use_qk_layernorm**: bool

    Default = False

    Use QK Normalization



- **layernorm_epsilon**: float

    Default = 1e-05

    Layer norm epsilon.



- **rms_norm_epsilon**: float

    Default = 1e-08

    Root mean squared norm epsilon



- **scalenorm_epsilon**: float

    Default = 1e-08

    Scalenorm epsilon



- **pos_emb**: typing.Literal['learned', 'rotary', 'sinusoidal', 'rpe', 'alibi', 'none']

    Default = learned

    Type of positional embedding to use - choose from 'learned', 'rotary', 'sinusoidal', 'rpe', 'none'



- **rpe_num_buckets**: int

    Default = 32

    T5 relative positional encoding number of buckets, default 32.



- **rpe_max_distance**: int

    Default = 128

    T5 relative positional encoding max distance, default 128.



- **opt_pos_emb_offset**: int

    Default = 0

    Learned position embedding offset (only used by OPT, where it should be set to 2).



- **no_weight_tying**: bool

    Default = False

    Disables weight tying between embedding weights and final Linear layer



- **attention_config**: list

    Default = None

    Attention configuration for gpt-neox

    The first item in the list specifies the attention type(s), and should be a list of strings. The second item
    specifies the number of times to repeat those attention types in the full list.

    attention type choices:  [global, local, sparse_fixed, sparse_variable, bslongformer, bigbird, "gmlp", "amlp", "flash", "mamba"]

    So a 12 layer network with only global attention could be specified like:
        [[[`global`], 12]]

    or a 12 layer network with alternating global / local like:
        [[[`global`, `local`], 6]]

    If none is specified, this defaults to
        [[[`global`], n_layers]]



- **sparsity_config**: dict

    Default = None

    Sparsity configuration dict as defined in https://www.deepspeed.ai/docs/config-json/#sparse-attention

    Note that since neox is autoregressive, attention is always "unidirectional" and `horizontal_global_attention` is
    always false.

    The main difference between our sparsity config and deepspeed's is that `mode` is ignored - since it is instead
    specified in attention_config defining each layer.

    An example config is given below:
          "sparse_attention": {
            "block": 16,
            "different_layout_per_head": true,
            "num_local_blocks": 4,
            "num_global_blocks": 1,
            "num_different_global_patterns": 4,
            "num_random_blocks": 0,
            "local_window_blocks": [4],
            "global_block_indices": [0],
            "global_block_end_indices": None,
            "num_sliding_window_blocks": 3
          }



- **num_unique_layers**: int

    Default = None

    Number of unique transformer layers. num-layers should be divisible by this value. Currently only has an effect when pipe_parallel_size=0.



- **param_sharing_style**: str

    Default = grouped

    Ordering of the shared parameters. For example, for a num-layers=4 and --num-unique-layers=2, we will have the following ordering for two unique layers 1 and 2-: grouped: [1, 2, 1, 2] and spaced: [1, 1, 2, 2].



- **make_vocab_size_divisible_by**: int

    Default = 128

    Pad the vocab size to be divisible by this value. This is added for computational efficiency reasons.



- **activation**: typing.Literal['gelu', 'geglu', 'relu', 'softsign', 'swish', 'mish', 'silu']

    Default = gelu

    Activation function to use - choose from ["gelu", "geglu", "relu", "softsign", "swish", "mish", "silu"]



- **scaled_upper_triang_masked_softmax_fusion**: bool

    Default = False

    Enable fusion of query_key_value_scaling time (upper diagonal) masking and softmax.



- **scaled_masked_softmax_fusion**: bool

    Default = False

    Enable fusion of query_key_value_scaling general masking and softmax.



- **bias_gelu_fusion**: bool

    Default = False

    Enable bias and gelu fusion.



- **bias_dropout_fusion**: bool

    Default = False

    Enable bias and dropout fusion.



- **rope_fusion**: bool

    Default = False

    Enable rotary embedding fusion.



- **fp16_lm_cross_entropy**: bool

    Default = False

    Move the cross entropy unreduced loss calculation for lm head to fp16.



- **init_method_std**: float

    Default = 0.02

    Standard deviation of the zero mean normal distribution used for weight initialization.



- **apply_query_key_layer_scaling**: bool

    Default = False

    Scale Q * K^T by 1 / layer-number. If this flag is set, then it will automatically set attention-softmax-in-fp32 to true



- **use_cpu_initialization**: bool

    Default = False

    If set, affine parallel weights initialization uses CPU



- **attention_softmax_in_fp32**: bool

    Default = False

    Run attention masking and softmax in fp32.



- **rotary_pct**: float

    Default = 1.0

    pct of hidden dims to apply rotary positional embedding to



- **rotary_emb_base**: int

    Default = 10000

    Base for rotary positional embedding



- **rotary_save_freqs_buffer**: bool

    Default = False

    Used to control whether the `inv_freqs` buffer in rotary embeddings
    will be stored in checkpoints (persistent=True) or not.

    Defaults to false, but is left configurable to maintain backward-compatibility
    with GPT-NeoX checkpoints that were trained with this flag.



- **init_method**: typing.Literal['normal', 'scaled_normal', 'orthogonal', 'scaled_orthogonal', 'xavier_uniform', 'xavier_normal', 'wang_init', 'small_init', 'single_residual_scaled_normal']

    Default = normal

    Init function used on all layers except ff residual outputs - choose from
    ["normal", "scaled_normal", "orthogonal", "scaled_orthogonal", "xavier_uniform", "xavier_normal", "wang_init", "small_init"]



- **output_layer_init_method**: typing.Literal['normal', 'scaled_normal', 'orthogonal', 'scaled_orthogonal', 'xavier_uniform', 'xavier_normal', 'wang_init', 'small_init', 'single_residual_scaled_normal']

    Default = scaled_normal

    Init function used for ff residual outputs - choose from
    ["normal", "scaled_normal", "orthogonal", "scaled_orthogonal", "xavier_uniform", "xavier_normal", "wang_init", "small_init"]



- **gmlp_attn_dim**: int

    Default = 64

    the dimension of the single head self attention in gmlp model (not used in gpt models).
    If None - gmlp model doesn't use attention.



- **gpt_j_residual**: bool

    Default = False

    If false, we use the conventional residual path:
      x = x + attn(ln1(x))
      x = x + mlp(ln2(x))
    Otherwise, we use the residual path from GPT-J, which offers a slight speedup:
      x = ln(x)
      x = x + attn(x) + mlp(x)



- **gpt_j_tied**: bool

    Default = False

    If false, we use
      x = x + attn(ln1(x)) + mlp(ln2(x))
    Otherwise, we tie the layer norms
      y = ln(x)
      x = x + attn(y) + mlp(y)



- **use_bias_in_norms**: bool

    Default = True

    If false, norms (e.g. LayerNorm) will not have bias terms



- **use_bias_in_attn_linear**: bool

    Default = True

    If false, attn_linear (e.g. QKVO) will not have bias terms



- **mlp_type**: str

    Default = regular

    Types:
        regular: Megatron implementation
        llama: LLaMA MLP (SiLU-gated MLP)



- **soft_prompt_tuning**: dict

    Default = None

    Dictionary configuring the soft prompt tuning parameters.
    If enabled, will train *only* the soft prompt, and freezes the rest of the model.
    parameters in the dict are:
        'enabled': bool = True # enables soft prompting
        'num_tokens': int = 10 # length of the soft prompt in tokens
        'init_string': str = '' # if provided, initialize the soft prompt with the word embeddings of this string
        'init_range': float = 0.5 # if no init string is provided, initialize the soft prompt with a uniform distribution between -init_range and init_rang



- **mamba_selective_scan_fusion**: bool

    Default = False

    Enable fused kernels for Mamba selective scan.



- **mamba_causal_conv_fusion**: bool

    Default = False

    Enable fused kernels for Mamba causal Conv1d.



- **mamba_inner_func_fusion**: bool

    Default = False

    Enable fused inner operator for Mamba. (Supersedes conv. and selective scan fusion flags, requires each of those kernels to be installed.)



- **mamba_selective_fp32_params**: bool

    Default = True

    Keep selected parameters in fp32 for Mamba (A and D).
    Requires https://github.com/EleutherAI/DeeperSpeed/pull/61 .



- **mamba_use_bias_in_conv**: bool

    Default = True

    If false, conv1d in mamba block will not have bias term



- **mamba_use_bias_in_linears**: bool

    Default = False

    Enable bias terms in mamba block up- and down- projections (in_proj and out_proj).



- **output_layer_parallelism**: typing.Literal['column']

    Default = column

    Parameter controlling whether the output layer is parallelized over the hidden dim (row) or the vocab dim (column)



## NeoXArgsOptimizer

Optimizer Arguments



- **optimizer_type**: typing.Literal['adam', 'onebitadam', 'cpu_adam', 'cpu_torch_adam', 'sm3', 'madgrad_wd', 'sgd', 'lion']

    Default = adam

    Type of optimizer to use. Choose from ['adam', 'onebitadam', 'cpu_adam', 'cpu_torch_adam', 'sm3', 'madgrad_wd', 'sgd', 'lion']
    NOTE: sgd will use MuSGD from Mup. Mup must be enabled for this optimizer.



- **use_bnb_optimizer**: bool

    Default = False

    Whether to enable the bitsandbytes optimizers



- **zero_stage**: typing.Union[int, typing.List[int], typing.Literal['all']]

    Default = None

    Zero Optimizer stage



- **zero_reduce_scatter**: bool

    Default = None

    Zero: Uses reduce or reduce scatter instead of allreduce to average gradients



- **zero_contiguous_gradients**: bool

    Default = None

    Zero: Copies the gradients to a contiguous buffer as they are produced. Avoids memory fragmentation during backward pass. Only useful when running very large models.



- **zero_reduce_bucket_size**: int

    Default = None

    Zero: Number of elements reduced/allreduced at a time. Limits the memory required for the allgather for large model sizes



- **zero_allgather_bucket_size**: int

    Default = None

    Zero: Number of elements allgathered at a time. Limits the memory required for the allgather for large model sizes



- **lr**: float

    Default = None

    Max Learning rate during training



## NeoXArgsOther

Misc. Arguments



- **distributed_backend**: str

    Default = nccl

    Which backend to use for distributed training.



- **local_rank**: int

    Default = None

    local rank passed from distributed launcher.



- **rank**: int

    Default = None

    global rank of process being run (passed in via distributed launcher)



- **lazy_mpu_init**: bool

    Default = False

    If set to True, initialize_megatron() skips DDP initialization and returns function to complete it instead. Also turns on use-cpu-initialization flag. This is for external DDP manager.



- **short_seq_prob**: float

    Default = 0.1

    Probability of producing a short sequence.



- **eod_mask_loss**: bool

    Default = False

    Mask loss for the end of document tokens.



- **adlr_autoresume**: bool

    Default = False

    Enable auto-resume on adlr cluster.



- **adlr_autoresume_interval**: int

    Default = 1000

    Intervals over which check for auto-resume termination signal



- **seed**: int

    Default = 1234

    Random seed used for python, numpy, pytorch, and cuda.



- **onnx_safe**: bool

    Default = False

    Use workarounds for known problems with Torch ONNX exporter



- **deepscale**: bool

    Default = False

    (Deprecated) enable DeepSpeed (helper flag for user code, no impact on DeepSpeed backend)'



- **deepscale_config**: str

    Default = None

    (Deprecated) deepscale json configuration file.



- **deepspeed_mpi**: bool

    Default = False

    Run via MPI, this will attempt to discover the necessary variables to initialize torch distributed from the MPI environment



- **deepspeed_slurm**: bool

    Default = False

    Run via SLURM, this will attempt to discover the necessary variables to initialize torch distributed from the SLURM environment



- **user_script**: str

    Default = None

    user script to be run



- **iteration**: int

    Default = None

    Set during training



- **do_train**: bool

    Default = None

    Set during training



- **do_valid**: bool

    Default = None

    Set during training



- **do_test**: bool

    Default = None

    Set during training



- **save_iters**: list

    Default = None

    Set during training



- **global_num_gpus**: int

    Default = None

    Set during launching



## NeoXArgsParallelism

Parallelism Arguments



- **pipe_parallel_size**: int

    Default = 0

    Number of pipeline parallel stages. Disable with 0.



- **model_parallel_size**: int

    Default = 1

    Size of the model parallelism.



- **pipe_partition_method**: str

    Default = type:transformer|mlp

    method used to distribute model layers across pipeline stages. Choose from "parameters", which balances the number
    of parameters on each pipeline stage, "uniform", which naively balances the number of layers per stage, or
    "type:[regex]", which balances layers whose class names match [regex]



- **world_size**: int

    Default = None

    Total world size (i.e number of gpus in cluster). Configured post-launch using distributed launcher



- **is_pipe_parallel**: bool

    Default = False

    flag to determine whether pipeline parallelism is on - shouldn't be set by user, is automatically determined
    according to pipeline parallel size.



- **expert_interval**: int

    Default = 2

    Have one MoE layer every expert_interval layers



## NeoXArgsTemplate

NeoXArgsTemplate()



## NeoXArgsTextgen

Text Generation arguments



- **text_gen_type**: str

    Default = None

    How to generate text/sample the model.
    Options: `unconditional`, `input-file`, `interactive`



- **temperature**: float

    Default = 0.0

    exponential scaling output distribution ("higher == more risk")



- **top_p**: float

    Default = 0.0

    Top-p (nucleus) sampling chooses from the smallest possible set of tokens whose cumulative probability exceeds the probability top_p.



- **top_k**: int

    Default = 0

    integer between 0 and the models vocab size. Filters out any logits with a probability less than that of the top_kth token.



- **return_logits**: bool

    Default = False

    Boolean for whether to return the logits for generated tokens



- **maximum_tokens**: int

    Default = 64

    maximum number of tokens to be generated



- **prompt_end**: str

    Default = 


    a single prompt's end. Defaults to newline



- **sample_input_file**: str

    Default = None

    Get input from file instead of interactive mode, each line is an input.



- **sample_output_file**: str

    Default = samples.txt

    Output file



- **num_samples**: int

    Default = 1

    Number of samples to generate unconditionally, defaults to 1 and interactive conditional sampling



- **recompute**: bool

    Default = False

    During generation recompute all attention instead of using previously computed keys/values.
    Should be set to true for sparse attention models



- **eval_results_prefix**: str

    Default = 

    prefix to which to save evaluation results - final fp will be {eval_results_prefix}_eval_results_yy-mm-dd-HH-MM.json



- **eval_tasks**: list

    Default = None

    Tasks to evaluate on using lm_eval_harness

    NOTE: Requires internet connection



- **moe_top_k**: int

    Default = 1

    Activate top K experts in MoE



- **use_tutel**: bool

    Default = False

    Use Tutel optimizations in MoE



- **num_experts**: int

    Default = 1

    Number of MoE experts



- **moe_loss_coeff**: float

    Default = 0.1

    Coefficient for MoE loss



- **moe_train_capacity_factor**: float

    Default = 1.0

    The capacity of the expert at train time



- **moe_eval_capacity_factor**: float

    Default = 1.0

    The capacity of the expert at eval time



- **moe_min_capacity**: int

    Default = 4

    The minimum capacity per expert regardless of the capacity_factor



- **moe_token_dropping**: bool

    Default = True

    Whether to drop tokens when exceeding capacity



- **create_moe_param_group**: bool

    Default = True

    Whether to create a separate parameter group for MoE parameters



- **moe_use_residual**: bool

    Default = True

    Whether to use residual in MoE



- **moe_expert_parallel_size**: int

    Default = 1

    Number of parallel experts in MoE



## NeoXArgsTokenizer

Tokenizer Arguments



- **tokenizer_type**: typing.Literal['GPT2BPETokenizer', 'HFTokenizer', 'HFGPT2Tokenizer', 'SPMTokenizer', 'CharLevelTokenizer', 'TiktokenTokenizer']

    Default = GPT2BPETokenizer

    Type of tokenizer to use - should be one of ["GPT2BPETokenizer", "HFTokenizer", "HFGPT2Tokenizer", "SPMTokenizer", "CharLevelTokenizer", "TiktokenTokenizer"]



- **padded_vocab_size**: int

    Default = None

    Total (padded) vocabulary size of tokenizer. Configured after launching of training,
    as it's dependent on the parallelism size.



## NeoXArgsTraining

Training Arguments



- **data_path**: str

    Default = None

    Path to combined dataset to split.



- **use_shared_fs**: bool

    Default = True

    Whether to use a shared filesystem for data loading. If False, local rank 0 on all nodes will preprocess the data,
    otherwise only global rank 0 will preprocess the data. This is implemented in megatron/data/gpt2_dataset.py::_build_index_mappings.



- **train_data_paths**: list

    Default = None

    List of paths to train datasets.



- **label_data_paths**: list

    Default = None

    List of paths to label datasets (not shifted by 1 yet!).



- **test_data_paths**: list

    Default = None

    List of paths to test datasets.



- **valid_data_paths**: list

    Default = None

    List of paths to validation datasets.



- **train_data_weights**: list

    Default = None

    List of 'weights' that decide how often to sample from each training dataset when blending datasets. If None, defaults to equal weighting.
    Should be a list the same length as `train_data_paths`



- **valid_data_weights**: list

    Default = None

    List of 'weights' that decide how often to sample from each validation dataset when blending datasets. If None, defaults to equal weighting.
    Should be a list the same length as `valid_data_paths`



- **test_data_weights**: list

    Default = None

    List of 'weights' that decide how often to sample from each test dataset when blending datasets. If None, defaults to equal weighting.
    Should be a list the same length as `test_data_paths`



- **weight_by_num_documents**: bool

    Default = False

    If True, Builds dataset weights from a multinomial distribution over groups of data according to the number of
    documents in each group.

    WARNING: setting this to True will override any user provided weights

    We sample from a group according to the probability p(L) ∝ |L| ** α,
    where p(L) is the probability of sampling from a given group,
          |L| is the number of examples in that datapoint,
          and α is a coefficient that acts to upsample data from underrepresented groups

    Hence α (`alpha`) allows us to control how much to 'boost' the probability of training on low-resource groups.

    See https://arxiv.org/abs/1911.02116 for more details



- **weighted_sampler_alpha**: float

    Default = 1.0

    Alpha value for `weight_by_num_documents`. Only has an effect if `weight_by_num_documents` = True.

    when alpha = 1, the probability of sampling from a given group = n_samples / total_samples
    as alpha -> 0, the probability of sampling from all groups becomes equal, and number of documents has no effect
    as alpha -> inf, the probability of sampling from the groups with *the most samples* -> 1



- **data_impl**: typing.Literal['infer', 'mmap', 'cached']

    Default = infer

    Implementation of indexed datasets, can be one of "infer", "cached", or "mmap"



- **mmap_warmup**: bool

    Default = False

    Warm up mmap files.



- **save**: str

    Default = None

    Output directory to save checkpoints to.



- **s3_path**: str

    Default = None

    Path to s3 bucket for saving checkpoints.



- **s3_chunk_size**: int

    Default = 104857600

    The number of bytes in each file chunk when uploading to s3. Defaults to 100MiB.



- **config_files**: dict

    Default = None

    Store of original config files mapping config filename to file contents



- **load**: str

    Default = None

    Directory containing a model checkpoint.



- **checkpoint_validation_with_forward_pass**: bool

    Default = False

    save input and output of a forward pass with the checkpoint and validate after load



- **checkpoint_scale**: typing.Literal['linear', 'log']

    Default = linear

    How step at which checkpoints are saved should scale. "linear" implies 1 checkpoint will be saved at every multiple of `checkpoint-factor`,
    while "log" implies that the number of steps between each checkpoint will be multiplied by `checkpoint-factor` at each step, starting from step 1.



- **checkpoint_factor**: int

    Default = None

    Acts as a multiplier on either the "log" or "linear" checkpoint spacing.

    With `checkpoint-scale="linear"`, `checkpoint-factor=20`, and `train-iters=100`, checkpoints will be saved at
    steps [20, 40, 60, 80, 100].

    With `checkpoint-scale="log"`, `checkpoint-factor=2`, and `train-iters=100`, checkpoints will be saved at
    steps [1, 2, 4, 8, 16, 32, 64, 100].

    Note that the last checkpoint step is always saved.



- **extra_save_iters**: list

    Default = None

    Additional iterations when a checkpoint should be saved.
    Must be a list of ints or `None`.



- **no_save_optim**: bool

    Default = False

    Do not save current optimizer.



- **no_save_rng**: bool

    Default = False

    Do not save current rng state.



- **no_load_optim**: bool

    Default = False

    Do not load optimizer when loading checkpoint.



- **no_load_rng**: bool

    Default = False

    Do not load rng state when loading checkpoint.



- **finetune**: bool

    Default = False

    Load model for finetuning. Do not load optimizer or rng state from checkpoint and set iteration to 0. Assumed when loading a release checkpoint.



- **batch_size**: int

    Default = None

    training microbatch size per gpu



- **train_iters**: int

    Default = None

    Number of iterations to run for training.



- **eval_iters**: int

    Default = 100

    Number of iterations to run for evaluation validation/test for.



- **keep_last_n_checkpoints**: int

    Default = None

    Number of last checkpoints to keep



- **eval_interval**: int

    Default = 1000

    Interval between running evaluation on validation set.



- **split**: str

    Default = 969, 30, 1

    Comma_separated list of proportions for training, validation, and test split. For example the split 90,5,5 will use 90% of data for training, 5% for validation and 5% for test.



- **vocab_file**: str

    Default = None

    Path to the vocab file.



- **merge_file**: str

    Default = None

    Path to the BPE merge file.



- **num_workers**: int

    Default = 2

    Dataloader number of workers.



- **exit_interval**: int

    Default = None

    Exit the program after the iteration is divisible by this value.



- **attention_dropout**: float

    Default = 0.0

    Post attention dropout probability.



- **hidden_dropout**: float

    Default = 0.0

    Dropout probability for hidden state transformer.



- **weight_decay**: float

    Default = 0.1

    Weight decay coefficient for L2 regularization.



- **checkpoint_activations**: bool

    Default = False

    Checkpoint activation to allow for training with larger models, sequences, and batch sizes.



- **checkpoint_num_layers**: int

    Default = 1

    Chunk size (number of layers) for checkpointing.



- **deepspeed_activation_checkpointing**: bool

    Default = True

    DEPRECATED - TODO: remove
    Uses activation checkpointing from deepspeed



- **contiguous_checkpointing**: bool

    Default = False

    Contiguous memory checkpointing for activations.



- **checkpoint_in_cpu**: bool

    Default = False

    Move the activation checkpoints to CPU.



- **synchronize_each_layer**: bool

    Default = False

    does a synchronize at the beginning and end of each checkpointed layer.



- **profile_backward**: bool

    Default = False

    Enables backward pass profiling for checkpointed layers.



- **partition_activations**: bool

    Default = False

    Partition Activations across GPUs before checkpointing.



- **clip_grad**: float

    Default = 1.0

    Gradient clipping based on global L2 norm.



- **hysteresis**: int

    Default = 2

    hysteresis for dynamic loss scaling



- **dynamic_loss_scale**: bool

    Default = None

    flag indicating whether dynamic loss scale is used



- **loss_scale**: float

    Default = None

    Static loss scaling, positive power of 2
    values can improve fp16 convergence. If None, dynamic loss scaling is used.



- **loss_scale_window**: float

    Default = 1000.0

    Window over which to raise/lower dynamic scale.



- **min_scale**: float

    Default = 1.0

    Minimum loss scale for dynamic loss scale.



- **char_level_ppl**: bool

    Default = False

    Whether to calculate character level perplexity as well as token level perplexity. (may incur a time cost)



- **use_mup**: bool

    Default = False

    Whether to use Microsoft's Mup https://github.com/microsoft/mup



- **coord_check**: bool

    Default = False

    Whether to generate a "coord check" plot to verify mup's implementation in neox



- **save_base_shapes**: bool

    Default = False

    Whether to save base shapes for mup. This will save the shapes to the path specified in base-shapes-file.



- **base_shapes_file**: str

    Default = None

    Path to the base shapes to save to/load from



- **mup_init_scale**: float

    Default = 1.0

    Initialization scale: All the parameters are multiplied by this value



- **mup_attn_temp**: float

    Default = 1.0

    Attention temperature: Reciprocal of the multiplier applied to the input to attention softmax



- **mup_output_temp**: float

    Default = 1.0

    Output temperature: Reciprocal of the multiplier applied to the input to softmax that
    produces the distribution over output tokens.



- **mup_embedding_mult**: float

    Default = 1.0

    Scalar by which we multiply the output of the embedding layer



- **mup_rp_embedding_mult**: float

    Default = 1.0

    Scalar by which we multiply vectors representing relative position



- **mup_width_scale**: int

    Default = 2

    What to scale width by when creating the delta model for mup



## NeoXArgsDeepspeedConfig

Args for deepspeed config
    Every argument included here will be included in deepspeed config json
    As of Mar 8 2023, up to date compared to https://www.deepspeed.ai/docs/config-json/



- **deepspeed**: bool

    Default = True

    boolean flag to enable DeepSpeed (Always True)



- **train_batch_size**: int

    Default = None

    The effective training batch size. This is the amount of data samples that leads to one step of model update. train_batch_size is aggregated by the batch size that a single GPU processes in one forward/backward pass (a.k.a., train_step_batch_size), the gradient accumulation steps (a.k.a., gradient_accumulation_steps), and the number of GPUs.



- **train_micro_batch_size_per_gpu**: int

    Default = None

    Batch size to be processed by one GPU in one step (without gradient accumulation). When specified, gradient_accumulation_steps is automatically calculated using train_batch_size and number of GPUs. Should not be concurrently specified with gradient_accumulation_steps in the configuration JSON.



- **gradient_accumulation_steps**: int

    Default = 1

    Number of training steps to accumulate gradients before averaging and applying them. This feature is sometimes useful to improve scalability since it results in less frequent communication of gradients between steps. Another impact of this feature is the ability to train with larger batch sizes per GPU. When specified, train_step_batch_size is automatically calculated using train_batch_size and number of GPUs. Should not be concurrently specified with train_step_batch_size in the configuration JSON.



- **optimizer**: dict

    Default = None

    dict containing the keys type and params

    type: The optimizer name. DeepSpeed natively supports Adam, AdamW, OneBitAdam, Lamb, and OneBitLamb optimizers (See here for details) and will import other optimizers from torch.

    params: Dictionary of parameters to instantiate optimizer. The parameter names must match the optimizer constructor signature (e.g., for Adam).



- **scheduler**: dict

    Default = None

    dict containing the keys type and params

    type: The scheduler name. See here (https://deepspeed.readthedocs.io/en/latest/schedulers.html) for list of support schedulers.

    params: Dictionary of parameters to instantiate scheduler. The parameter names should match scheduler constructor signature.



- **fp32_allreduce**: bool

    Default = False

    During gradient averaging perform allreduce with 32 bit values



- **prescale_gradients**: bool

    Default = False

    Scale gradients before doing allreduce



- **gradient_predivide_factor**: float

    Default = 1.0

    Before gradient averaging predivide gradients by a specified factor, can sometimes help with fp16 stability when scaling to large numbers of GPUs



- **sparse_gradients**: bool

    Default = False

    Enable sparse compression of torch.nn.Embedding gradients.



- **fp16**: dict

    Default = None

    Configuration for using mixed precision/FP16 training that leverages NVIDIA’s Apex package.

    Dictionary options as described in Deepspeed documentation: https://www.deepspeed.ai/docs/config-json/#fp16-training-options



- **bf16**: dict

    Default = None

    Configuration for using bfloat16 floating-point format as an alternative to FP16. BFLOAT16 requires hardware support (e.g., NVIDIA A100). Dictionary options as described in Deepspeed documentation: https://www.deepspeed.ai/docs/config-json/#bfloat16-training-options



- **amp**: dict

    Default = None

    Configuration for using automatic mixed precision (AMP) training that leverages NVIDIA’s Apex AMP package.

    Dictionary as described in Deepspeed documentation: https://www.deepspeed.ai/docs/config-json/#automatic-mixed-precision-amp-training-options



- **gradient_clipping**: float

    Default = 1.0

    Enable gradient clipping with provided value



- **zero_optimization**: dict

    Default = None

    Configuration for using ZeRO optimization.

    Multi-level dictionary as described in Deepspeed documentation: https://www.deepspeed.ai/docs/config-json/#zero-optimization-options



- **curriculum_learning**: dict

    Default = None

    



- **curriculum_seqlen**: int

    Default = 0

    Internal var for tracking the current seqlen



- **steps_per_print**: int

    Default = 10

    Print train loss every N steps.



- **wall_clock_breakdown**: bool

    Default = False

    Enable timing of the latency of forward/backward/update training phases.



- **dump_state**: bool

    Default = False

    Print out state information of DeepSpeed object after initialization.



- **flops_profiler**: dict

    Default = None

    Configuration for using FLOPS profiler.

    Dictionary as described in Deepspeed documentation: https://www.deepspeed.ai/docs/config-json/#flops-profiler



- **communication_data_type**: bool

    Default = None

    During gradient averaging, perform communication with selected data type. By default it will be determined by selected regime



- **autotuning**: dict

    Default = None

    Configuration for using autotuning.

    Dictionary as described in Deepspeed documentation: https://www.deepspeed.ai/docs/config-json/#autotuning



- **activation_checkpointing**: dict

    Default = None

    Configuration for using activation checkpointing.

    Dictionary as described in Deepspeed documentation: https://www.deepspeed.ai/docs/config-json/#activation-checkpointing



- **sparse_attention**: dict

    Default = None

    Configuration for using sparse attention.

    Dictionary as described in Deepspeed documentation: https://www.deepspeed.ai/docs/config-json/#sparse-attention



- **data_efficiency**: dict

    Default = None

    Configuration for using data efficiency.

    Dictionary as described in Deepspeed documentation: https://www.deepspeed.ai/docs/config-json/#data-efficiency



- **tensorboard**: dict

    Default = None

    Configuration for using tensorboard.

    Dictionary as described in Deepspeed documentation: https://www.deepspeed.ai/docs/config-json/#monitoring-module-tensorboard-wandb-csv



- **wandb**: dict

    Default = None

    Configuration for using wandb.



- **csv_monitor**: dict

    Default = None

    Configuration for using csv_monitor.



- **elasticity**: dict

    Default = None

    Configuration for using elastic training.

    Dictionary as described in Deepspeed documentation: https://www.deepspeed.ai/docs/config-json/#elastic-training-config-v01-and-v02



- **comms_logger**: dict

    Default = None

    Configuration for using communication logger.

    Dictionary as described in Deepspeed documentation: https://www.deepspeed.ai/docs/config-json/#communication-logging



- **compression_training**: dict

    Default = None

    Configuration for using compression training.

    Dictionary as described in Deepspeed documentation: https://www.deepspeed.ai/docs/config-json/#compression



- **checkpoint**: dict

    Default = None

    Configuration for using checkpointing.

    Dictionary as described in Deepspeed documentation: https://www.deepspeed.ai/docs/config-json/#checkpoint-options



- **data_types**: dict

    Default = None

    Configuration for using data types.

    Dictionary as described in Deepspeed documentation: https://www.deepspeed.ai/docs/config-json/#data-type-options



- **deepspeed_extra_args**: dict

    Default = None

    Dictionary of extra arguments to be included in the yaml config file. This can be used for any argument not included in the above list.



## NeoXArgsDeepspeedRunner

Args for deepspeed runner (deepspeed.launcher.runner).
    Every argument included here will be passed as command line argument to deepspeed.launcher.runner



- **hostfile**: str

    Default = None

    list of hostnames / ssh aliases and the number of GPUs per host

    example file contents:
    worker-1 slots=4
    worker-2 slots=4
    127.0.0 slots=4
    127.0.1 slots=4



- **include**: str

    Default = None

    Specify hardware resources to use during execution. String format is `NODE_SPEC[@NODE_SPEC ...]` where `NODE_SPEC=NAME[:SLOT[,SLOT ...]]`. If `:SLOT` is omitted, include all slots on that host. Example: `"worker-0@worker-1:0,2"` will use all slots. on `worker-0` and slots `[0, 2]` on `worker-1`.



- **exclude**: str

    Default = None

    Specify hardware resources to NOT use during execution. Same format as include



- **num_nodes**: int

    Default = -1

    Total number of worker nodes to run on, this will use the top N hosts from the given hostfile. -1 will use all.



- **num_gpus**: int

    Default = None

    Max number of GPUs to use on each node, will use [0:N) GPU ids on each node. None / not specifying a value will use all.



- **master_port**: int

    Default = 29500

    Port used by PyTorch distributed for communication during training.



- **master_addr**: str

    Default = None

    IP address of node 0, will be inferred via 'hostname -I' if not specified.



- **launcher**: typing.Literal['pdsh', 'openmpi', 'mvapich', 'slurm']

    Default = pdsh

    Launcher backend for multi-node training. Options currently include PDSH, OpenMPI, MVAPICH.



- **force_multi**: bool

    Default = False

    Force multi-node training even if only one node is specified.



- **detect_nvlink_pairs**: bool

    Default = False

    If true, autodetects nvlink pairs and remaps cuda visible devices to place them next to each other. This is an Eleuther addition to deepspeed, and should speed up model parallel training on setups with nvlink pairs when mp=2.



- **autotuning_run**: str

    Default = None

    Either "tune", "run", or `None`.



- **no_ssh_check**: bool

    Default = False

    If true, overrides the default check where DeepSpeed confirms that the headnode is accessible via ssh.



- **comment**: str

    Default = None

    Adds a `--comment` to the DeepSpeed launch command. In DeeperSpeed this is passed on to the SlurmLauncher as well. Sometimes necessary for cluster rules, or so I've heard.



- **account**: str

    Default = None

    Adds a `--account` to the DeepSpeed launch command. In DeeperSpeed this is passed on to the SlurmLauncher as well. Sometimes necessary for cluster rules, or so I've heard.
<|MERGE_RESOLUTION|>--- conflicted
+++ resolved
@@ -143,11 +143,7 @@
 
 - **git_hash**: str
 
-<<<<<<< HEAD
-    Default = 5f2a3f2
-=======
     Default = 11a5537
->>>>>>> 01657aa2
 
     current git hash of repository
 
