--- conflicted
+++ resolved
@@ -111,11 +111,7 @@
 
 - **git_hash**: str
 
-<<<<<<< HEAD
-    Default = b0da27a
-=======
     Default = 4e37645
->>>>>>> 838d5bfc
 
     current git hash of repository
 
