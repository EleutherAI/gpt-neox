Arguments for gpt-neox. All of the following can be specified in your .yml config file(s):


## NeoXArgsLRScheduler

LR Scheduler Arguments



- **lr_decay_style**: typing.Literal['constant', 'linear', 'cosine', 'exponential']

    Default = linear

    Learning rate decay function. Choose from 'constant', 'linear', 'cosine', 'exponential'.



- **lr_decay_iters**: int

    Default = None

    Number of iterations to decay learning rate over, If None defaults to --train-iters



- **min_lr**: float

    Default = 0.0

    Minimum value for learning rate. The scheduler clips values below this threshold.



- **warmup**: float

    Default = 0.01

    Percentage of total iterations to warmup on (.01 = 1 percent of all training iters).



- **override_lr_scheduler**: bool

    Default = False

    Reset the values of the scheduler (learning rate,warmup iterations, minimum learning rate, maximum number of iterations, and decay style from input arguments and ignore values from checkpoints. Note that all the above values will be reset.



- **use_checkpoint_lr_scheduler**: bool

    Default = False

    Use checkpoint to set the values of the scheduler (learning rate, warmup iterations, minimum learning rate, maximum number of iterations, and decay style from checkpoint and ignore input arguments.



## NeoXArgsLogging

Logging Arguments



- **use_wandb**: bool

    Default = None

    Flag indicating if wandb is to be used.



- **wandb_group**: str

    Default = None

    Weights and Biases group name - used to group together "runs".



- **wandb_team**: str

    Default = None

    Team name for Weights and Biases.



- **wandb_project**: str

    Default = neox

    wandb project name



- **wandb_host**: str

    Default = https://api.wandb.ai

    url of the wandb host



- **wandb_init_all_ranks**: bool

    Default = False

    Initialize wandb on all ranks.



- **git_hash**: str

<<<<<<< HEAD
    Default = be163a7
=======
    Default = 3463ca4
>>>>>>> 0c831c34

    current git hash of repository



- **log_dir**: str

    Default = None

    Directory to save logs to.



- **tensorboard_dir**: str

    Default = None

    Write TensorBoard logs to this directory.



- **log_interval**: int

    Default = None

    Interval between logging.



- **log_grad_pct_zeros**: bool

    Default = False

    Log the percentage of zeros for the gradient of each parameter to wandb / tensorboard (useful for debugging). Needs wandb_init_all_ranks set to True if using pipeline parallelism to log all ranks.



- **log_param_norm**: bool

    Default = False

    Log the frob norm of the parameters to wandb / tensorboard (useful for debugging). Needs wandb_init_all_ranks set to True if using pipeline parallelism to log all ranks.



- **log_grad_norm**: bool

    Default = False

    Log the frob norm of the gradients to wandb / tensorboard (useful for debugging).
    (N.B - this will only work with pp = 0 for now, as we don't have access to the gradients of the model because
    deepspeed.)



- **log_optimizer_states**: bool

    Default = False

    Log the frob norm of the optimizer states to wandb / tensorboard (useful for debugging).



- **log_gradient_noise_scale**: bool

    Default = False

    Whether to log the gradient noise scale when training (cf. https://arxiv.org/abs/1812.06162 for explanation)



- **gradient_noise_scale_n_batches**: int

    Default = 5

    Number of batches to accumulate gradients for in the gradient noise scale logger.



- **gradient_noise_scale_cpu_offload**: bool

    Default = False

    Whether to offload the buffered gradients to cpu when measuring gradient noise scale.



## NeoXArgsModel

Model Arguments



- **precision**: typing.Literal['fp16', 'fp32', 'bfloat16']

    Default = None

    description of the used precision, either one of fp16 or fp32 (and in the future bf16).



- **num_layers**: int

    Default = None

    Number of transformer layers.



- **hidden_size**: int

    Default = None

    Transformer hidden size.



- **num_attention_heads**: int

    Default = None

    Number of transformer attention heads.



- **seq_length**: int

    Default = None

    Maximum sequence length to process.



- **max_position_embeddings**: int

    Default = None

    Maximum number of position embeddings to use. This is the size of position embedding.



- **norm**: typing.Literal['layernorm', 'rmsnorm', 'scalenorm']

    Default = layernorm

    Normalization layer to use. Choose from "layernorm", "rmsnorm", "scalenorm".



- **layernorm_epsilon**: float

    Default = 1e-05

    Layer norm epsilon.



- **rms_norm_epsilon**: float

    Default = 1e-08

    Root mean squared norm epsilon



- **scalenorm_epsilon**: float

    Default = 1e-08

    Scalenorm epsilon



- **pos_emb**: typing.Literal['learned', 'rotary', 'sinusoidal', 'rpe', 'alibi', 'none']

    Default = learned

    Type of positional embedding to use - choose from 'learned', 'rotary', 'sinusoidal', 'rpe', 'none'



- **rpe_num_buckets**: int

    Default = 32

    T5 relative positional encoding number of buckets, default 32.



- **rpe_max_distance**: int

    Default = 128

    T5 relative positional encoding max distance, default 128.



- **opt_pos_emb_offset**: int

    Default = 0

    Learned position embedding offset (only used by OPT, where it should be set to 2).



- **no_weight_tying**: bool

    Default = False

    Disables weight tying between embedding weights and final Linear layer



- **attention_config**: list

    Default = None

    Attention configuration for gpt-neox

    The first item in the list specifies the attention type(s), and should be a list of strings. The second item
    specifies the number of times to repeat those attention types in the full list.

    attention type choices:  [global, local, sparse_fixed, sparse_variable, bslongformer, bigbird]

    So a 12 layer network with only global attention could be specified like:
        [[[`global`], 12]]

    or a 12 layer network with alternating global / local like:
        [[[`global`, `local`], 6]]

    If none is specified, this defaults to
        [[[`global`], n_layers]]



- **sparsity_config**: dict

    Default = None

    Sparsity configuration dict as defined in https://www.deepspeed.ai/docs/config-json/#sparse-attention

    Note that since neox is autoregressive, attention is always "unidirectional" and `horizontal_global_attention` is
    always false.

    The main difference between our sparsity config and deepspeed's is that `mode` is ignored - since it is instead
    specified in attention_config defining each layer.

    An example config is given below:
          "sparse_attention": {
            "block": 16,
            "different_layout_per_head": true,
            "num_local_blocks": 4,
            "num_global_blocks": 1,
            "num_different_global_patterns": 4,
            "num_random_blocks": 0,
            "local_window_blocks": [4],
            "global_block_indices": [0],
            "global_block_end_indices": None,
            "num_sliding_window_blocks": 3
          }



- **num_unique_layers**: int

    Default = None

    Number of unique transformer layers. num-layers should be divisible by this value. Currently only has an effect when pipe_parallel_size=0.



- **param_sharing_style**: str

    Default = grouped

    Ordering of the shared parameters. For example, for a num-layers=4 and --num-unique-layers=2, we will have the following ordering for two unique layers 1 and 2-: grouped: [1, 2, 1, 2] and spaced: [1, 1, 2, 2].



- **make_vocab_size_divisible_by**: int

    Default = 128

    Pad the vocab size to be divisible by this value. This is added for computational efficiency reasons.



- **activation**: typing.Literal['gelu', 'geglu', 'relu', 'softsign', 'swish', 'mish']

    Default = gelu

    Activation function to use - choose from ["gelu", "geglu", "relu", "softsign", "swish", "mish"]



- **scaled_upper_triang_masked_softmax_fusion**: bool

    Default = False

    Enable fusion of query_key_value_scaling time (upper diagonal) masking and softmax.



- **scaled_masked_softmax_fusion**: bool

    Default = False

    Enable fusion of query_key_value_scaling general masking and softmax.



- **bias_gelu_fusion**: bool

    Default = False

    Enable bias and gelu fusion.



- **bias_dropout_fusion**: bool

    Default = False

    Enable bias and dropout fusion.



- **fp16_lm_cross_entropy**: bool

    Default = False

    Move the cross entropy unreduced loss calculation for lm head to fp16.



- **init_method_std**: float

    Default = 0.02

    Standard deviation of the zero mean normal distribution used for weight initialization.



- **apply_query_key_layer_scaling**: bool

    Default = False

    Scale Q * K^T by 1 / layer-number. If this flag is set, then it will automatically set attention-softmax-in-fp32 to true



- **use_cpu_initialization**: bool

    Default = False

    If set, affine parallel weights initialization uses CPU



- **attention_softmax_in_fp32**: bool

    Default = False

    Run attention masking and softmax in fp32.



- **rotary_pct**: float

    Default = 1.0

    pct of hidden dims to apply rotary positional embedding to



- **rotary_emb_base**: int

    Default = 10000

    Base for rotary positional embedding



- **init_method**: typing.Literal['normal', 'scaled_normal', 'orthogonal', 'scaled_orthogonal', 'xavier_uniform', 'xavier_normal', 'wang_init', 'small_init']

    Default = normal

    Init function used on all layers except ff residual outputs - choose from
    ["normal", "scaled_normal", "orthogonal", "scaled_orthogonal", "xavier_uniform", "xavier_normal", "wang_init", "small_init"]



- **output_layer_init_method**: typing.Literal['normal', 'scaled_normal', 'orthogonal', 'scaled_orthogonal', 'xavier_uniform', 'xavier_normal', 'wang_init', 'small_init']

    Default = scaled_normal

    Init function used for ff residual outputs - choose from
    ["normal", "scaled_normal", "orthogonal", "scaled_orthogonal", "xavier_uniform", "xavier_normal", "wang_init", "small_init"]



- **gmlp_attn_dim**: int

    Default = 64

    the dimension of the single head self attention in gmlp model (not used in gpt models).
    If None - gmlp model doesn't use attention.



- **gpt_j_residual**: bool

    Default = False

    If false, we use the conventional residual path:
      x = x + attn(ln1(x))
      x = x + mlp(ln2(x))
    Otherwise, we use the residual path from GPT-J, which offers a slight speedup:
      x = ln(x)
      x = x + attn(x) + mlp(x)



- **gpt_j_tied**: bool

    Default = False

    If false, we use
      x = x + attn(ln1(x)) + mlp(ln2(x))
    Otherwise, we tie the layer norms
      y = ln(x)
      x = x + attn(y) + mlp(y)



- **soft_prompt_tuning**: dict

    Default = None

    Dictionary configuring the soft prompt tuning parameters.
    If enabled, will train *only* the soft prompt, and freezes the rest of the model.
    parameters in the dict are:
        'enabled': bool = True # enables soft prompting
        'num_tokens': int = 10 # length of the soft prompt in tokens
        'init_string': str = '' # if provided, initialize the soft prompt with the word embeddings of this string
        'init_range': float = 0.5 # if no init string is provided, initialize the soft prompt with a uniform distribution between -init_range and init_rang



- **output_layer_parallelism**: typing.Literal['row', 'column']

    Default = row

    Parameter controlling whether the output layer is parallelized over the hidden dim (row) or the vocab dim (column)



## NeoXArgsOptimizer

Optimizer Arguments



- **optimizer_type**: typing.Literal['adam', 'onebitadam', 'cpu_adam', 'cpu_torch_adam', 'sm3', 'madgrad_wd']

    Default = adam

    Type of optimizer to use. Choose from ['adam', 'onebitadam', 'cpu_adam', 'cpu_torch_adam', 'sm3', 'madgrad_wd]



- **use_bnb_optimizer**: bool

    Default = False

    Whether to enable the bitsandbytes optimizers



- **zero_stage**: int

    Default = None

    Zero Optimizer stage



- **zero_reduce_scatter**: bool

    Default = None

    Zero: Uses reduce or reduce scatter instead of allreduce to average gradients



- **zero_contiguous_gradients**: bool

    Default = None

    Zero: Copies the gradients to a contiguous buffer as they are produced. Avoids memory fragmentation during backward pass. Only useful when running very large models.



- **zero_reduce_bucket_size**: int

    Default = None

    Zero: Number of elements reduced/allreduced at a time. Limits the memory required for the allgather for large model sizes



- **zero_allgather_bucket_size**: int

    Default = None

    Zero: Number of elements allgathered at a time. Limits the memory required for the allgather for large model sizes



- **lr**: float

    Default = None

    Max Learning rate during training



## NeoXArgsOther

Misc. Arguments



- **distributed_backend**: str

    Default = nccl

    Which backend to use for distributed training.



- **local_rank**: int

    Default = None

    local rank passed from distributed launcher.



- **rank**: int

    Default = None

    global rank of process being run (passed in via distributed launcher)



- **lazy_mpu_init**: bool

    Default = False

    If set to True, initialize_megatron() skips DDP initialization and returns function to complete it instead. Also turns on use-cpu-initialization flag. This is for external DDP manager.



- **short_seq_prob**: float

    Default = 0.1

    Probability of producing a short sequence.



- **eod_mask_loss**: bool

    Default = False

    Mask loss for the end of document tokens.



- **adlr_autoresume**: bool

    Default = False

    Enable auto-resume on adlr cluster.



- **adlr_autoresume_interval**: int

    Default = 1000

    Intervals over which check for auto-resume termination signal



- **seed**: int

    Default = 1234

    Random seed used for python, numpy, pytorch, and cuda.



- **onnx_safe**: bool

    Default = False

    Use workarounds for known problems with Torch ONNX exporter



- **deepscale**: bool

    Default = False

    (Deprecated) enable DeepSpeed (helper flag for user code, no impact on DeepSpeed backend)'



- **deepscale_config**: str

    Default = None

    (Deprecated) deepscale json configuration file.



- **deepspeed_mpi**: bool

    Default = False

    Run via MPI, this will attempt to discover the necessary variables to initialize torch distributed from the MPI environment



- **deepspeed_slurm**: bool

    Default = False

    Run via SLURM, this will attempt to discover the necessary variables to initialize torch distributed from the SLURM environment



- **user_script**: str

    Default = None

    user script to be run



- **iteration**: int

    Default = None

    Set during training



- **do_train**: int

    Default = None

    Set during training



- **do_valid**: int

    Default = None

    Set during training



- **do_test**: int

    Default = None

    Set during training



- **save_iters**: list

    Default = None

    Set during training



- **global_num_gpus**: int

    Default = None

    Set during launching



## NeoXArgsParallelism

Parallelism Arguments



- **pipe_parallel_size**: int

    Default = 0

    Number of pipeline parallel stages. Disable with 0.



- **model_parallel_size**: int

    Default = 1

    Size of the model parallelism.



- **pipe_partition_method**: str

    Default = type:transformer|mlp

    method used to distribute model layers across pipeline stages. Choose from "parameters", which balances the number
    of parameters on each pipeline stage, "uniform", which naively balances the number of layers per stage, or
    "type:[regex]", which balances layers whose class names match [regex]



- **world_size**: int

    Default = None

    Total world size (i.e number of gpus in cluster). Configured post-launch using distributed launcher



- **is_pipe_parallel**: bool

    Default = False

    flag to determine whether pipeline parallelism is on - shouldn't be set by user, is automatically determined
    according to pipeline parallel size.



## NeoXArgsTemplate

NeoXArgsTemplate()



## NeoXArgsTextgen

Text Generation arguments



- **text_gen_type**: str

    Default = None

    How to generate text/sample the model.
    Options: `unconditional`, `input-file`, `interactive`



- **temperature**: float

    Default = 0.0

    exponential scaling output distribution ("higher == more risk")



- **top_p**: float

    Default = 0.0

    Top-p (nucleus) sampling chooses from the smallest possible set of tokens whose cumulative probability exceeds the probability top_p.



- **top_k**: int

    Default = 0

    integer between 0 and the models vocab size. Filters out any logits with a probability less than that of the top_kth token.



- **return_logits**: bool

    Default = False

    Boolean for whether to return the logits for generated tokens



- **maximum_tokens**: int

    Default = 64

    maximum number of tokens to be generated



- **prompt_end**: str

    Default = 


    a single prompt's end. Defaults to newline



- **sample_input_file**: str

    Default = None

    Get input from file instead of interactive mode, each line is an input.



- **sample_output_file**: str

    Default = samples.txt

    Output file



- **num_samples**: int

    Default = 1

    Number of samples to generate unconditionally, defaults to 1 and interactive conditional sampling



- **recompute**: bool

    Default = False

    During generation recompute all attention instead of using previously computed keys/values.
    Should be set to true for sparse attention models



- **eval_results_prefix**: str

    Default = 

    prefix to which to save evaluation results - final fp will be {eval_results_prefix}_eval_results_yy-mm-dd-HH-MM.json



- **eval_tasks**: list

    Default = None

    Tasks to evaluate on using lm_eval_harness



## NeoXArgsTokenizer

Tokenizer Arguments



- **tokenizer_type**: typing.Literal['GPT2BPETokenizer', 'HFTokenizer', 'HFGPT2Tokenizer', 'SPMTokenizer', 'CharLevelTokenizer', 'TiktokenTokenizer']

    Default = GPT2BPETokenizer

    Type of tokenizer to use - should be one of ["GPT2BPETokenizer", "HFTokenizer", "HFGPT2Tokenizer", "SPMTokenizer", "CharLevelTokenizer", "TiktokenTokenizer"]



- **padded_vocab_size**: int

    Default = None

    Total (padded) vocabulary size of tokenizer. Configured after launching of training,
    as it's dependent on the parallelism size.



## NeoXArgsTraining

Training Arguments



- **data_path**: str

    Default = None

    Path to combined dataset to split.



- **train_data_paths**: list

    Default = None

    List of paths to train datasets.



- **test_data_paths**: list

    Default = None

    List of paths to test datasets.



- **valid_data_paths**: list

    Default = None

    List of paths to validation datasets.



- **train_data_weights**: list

    Default = None

    List of 'weights' that decide how often to sample from each training dataset when blending datasets. If None, defaults to equal weighting.
    Should be a list the same length as `train_data_paths`



- **valid_data_weights**: list

    Default = None

    List of 'weights' that decide how often to sample from each validation dataset when blending datasets. If None, defaults to equal weighting.
    Should be a list the same length as `valid_data_paths`



- **test_data_weights**: list

    Default = None

    List of 'weights' that decide how often to sample from each test dataset when blending datasets. If None, defaults to equal weighting.
    Should be a list the same length as `test_data_paths`



- **weight_by_num_documents**: bool

    Default = False

    If True, Builds dataset weights from a multinomial distribution over groups of data according to the number of
    documents in each group.

    WARNING: setting this to True will override any user provided weights

    We sample from a group according to the probability p(L) ∝ |L| ** α,
    where p(L) is the probability of sampling from a given group,
          |L| is the number of examples in that datapoint,
          and α is a coefficient that acts to upsample data from underrepresented groups

    Hence α (`alpha`) allows us to control how much to 'boost' the probability of training on low-resource groups.

    See https://arxiv.org/abs/1911.02116 for more details



- **weighted_sampler_alpha**: float

    Default = 0.3

    Alpha value for `weight_by_num_documents`. Only has an effect if `weight_by_num_documents` = True.

    when alpha = 1, the probability of sampling from a given group = n_samples / total_samples
    as alpha -> 0, the probability of sampling from all groups becomes equal, and number of documents has no effect
    as alpha -> inf, the probability of sampling from the groups with *the most samples* -> 1



- **data_impl**: str

    Default = infer

    Implementation of indexed datasets.



- **mmap_warmup**: bool

    Default = False

    Warm up mmap files.



- **save**: str

    Default = None

    Output directory to save checkpoints to.



- **config_files**: dict

    Default = None

    Store of original config files mapping config filename to file contents



- **load**: str

    Default = None

    Directory containing a model checkpoint.



- **checkpoint_validation_with_forward_pass**: bool

    Default = False

    save input and output of a forward pass with the checkpoint and validate after load



- **checkpoint_scale**: typing.Literal['linear', 'log']

    Default = linear

    How step at which checkpoints are saved should scale. "linear" implies 1 checkpoint will be saved at every multiple of `checkpoint-factor`,
    while "log" implies that the number of steps between each checkpoint will be multiplied by `checkpoint-factor` at each step, starting from step 1.



- **checkpoint_factor**: int

    Default = None

    Acts as a multiplier on either the "log" or "linear" checkpoint spacing.

    With `checkpoint-scale="linear"`, `checkpoint-factor=20`, and `train-iters=100`, checkpoints will be saved at
    steps [20, 40, 60, 80, 100].

    With `checkpoint-scale="log"`, `checkpoint-factor=2`, and `train-iters=100`, checkpoints will be saved at
    steps [1, 2, 4, 8, 16, 32, 64, 100].

    Note that the last checkpoint step is always saved.



- **extra_save_iters**: list

    Default = None

    Additional iterations when a checkpoint should be saved.
    Must be a list of ints or `None`.



- **no_save_optim**: bool

    Default = False

    Do not save current optimizer.



- **no_save_rng**: bool

    Default = False

    Do not save current rng state.



- **no_load_optim**: bool

    Default = False

    Do not load optimizer when loading checkpoint.



- **no_load_rng**: bool

    Default = False

    Do not load rng state when loading checkpoint.



- **finetune**: bool

    Default = False

    Load model for finetuning. Do not load optimizer or rng state from checkpoint and set iteration to 0. Assumed when loading a release checkpoint.



- **batch_size**: int

    Default = None

    training microbatch size per gpu



- **train_iters**: int

    Default = None

    Number of iterations to run for training.



- **eval_iters**: int

    Default = 100

    Number of iterations to run for evaluation validation/test for.



- **keep_last_n_checkpoints**: int

    Default = None

    Number of last checkpoints to keep



- **eval_interval**: int

    Default = 1000

    Interval between running evaluation on validation set.



- **split**: str

    Default = 969, 30, 1

    Comma_separated list of proportions for training, validation, and test split. For example the split 90,5,5 will use 90% of data for training, 5% for validation and 5% for test.



- **vocab_file**: str

    Default = None

    Path to the vocab file.



- **merge_file**: str

    Default = None

    Path to the BPE merge file.



- **num_workers**: int

    Default = 2

    Dataloader number of workers.



- **exit_interval**: int

    Default = None

    Exit the program after the iteration is divisible by this value.



- **attention_dropout**: float

    Default = 0.1

    Post attention dropout probability.



- **hidden_dropout**: float

    Default = 0.1

    Dropout probability for hidden state transformer.



- **weight_decay**: float

    Default = 0.01

    Weight decay coefficient for L2 regularization.



- **checkpoint_activations**: bool

    Default = False

    Checkpoint activation to allow for training with larger models, sequences, and batch sizes.



- **checkpoint_num_layers**: int

    Default = 1

    Chunk size (number of layers) for checkpointing.



- **deepspeed_activation_checkpointing**: bool

    Default = True

    DEPRECATED - TODO: remove
    Uses activation checkpointing from deepspeed



- **contiguous_checkpointing**: bool

    Default = False

    Contiguous memory checkpointing for activations.



- **checkpoint_in_cpu**: bool

    Default = False

    Move the activation checkpoints to CPU.



- **synchronize_each_layer**: bool

    Default = False

    does a synchronize at the beginning and end of each checkpointed layer.



- **profile_backward**: bool

    Default = False

    Enables backward pass profiling for checkpointed layers.



- **partition_activations**: bool

    Default = False

    Partition Activations across GPUs before checkpointing.



- **gas**: int

    Default = None

    gradient_accumulation_steps



- **clip_grad**: float

    Default = None

    Gradient clipping based on global L2 norm.



- **hysteresis**: int

    Default = 2

    hysteresis for dynamic loss scaling



- **dynamic_loss_scale**: bool

    Default = None

    flag indicating whether dynamic loss scale is used



- **loss_scale**: float

    Default = None

    Static loss scaling, positive power of 2
    values can improve fp16 convergence. If None, dynamic loss scaling is used.



- **loss_scale_window**: float

    Default = 1000.0

    Window over which to raise/lower dynamic scale.



- **min_scale**: float

    Default = 1.0

    Minimum loss scale for dynamic loss scale.



- **char_level_ppl**: bool

    Default = False

    Whether to calculate character level perplexity as well as token level perplexity. (may incur a time cost)



## NeoXArgsDeepspeedConfig

Args for deepspeed config
    Every argument included here will be included in deepspeed config json
    #TODO this list is not complete as compared to https://www.deepspeed.ai/docs/config-json/



- **deepspeed**: bool

    Default = True

    boolean flag to enable DeepSpeed (Always True)



- **train_batch_size**: int

    Default = None

    The effective training batch size. This is the amount of data samples that leads to one step of model update. train_batch_size is aggregated by the batch size that a single GPU processes in one forward/backward pass (a.k.a., train_step_batch_size), the gradient accumulation steps (a.k.a., gradient_accumulation_steps), and the number of GPUs.



- **train_micro_batch_size_per_gpu**: int

    Default = None

    Batch size to be processed by one GPU in one step (without gradient accumulation). When specified, gradient_accumulation_steps is automatically calculated using train_batch_size and number of GPUs. Should not be concurrently specified with gradient_accumulation_steps in the configuration JSON.



- **gradient_accumulation_steps**: int

    Default = 1

    Number of training steps to accumulate gradients before averaging and applying them. This feature is sometimes useful to improve scalability since it results in less frequent communication of gradients between steps. Another impact of this feature is the ability to train with larger batch sizes per GPU. When specified, train_step_batch_size is automatically calculated using train_batch_size and number of GPUs. Should not be concurrently specified with train_step_batch_size in the configuration JSON.



- **optimizer**: dict

    Default = None

    dict containing the keys type and params

    type: The optimizer name. DeepSpeed natively supports Adam, AdamW, OneBitAdam, Lamb, and OneBitLamb optimizers (See here for details) and will import other optimizers from torch.

    params: Dictionary of parameters to instantiate optimizer. The parameter names must match the optimizer constructor signature (e.g., for Adam).



- **scheduler**: dict

    Default = None

    dict containing the keys type and params

    type: The scheduler name. See here (https://deepspeed.readthedocs.io/en/latest/schedulers.html) for list of support schedulers.

    params: Dictionary of parameters to instantiate scheduler. The parameter names should match scheduler constructor signature.



- **fp32_allreduce**: bool

    Default = False

    During gradient averaging perform allreduce with 32 bit values



- **prescale_gradients**: bool

    Default = False

    Scale gradients before doing allreduce



- **gradient_predivide_factor**: float

    Default = 1.0

    Before gradient averaging predivide gradients by a specified factor, can sometimes help with fp16 stability when scaling to large numbers of GPUs



- **sparse_gradients**: bool

    Default = False

    Enable sparse compression of torch.nn.Embedding gradients.



- **fp16**: dict

    Default = None

    Configuration for using mixed precision/FP16 training that leverages NVIDIA’s Apex package.



- **amp**: dict

    Default = None

    Dictionary as described in Deepspeed documentation: https://www.deepspeed.ai/docs/config-json/#automatic-mixed-precision-amp-training-options



- **gradient_clipping**: float

    Default = 0.0

    Enable gradient clipping with provided value



- **zero_optimization**: dict

    Default = None

    



- **steps_per_print**: int

    Default = 10

    Print train loss every N steps.



- **wall_clock_breakdown**: bool

    Default = False

    Enable timing of the latency of forward/backward/update training phases.



- **dump_state**: bool

    Default = False

    Print out state information of DeepSpeed object after initialization.



- **flops_profiler**: dict

    Default = None

    Dictionary as described in Deepspeed documentation: https://www.deepspeed.ai/docs/config-json/#flops-profiler



- **zero_allow_untested_optimizer**: bool

    Default = False

    Whether Deepspeed Zero Optimizer will allow an optimizer that hasn't been tested by the deepspeed team



## NeoXArgsDeepspeedRunner

Args for deepspeed runner (deepspeed.launcher.runner).
    Every argument included here will be passed as command line argument to deepspeed.launcher.runner



- **hostfile**: str

    Default = None

    list of hostnames / ssh aliases and the number of GPUs per host

    example file contents:
    worker-1 slots=4
    worker-2 slots=4
    127.0.0 slots=4
    127.0.1 slots=4



- **include**: str

    Default = None

    Specify hardware resources to use during execution. String format is `NODE_SPEC[@NODE_SPEC ...]` where `NODE_SPEC=NAME[:SLOT[,SLOT ...]]`. If `:SLOT` is omitted, include all slots on that host. Example: `"worker-0@worker-1:0,2"` will use all slots. on `worker-0` and slots `[0, 2]` on `worker-1`.



- **exclude**: str

    Default = None

    Specify hardware resources to NOT use during execution. Same format as include



- **num_nodes**: int

    Default = -1

    Total number of worker nodes to run on, this will use the top N hosts from the given hostfile. -1 will use all.



- **num_gpus**: int

    Default = None

    Max number of GPUs to use on each node, will use [0:N) GPU ids on each node. None / not specifying a value will use all.



- **master_port**: int

    Default = 29500

    Port used by PyTorch distributed for communication during training.



- **master_addr**: str

    Default = None

    IP address of node 0, will be inferred via 'hostname -I' if not specified.



- **launcher**: str

    Default = pdsh

    Launcher backend for multi-node training. Options currently include PDSH, OpenMPI, MVAPICH.



- **detect_nvlink_pairs**: bool

    Default = False

    If true, autodetects nvlink pairs and remaps cuda visible devices to place them next to each other. This is an Eleuther addition to deepspeed, and should speed up model parallel training on setups with nvlink pairs when mp=2.



- **comment**: str

    Default = None

    Adds a `--comment` to the DeepSpeed launch command. In DeeperSpeed this is passed on to the SlurmLauncher as well. Sometime necessary for cluster rules, or so I've heard.
<|MERGE_RESOLUTION|>--- conflicted
+++ resolved
@@ -111,11 +111,7 @@
 
 - **git_hash**: str
 
-<<<<<<< HEAD
-    Default = be163a7
-=======
     Default = 3463ca4
->>>>>>> 0c831c34
 
     current git hash of repository
 
