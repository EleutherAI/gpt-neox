--- conflicted
+++ resolved
@@ -111,11 +111,7 @@
 
 - **git_hash**: str
 
-<<<<<<< HEAD
-    Default = b197afc
-=======
     Default = 6e60b1e
->>>>>>> 056e9caf
 
     current git hash of repository
 
