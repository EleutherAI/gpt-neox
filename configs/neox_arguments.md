Arguments for gpt-neox. All of the following can be specified in your .yml config file(s):


## NeoXArgsLRScheduler

LR Scheduler Arguments



- **lr_decay_style**: typing.Literal['constant', 'linear', 'cosine', 'exponential']

    Default = linear

    Learning rate decay function. Choose from 'constant', 'linear', 'cosine', 'exponential'.



- **lr_decay_iters**: int

    Default = None

    Number of iterations to decay learning rate over, If None defaults to --train-iters



- **min_lr**: float

    Default = 0.0

    Minimum value for learning rate. The scheduler clips values below this threshold.



- **warmup**: float

    Default = 0.01

    Percentage of total iterations to warmup on (.01 = 1 percent of all training iters).



- **override_lr_scheduler**: bool

    Default = False

    Reset the values of the scheduler (learning rate,warmup iterations, minimum learning rate, maximum number of iterations, and decay style from input arguments and ignore values from checkpoints. Note that all the above values will be reset.



- **use_checkpoint_lr_scheduler**: bool

    Default = False

    Use checkpoint to set the values of the scheduler (learning rate, warmup iterations, minimum learning rate, maximum number of iterations, and decay style from checkpoint and ignore input arguments.



## NeoXArgsLogging

Logging Arguments



- **use_wandb**: bool

    Default = None

    Flag indicating if wandb is to be used.



- **wandb_group**: str

    Default = None

    Weights and Biases group name - used to group together "runs".



- **wandb_team**: str

    Default = None

    Team name for Weights and Biases.



- **wandb_project**: str

    Default = neox

    wandb project name



- **wandb_host**: str

    Default = https://api.wandb.ai

    url of the wandb host



- **wandb_init_all_ranks**: bool

    Default = False

    Initialize wandb on all ranks.



- **git_hash**: str

<<<<<<< HEAD
    Default = ace63a4
=======
    Default = 3f8c63c
>>>>>>> 2ab05be8

    current git hash of repository



- **log_dir**: str

    Default = None

    Directory to save logs to.



- **tensorboard_dir**: str

    Default = None

    Write TensorBoard logs to this directory.



- **log_interval**: int

    Default = 100

    Interval between logging.



- **log_grad_pct_zeros**: bool

    Default = False

    Log the percentage of zeros for the gradient of each parameter to wandb / tensorboard (useful for debugging). Needs wandb_init_all_ranks set to True if using pipeline parallelism to log all ranks.



- **log_param_norm**: bool

    Default = False

    Log the frob norm of the parameters to wandb / tensorboard (useful for debugging). Needs wandb_init_all_ranks set to True if using pipeline parallelism to log all ranks.



- **log_grad_norm**: bool

    Default = False

    Log the frob norm of the gradients to wandb / tensorboard (useful for debugging).
    (N.B - this will only work with pp = 0 for now, as we don't have access to the gradients of the model because
    deepspeed.)



- **log_optimizer_states**: bool

    Default = False

    Log the frob norm of the optimizer states to wandb / tensorboard (useful for debugging).



- **log_gradient_noise_scale**: bool

    Default = False

    Whether to log the gradient noise scale when training (cf. https://arxiv.org/abs/1812.06162 for explanation)



- **gradient_noise_scale_n_batches**: int

    Default = 5

    Number of batches to accumulate gradients for in the gradient noise scale logger.



- **gradient_noise_scale_cpu_offload**: bool

    Default = False

    Whether to offload the buffered gradients to cpu when measuring gradient noise scale.



## NeoXArgsModel

Model Arguments



- **precision**: typing.Literal['fp16', 'fp32', 'bfloat16']

    Default = None

    description of the used precision, either one of fp16 or fp32 (and in the future bf16).



- **num_layers**: int

    Default = None

    Number of transformer layers.



- **hidden_size**: int

    Default = None

    Transformer hidden size.



- **num_attention_heads**: int

    Default = None

    Number of transformer attention heads.



- **seq_length**: int

    Default = None

    Maximum sequence length to process.



- **max_position_embeddings**: int

    Default = None

    Maximum number of position embeddings to use. This is the size of position embedding.



- **norm**: typing.Literal['layernorm', 'rmsnorm', 'scalenorm']

    Default = layernorm

    Normalization layer to use. Choose from "layernorm", "rmsnorm", "scalenorm".



- **layernorm_epsilon**: float

    Default = 1e-05

    Layer norm epsilon.



- **rms_norm_epsilon**: float

    Default = 1e-08

    Root mean squared norm epsilon



- **scalenorm_epsilon**: float

    Default = 1e-08

    Scalenorm epsilon



- **pos_emb**: typing.Literal['learned', 'rotary', 'sinusoidal', 'rpe', 'alibi', 'none']

    Default = learned

    Type of positional embedding to use - choose from 'learned', 'rotary', 'sinusoidal', 'rpe', 'none'



- **rpe_num_buckets**: int

    Default = 32

    T5 relative positional encoding number of buckets, default 32.



- **rpe_max_distance**: int

    Default = 128

    T5 relative positional encoding max distance, default 128.



- **opt_pos_emb_offset**: int

    Default = 0

    Learned position embedding offset (only used by OPT, where it should be set to 2).



- **no_weight_tying**: bool

    Default = False

    Disables weight tying between embedding weights and final Linear layer



- **attention_config**: list

    Default = None

    Attention configuration for gpt-neox

    The first item in the list specifies the attention type(s), and should be a list of strings. The second item
    specifies the number of times to repeat those attention types in the full list.

    attention type choices:  [global, local, sparse_fixed, sparse_variable, bslongformer, bigbird]

    So a 12 layer network with only global attention could be specified like:
        [[[`global`], 12]]

    or a 12 layer network with alternating global / local like:
        [[[`global`, `local`], 6]]

    If none is specified, this defaults to
        [[[`global`], n_layers]]



- **sparsity_config**: dict

    Default = None

    Sparsity configuration dict as defined in https://www.deepspeed.ai/docs/config-json/#sparse-attention

    Note that since neox is autoregressive, attention is always "unidirectional" and `horizontal_global_attention` is
    always false.

    The main difference between our sparsity config and deepspeed's is that `mode` is ignored - since it is instead
    specified in attention_config defining each layer.

    An example config is given below:
          "sparse_attention": {
            "block": 16,
            "different_layout_per_head": true,
            "num_local_blocks": 4,
            "num_global_blocks": 1,
            "num_different_global_patterns": 4,
            "num_random_blocks": 0,
            "local_window_blocks": [4],
            "global_block_indices": [0],
            "global_block_end_indices": None,
            "num_sliding_window_blocks": 3
          }



- **num_unique_layers**: int

    Default = None

    Number of unique transformer layers. num-layers should be divisible by this value. Currently only has an effect when pipe_parallel_size=0.



- **param_sharing_style**: str

    Default = grouped

    Ordering of the shared parameters. For example, for a num-layers=4 and --num-unique-layers=2, we will have the following ordering for two unique layers 1 and 2-: grouped: [1, 2, 1, 2] and spaced: [1, 1, 2, 2].



- **make_vocab_size_divisible_by**: int

    Default = 128

    Pad the vocab size to be divisible by this value. This is added for computational efficiency reasons.



- **activation**: typing.Literal['gelu', 'geglu', 'relu', 'softsign', 'swish', 'mish', 'silu']

    Default = gelu

    Activation function to use - choose from ["gelu", "geglu", "relu", "softsign", "swish", "mish", "silu"]



- **scaled_upper_triang_masked_softmax_fusion**: bool

    Default = False

    Enable fusion of query_key_value_scaling time (upper diagonal) masking and softmax.



- **scaled_masked_softmax_fusion**: bool

    Default = False

    Enable fusion of query_key_value_scaling general masking and softmax.



- **bias_gelu_fusion**: bool

    Default = False

    Enable bias and gelu fusion.



- **bias_dropout_fusion**: bool

    Default = False

    Enable bias and dropout fusion.



- **fp16_lm_cross_entropy**: bool

    Default = False

    Move the cross entropy unreduced loss calculation for lm head to fp16.



- **init_method_std**: float

    Default = 0.02

    Standard deviation of the zero mean normal distribution used for weight initialization.



- **apply_query_key_layer_scaling**: bool

    Default = False

    Scale Q * K^T by 1 / layer-number. If this flag is set, then it will automatically set attention-softmax-in-fp32 to true



- **use_cpu_initialization**: bool

    Default = False

    If set, affine parallel weights initialization uses CPU



- **attention_softmax_in_fp32**: bool

    Default = False

    Run attention masking and softmax in fp32.



- **rotary_pct**: float

    Default = 1.0

    pct of hidden dims to apply rotary positional embedding to



- **rotary_emb_base**: int

    Default = 10000

    Base for rotary positional embedding



- **init_method**: typing.Literal['normal', 'scaled_normal', 'orthogonal', 'scaled_orthogonal', 'xavier_uniform', 'xavier_normal', 'wang_init', 'small_init']

    Default = normal

    Init function used on all layers except ff residual outputs - choose from
    ["normal", "scaled_normal", "orthogonal", "scaled_orthogonal", "xavier_uniform", "xavier_normal", "wang_init", "small_init"]



- **output_layer_init_method**: typing.Literal['normal', 'scaled_normal', 'orthogonal', 'scaled_orthogonal', 'xavier_uniform', 'xavier_normal', 'wang_init', 'small_init']

    Default = scaled_normal

    Init function used for ff residual outputs - choose from
    ["normal", "scaled_normal", "orthogonal", "scaled_orthogonal", "xavier_uniform", "xavier_normal", "wang_init", "small_init"]



- **gmlp_attn_dim**: int

    Default = 64

    the dimension of the single head self attention in gmlp model (not used in gpt models).
    If None - gmlp model doesn't use attention.



- **gpt_j_residual**: bool

    Default = False

    If false, we use the conventional residual path:
      x = x + attn(ln1(x))
      x = x + mlp(ln2(x))
    Otherwise, we use the residual path from GPT-J, which offers a slight speedup:
      x = ln(x)
      x = x + attn(x) + mlp(x)



- **gpt_j_tied**: bool

    Default = False

    If false, we use
      x = x + attn(ln1(x)) + mlp(ln2(x))
    Otherwise, we tie the layer norms
      y = ln(x)
      x = x + attn(y) + mlp(y)



- **use_bias_in_norms**: bool

    Default = True

    If false, norms (e.g. LayerNorm) will not have bias terms



- **use_bias_in_attn_linear**: bool

    Default = True

    If false, attn_linear (e.g. QKVO) will not have bias terms



- **mlp_type**: str

    Default = regular

    Types:
        regular: Megatron implementation
        llama: LLaMA MLP (SiLU-gated MLP)



- **soft_prompt_tuning**: dict

    Default = None

    Dictionary configuring the soft prompt tuning parameters.
    If enabled, will train *only* the soft prompt, and freezes the rest of the model.
    parameters in the dict are:
        'enabled': bool = True # enables soft prompting
        'num_tokens': int = 10 # length of the soft prompt in tokens
        'init_string': str = '' # if provided, initialize the soft prompt with the word embeddings of this string
        'init_range': float = 0.5 # if no init string is provided, initialize the soft prompt with a uniform distribution between -init_range and init_rang



- **output_layer_parallelism**: typing.Literal['column']

    Default = column

    Parameter controlling whether the output layer is parallelized over the hidden dim (row) or the vocab dim (column)



## NeoXArgsOptimizer

Optimizer Arguments



- **optimizer_type**: typing.Literal['adam', 'onebitadam', 'cpu_adam', 'cpu_torch_adam', 'sm3', 'madgrad_wd', 'sgd']

    Default = adam

    Type of optimizer to use. Choose from ['adam', 'onebitadam', 'cpu_adam', 'cpu_torch_adam', 'sm3', 'madgrad_wd', 'sgd']
    NOTE: sgd will use MuSGD from Mup. Mup must be enabled for this optimizer.



- **use_bnb_optimizer**: bool

    Default = False

    Whether to enable the bitsandbytes optimizers



- **zero_stage**: typing.Union[int, typing.List[int], typing.Literal['all']]

    Default = None

    Zero Optimizer stage



- **zero_reduce_scatter**: bool

    Default = None

    Zero: Uses reduce or reduce scatter instead of allreduce to average gradients



- **zero_contiguous_gradients**: bool

    Default = None

    Zero: Copies the gradients to a contiguous buffer as they are produced. Avoids memory fragmentation during backward pass. Only useful when running very large models.



- **zero_reduce_bucket_size**: int

    Default = None

    Zero: Number of elements reduced/allreduced at a time. Limits the memory required for the allgather for large model sizes



- **zero_allgather_bucket_size**: int

    Default = None

    Zero: Number of elements allgathered at a time. Limits the memory required for the allgather for large model sizes



- **lr**: float

    Default = None

    Max Learning rate during training



## NeoXArgsOther

Misc. Arguments



- **distributed_backend**: str

    Default = nccl

    Which backend to use for distributed training.



- **local_rank**: int

    Default = None

    local rank passed from distributed launcher.



- **rank**: int

    Default = None

    global rank of process being run (passed in via distributed launcher)



- **lazy_mpu_init**: bool

    Default = False

    If set to True, initialize_megatron() skips DDP initialization and returns function to complete it instead. Also turns on use-cpu-initialization flag. This is for external DDP manager.



- **short_seq_prob**: float

    Default = 0.1

    Probability of producing a short sequence.



- **eod_mask_loss**: bool

    Default = False

    Mask loss for the end of document tokens.



- **adlr_autoresume**: bool

    Default = False

    Enable auto-resume on adlr cluster.



- **adlr_autoresume_interval**: int

    Default = 1000

    Intervals over which check for auto-resume termination signal



- **seed**: int

    Default = 1234

    Random seed used for python, numpy, pytorch, and cuda.



- **onnx_safe**: bool

    Default = False

    Use workarounds for known problems with Torch ONNX exporter



- **deepscale**: bool

    Default = False

    (Deprecated) enable DeepSpeed (helper flag for user code, no impact on DeepSpeed backend)'



- **deepscale_config**: str

    Default = None

    (Deprecated) deepscale json configuration file.



- **deepspeed_mpi**: bool

    Default = False

    Run via MPI, this will attempt to discover the necessary variables to initialize torch distributed from the MPI environment



- **deepspeed_slurm**: bool

    Default = False

    Run via SLURM, this will attempt to discover the necessary variables to initialize torch distributed from the SLURM environment



- **user_script**: str

    Default = None

    user script to be run



- **iteration**: int

    Default = None

    Set during training



- **do_train**: int

    Default = None

    Set during training



- **do_valid**: int

    Default = None

    Set during training



- **do_test**: int

    Default = None

    Set during training



- **save_iters**: list

    Default = None

    Set during training



- **global_num_gpus**: int

    Default = None

    Set during launching



## NeoXArgsParallelism

Parallelism Arguments



- **pipe_parallel_size**: int

    Default = 0

    Number of pipeline parallel stages. Disable with 0.



- **model_parallel_size**: int

    Default = 1

    Size of the model parallelism.



- **pipe_partition_method**: str

    Default = type:transformer|mlp

    method used to distribute model layers across pipeline stages. Choose from "parameters", which balances the number
    of parameters on each pipeline stage, "uniform", which naively balances the number of layers per stage, or
    "type:[regex]", which balances layers whose class names match [regex]



- **world_size**: int

    Default = None

    Total world size (i.e number of gpus in cluster). Configured post-launch using distributed launcher



- **is_pipe_parallel**: bool

    Default = False

    flag to determine whether pipeline parallelism is on - shouldn't be set by user, is automatically determined
    according to pipeline parallel size.



## NeoXArgsTemplate

NeoXArgsTemplate()



## NeoXArgsTextgen

Text Generation arguments



- **text_gen_type**: str

    Default = None

    How to generate text/sample the model.
    Options: `unconditional`, `input-file`, `interactive`



- **temperature**: float

    Default = 0.0

    exponential scaling output distribution ("higher == more risk")



- **top_p**: float

    Default = 0.0

    Top-p (nucleus) sampling chooses from the smallest possible set of tokens whose cumulative probability exceeds the probability top_p.



- **top_k**: int

    Default = 0

    integer between 0 and the models vocab size. Filters out any logits with a probability less than that of the top_kth token.



- **return_logits**: bool

    Default = False

    Boolean for whether to return the logits for generated tokens



- **maximum_tokens**: int

    Default = 64

    maximum number of tokens to be generated



- **prompt_end**: str

    Default = 


    a single prompt's end. Defaults to newline



- **sample_input_file**: str

    Default = None

    Get input from file instead of interactive mode, each line is an input.



- **sample_output_file**: str

    Default = samples.txt

    Output file



- **num_samples**: int

    Default = 1

    Number of samples to generate unconditionally, defaults to 1 and interactive conditional sampling



- **recompute**: bool

    Default = False

    During generation recompute all attention instead of using previously computed keys/values.
    Should be set to true for sparse attention models



- **eval_results_prefix**: str

    Default = 

    prefix to which to save evaluation results - final fp will be {eval_results_prefix}_eval_results_yy-mm-dd-HH-MM.json



- **eval_tasks**: list

    Default = None

    Tasks to evaluate on using lm_eval_harness



## NeoXArgsTokenizer

Tokenizer Arguments



- **tokenizer_type**: typing.Literal['GPT2BPETokenizer', 'HFTokenizer', 'HFGPT2Tokenizer', 'SPMTokenizer', 'CharLevelTokenizer', 'TiktokenTokenizer']

    Default = GPT2BPETokenizer

    Type of tokenizer to use - should be one of ["GPT2BPETokenizer", "HFTokenizer", "HFGPT2Tokenizer", "SPMTokenizer", "CharLevelTokenizer", "TiktokenTokenizer"]



- **padded_vocab_size**: int

    Default = None

    Total (padded) vocabulary size of tokenizer. Configured after launching of training,
    as it's dependent on the parallelism size.



## NeoXArgsTraining

Training Arguments



- **data_path**: str

    Default = None

    Path to combined dataset to split.



- **use_shared_fs**: bool

    Default = True

    Whether to use a shared filesystem for data loading. If False, local rank 0 on all nodes will preprocess the data,
    otherwise only global rank 0 will preprocess the data. This is implemented in megatron/data/gpt2_dataset.py::_build_index_mappings.



- **train_data_paths**: list

    Default = None

    List of paths to train datasets.



- **label_data_paths**: list

    Default = None

    List of paths to label datasets (not shifted by 1 yet!).



- **test_data_paths**: list

    Default = None

    List of paths to test datasets.



- **valid_data_paths**: list

    Default = None

    List of paths to validation datasets.



- **train_data_weights**: list

    Default = None

    List of 'weights' that decide how often to sample from each training dataset when blending datasets. If None, defaults to equal weighting.
    Should be a list the same length as `train_data_paths`



- **valid_data_weights**: list

    Default = None

    List of 'weights' that decide how often to sample from each validation dataset when blending datasets. If None, defaults to equal weighting.
    Should be a list the same length as `valid_data_paths`



- **test_data_weights**: list

    Default = None

    List of 'weights' that decide how often to sample from each test dataset when blending datasets. If None, defaults to equal weighting.
    Should be a list the same length as `test_data_paths`



- **weight_by_num_documents**: bool

    Default = False

    If True, Builds dataset weights from a multinomial distribution over groups of data according to the number of
    documents in each group.

    WARNING: setting this to True will override any user provided weights

    We sample from a group according to the probability p(L) ∝ |L| ** α,
    where p(L) is the probability of sampling from a given group,
          |L| is the number of examples in that datapoint,
          and α is a coefficient that acts to upsample data from underrepresented groups

    Hence α (`alpha`) allows us to control how much to 'boost' the probability of training on low-resource groups.

    See https://arxiv.org/abs/1911.02116 for more details



- **weighted_sampler_alpha**: float

    Default = 0.3

    Alpha value for `weight_by_num_documents`. Only has an effect if `weight_by_num_documents` = True.

    when alpha = 1, the probability of sampling from a given group = n_samples / total_samples
    as alpha -> 0, the probability of sampling from all groups becomes equal, and number of documents has no effect
    as alpha -> inf, the probability of sampling from the groups with *the most samples* -> 1



- **data_impl**: typing.Literal['infer', 'mmap', 'cached']

    Default = infer

    Implementation of indexed datasets, can be one of "infer", "cached", or "mmap"



- **mmap_warmup**: bool

    Default = False

    Warm up mmap files.



- **save**: str

    Default = None

    Output directory to save checkpoints to.



- **s3_path**: str

    Default = None

    Path to s3 bucket for saving checkpoints.



- **s3_chunk_size**: int

    Default = 104857600

    The number of bytes in each file chunk when uploading to s3. Defaults to 100MiB.



- **config_files**: dict

    Default = None

    Store of original config files mapping config filename to file contents



- **load**: str

    Default = None

    Directory containing a model checkpoint.



- **checkpoint_validation_with_forward_pass**: bool

    Default = False

    save input and output of a forward pass with the checkpoint and validate after load



- **checkpoint_scale**: typing.Literal['linear', 'log']

    Default = linear

    How step at which checkpoints are saved should scale. "linear" implies 1 checkpoint will be saved at every multiple of `checkpoint-factor`,
    while "log" implies that the number of steps between each checkpoint will be multiplied by `checkpoint-factor` at each step, starting from step 1.



- **checkpoint_factor**: int

    Default = None

    Acts as a multiplier on either the "log" or "linear" checkpoint spacing.

    With `checkpoint-scale="linear"`, `checkpoint-factor=20`, and `train-iters=100`, checkpoints will be saved at
    steps [20, 40, 60, 80, 100].

    With `checkpoint-scale="log"`, `checkpoint-factor=2`, and `train-iters=100`, checkpoints will be saved at
    steps [1, 2, 4, 8, 16, 32, 64, 100].

    Note that the last checkpoint step is always saved.



- **extra_save_iters**: list

    Default = None

    Additional iterations when a checkpoint should be saved.
    Must be a list of ints or `None`.



- **no_save_optim**: bool

    Default = False

    Do not save current optimizer.



- **no_save_rng**: bool

    Default = False

    Do not save current rng state.



- **no_load_optim**: bool

    Default = False

    Do not load optimizer when loading checkpoint.



- **no_load_rng**: bool

    Default = False

    Do not load rng state when loading checkpoint.



- **finetune**: bool

    Default = False

    Load model for finetuning. Do not load optimizer or rng state from checkpoint and set iteration to 0. Assumed when loading a release checkpoint.



- **batch_size**: int

    Default = None

    training microbatch size per gpu



- **train_iters**: int

    Default = None

    Number of iterations to run for training.



- **eval_iters**: int

    Default = 100

    Number of iterations to run for evaluation validation/test for.



- **keep_last_n_checkpoints**: int

    Default = None

    Number of last checkpoints to keep



- **eval_interval**: int

    Default = 1000

    Interval between running evaluation on validation set.



- **split**: str

    Default = 969, 30, 1

    Comma_separated list of proportions for training, validation, and test split. For example the split 90,5,5 will use 90% of data for training, 5% for validation and 5% for test.



- **vocab_file**: str

    Default = None

    Path to the vocab file.



- **merge_file**: str

    Default = None

    Path to the BPE merge file.



- **num_workers**: int

    Default = 2

    Dataloader number of workers.



- **exit_interval**: int

    Default = None

    Exit the program after the iteration is divisible by this value.



- **attention_dropout**: float

    Default = 0.1

    Post attention dropout probability.



- **hidden_dropout**: float

    Default = 0.1

    Dropout probability for hidden state transformer.



- **weight_decay**: float

    Default = 0.01

    Weight decay coefficient for L2 regularization.



- **checkpoint_activations**: bool

    Default = False

    Checkpoint activation to allow for training with larger models, sequences, and batch sizes.



- **checkpoint_num_layers**: int

    Default = 1

    Chunk size (number of layers) for checkpointing.



- **deepspeed_activation_checkpointing**: bool

    Default = True

    DEPRECATED - TODO: remove
    Uses activation checkpointing from deepspeed



- **contiguous_checkpointing**: bool

    Default = False

    Contiguous memory checkpointing for activations.



- **checkpoint_in_cpu**: bool

    Default = False

    Move the activation checkpoints to CPU.



- **synchronize_each_layer**: bool

    Default = False

    does a synchronize at the beginning and end of each checkpointed layer.



- **profile_backward**: bool

    Default = False

    Enables backward pass profiling for checkpointed layers.



- **partition_activations**: bool

    Default = False

    Partition Activations across GPUs before checkpointing.



- **gas**: int

    Default = None

    gradient_accumulation_steps



- **clip_grad**: float

    Default = None

    Gradient clipping based on global L2 norm.



- **hysteresis**: int

    Default = 2

    hysteresis for dynamic loss scaling



- **dynamic_loss_scale**: bool

    Default = None

    flag indicating whether dynamic loss scale is used



- **loss_scale**: float

    Default = None

    Static loss scaling, positive power of 2
    values can improve fp16 convergence. If None, dynamic loss scaling is used.



- **loss_scale_window**: float

    Default = 1000.0

    Window over which to raise/lower dynamic scale.



- **min_scale**: float

    Default = 1.0

    Minimum loss scale for dynamic loss scale.



- **char_level_ppl**: bool

    Default = False

    Whether to calculate character level perplexity as well as token level perplexity. (may incur a time cost)



- **use_mup**: bool

    Default = False

    Whether to use Microsoft's Mup https://github.com/microsoft/mup



- **coord_check**: bool

    Default = False

    Whether to generate a "coord check" plot to verify mup's implementation in neox



- **save_base_shapes**: bool

    Default = False

    Whether to save base shapes for mup. This will save the shapes to the path specified in base-shapes-file.



- **base_shapes_file**: str

    Default = None

    Path to the base shapes to save to/load from



- **mup_init_scale**: float

    Default = 1.0

    Initialization scale: All the parameters are multiplied by this value



- **mup_attn_temp**: float

    Default = 1.0

    Attention temperature: Reciprocal of the multiplier applied to the input to attention softmax



- **mup_output_temp**: float

    Default = 1.0

    Output temperature: Reciprocal of the multiplier applied to the input to softmax that
    produces the distribution over output tokens.



- **mup_embedding_mult**: float

    Default = 1.0

    Scalar by which we multiply the output of the embedding layer



- **mup_rp_embedding_mult**: float

    Default = 1.0

    Scalar by which we multiply vectors representing relative position



- **mup_width_scale**: int

    Default = 2

    What to scale width by when creating the delta model for mup



## NeoXArgsDeepspeedConfig

Args for deepspeed config
    Every argument included here will be included in deepspeed config json
    As of Mar 8 2023, up to date compared to https://www.deepspeed.ai/docs/config-json/



- **deepspeed**: bool

    Default = True

    boolean flag to enable DeepSpeed (Always True)



- **train_batch_size**: int

    Default = None

    The effective training batch size. This is the amount of data samples that leads to one step of model update. train_batch_size is aggregated by the batch size that a single GPU processes in one forward/backward pass (a.k.a., train_step_batch_size), the gradient accumulation steps (a.k.a., gradient_accumulation_steps), and the number of GPUs.



- **train_micro_batch_size_per_gpu**: int

    Default = None

    Batch size to be processed by one GPU in one step (without gradient accumulation). When specified, gradient_accumulation_steps is automatically calculated using train_batch_size and number of GPUs. Should not be concurrently specified with gradient_accumulation_steps in the configuration JSON.



- **gradient_accumulation_steps**: int

    Default = 1

    Number of training steps to accumulate gradients before averaging and applying them. This feature is sometimes useful to improve scalability since it results in less frequent communication of gradients between steps. Another impact of this feature is the ability to train with larger batch sizes per GPU. When specified, train_step_batch_size is automatically calculated using train_batch_size and number of GPUs. Should not be concurrently specified with train_step_batch_size in the configuration JSON.



- **optimizer**: dict

    Default = None

    dict containing the keys type and params

    type: The optimizer name. DeepSpeed natively supports Adam, AdamW, OneBitAdam, Lamb, and OneBitLamb optimizers (See here for details) and will import other optimizers from torch.

    params: Dictionary of parameters to instantiate optimizer. The parameter names must match the optimizer constructor signature (e.g., for Adam).



- **scheduler**: dict

    Default = None

    dict containing the keys type and params

    type: The scheduler name. See here (https://deepspeed.readthedocs.io/en/latest/schedulers.html) for list of support schedulers.

    params: Dictionary of parameters to instantiate scheduler. The parameter names should match scheduler constructor signature.



- **fp32_allreduce**: bool

    Default = False

    During gradient averaging perform allreduce with 32 bit values



- **prescale_gradients**: bool

    Default = False

    Scale gradients before doing allreduce



- **gradient_predivide_factor**: float

    Default = 1.0

    Before gradient averaging predivide gradients by a specified factor, can sometimes help with fp16 stability when scaling to large numbers of GPUs



- **sparse_gradients**: bool

    Default = False

    Enable sparse compression of torch.nn.Embedding gradients.



- **fp16**: dict

    Default = None

    Configuration for using mixed precision/FP16 training that leverages NVIDIA’s Apex package.

    Dictionary options as described in Deepspeed documentation: https://www.deepspeed.ai/docs/config-json/#fp16-training-options



- **bf16**: dict

    Default = None

    Configuration for using bfloat16 floating-point format as an alternative to FP16. BFLOAT16 requires hardware support (e.g., NVIDIA A100). Dictionary options as described in Deepspeed documentation: https://www.deepspeed.ai/docs/config-json/#bfloat16-training-options



- **amp**: dict

    Default = None

    Configuration for using automatic mixed precision (AMP) training that leverages NVIDIA’s Apex AMP package.

    Dictionary as described in Deepspeed documentation: https://www.deepspeed.ai/docs/config-json/#automatic-mixed-precision-amp-training-options



- **gradient_clipping**: float

    Default = 1.0

    Enable gradient clipping with provided value



- **zero_optimization**: dict

    Default = None

    Configuration for using ZeRO optimization.

    Multi-level dictionary as described in Deepspeed documentation: https://www.deepspeed.ai/docs/config-json/#zero-optimization-options



- **curriculum_learning**: dict

    Default = None

    



- **curriculum_seqlen**: int

    Default = 0

    Internal var for tracking the current seqlen



- **steps_per_print**: int

    Default = 10

    Print train loss every N steps.



- **wall_clock_breakdown**: bool

    Default = False

    Enable timing of the latency of forward/backward/update training phases.



- **dump_state**: bool

    Default = False

    Print out state information of DeepSpeed object after initialization.



- **flops_profiler**: dict

    Default = None

    Configuration for using FLOPS profiler.

    Dictionary as described in Deepspeed documentation: https://www.deepspeed.ai/docs/config-json/#flops-profiler



- **communication_data_type**: bool

    Default = None

    During gradient averaging, perform communication with selected data type. By default it will be determined by selected regime



- **autotuning**: dict

    Default = None

    Configuration for using autotuning.

    Dictionary as described in Deepspeed documentation: https://www.deepspeed.ai/docs/config-json/#autotuning



- **activation_checkpointing**: dict

    Default = None

    Configuration for using activation checkpointing.

    Dictionary as described in Deepspeed documentation: https://www.deepspeed.ai/docs/config-json/#activation-checkpointing



- **sparse_attention**: dict

    Default = None

    Configuration for using sparse attention.

    Dictionary as described in Deepspeed documentation: https://www.deepspeed.ai/docs/config-json/#sparse-attention



- **data_efficiency**: dict

    Default = None

    Configuration for using data efficiency.

    Dictionary as described in Deepspeed documentation: https://www.deepspeed.ai/docs/config-json/#data-efficiency



- **tensorboard**: dict

    Default = None

    Configuration for using tensorboard.

    Dictionary as described in Deepspeed documentation: https://www.deepspeed.ai/docs/config-json/#monitoring-module-tensorboard-wandb-csv



- **wandb**: dict

    Default = None

    Configuration for using wandb.



- **csv_monitor**: dict

    Default = None

    Configuration for using csv_monitor.



- **elasticity**: dict

    Default = None

    Configuration for using elastic training.

    Dictionary as described in Deepspeed documentation: https://www.deepspeed.ai/docs/config-json/#elastic-training-config-v01-and-v02



- **comms_logger**: dict

    Default = None

    Configuration for using communication logger.

    Dictionary as described in Deepspeed documentation: https://www.deepspeed.ai/docs/config-json/#communication-logging



- **compression_training**: dict

    Default = None

    Configuration for using compression training.

    Dictionary as described in Deepspeed documentation: https://www.deepspeed.ai/docs/config-json/#compression



- **checkpoint**: dict

    Default = None

    Configuration for using checkpointing.

    Dictionary as described in Deepspeed documentation: https://www.deepspeed.ai/docs/config-json/#checkpoint-options



- **data_types**: dict

    Default = None

    Configuration for using data types.

    Dictionary as described in Deepspeed documentation: https://www.deepspeed.ai/docs/config-json/#data-type-options



- **deepspeed_extra_args**: dict

    Default = None

    Dictionary of extra arguments to be included in the yaml config file. This can be used for any argument not included in the above list.



## NeoXArgsDeepspeedRunner

Args for deepspeed runner (deepspeed.launcher.runner).
    Every argument included here will be passed as command line argument to deepspeed.launcher.runner



- **hostfile**: str

    Default = None

    list of hostnames / ssh aliases and the number of GPUs per host

    example file contents:
    worker-1 slots=4
    worker-2 slots=4
    127.0.0 slots=4
    127.0.1 slots=4



- **include**: str

    Default = None

    Specify hardware resources to use during execution. String format is `NODE_SPEC[@NODE_SPEC ...]` where `NODE_SPEC=NAME[:SLOT[,SLOT ...]]`. If `:SLOT` is omitted, include all slots on that host. Example: `"worker-0@worker-1:0,2"` will use all slots. on `worker-0` and slots `[0, 2]` on `worker-1`.



- **exclude**: str

    Default = None

    Specify hardware resources to NOT use during execution. Same format as include



- **num_nodes**: int

    Default = -1

    Total number of worker nodes to run on, this will use the top N hosts from the given hostfile. -1 will use all.



- **num_gpus**: int

    Default = None

    Max number of GPUs to use on each node, will use [0:N) GPU ids on each node. None / not specifying a value will use all.



- **master_port**: int

    Default = 29500

    Port used by PyTorch distributed for communication during training.



- **master_addr**: str

    Default = None

    IP address of node 0, will be inferred via 'hostname -I' if not specified.



- **launcher**: typing.Literal['pdsh', 'openmpi', 'mvapich', 'slurm']

    Default = pdsh

    Launcher backend for multi-node training. Options currently include PDSH, OpenMPI, MVAPICH.



- **force_multi**: bool

    Default = False

    Force multi-node training even if only one node is specified.



- **detect_nvlink_pairs**: bool

    Default = False

    If true, autodetects nvlink pairs and remaps cuda visible devices to place them next to each other. This is an Eleuther addition to deepspeed, and should speed up model parallel training on setups with nvlink pairs when mp=2.



- **autotuning_run**: str

    Default = None

    Either "tune", "run", or `None`.



- **no_ssh_check**: bool

    Default = False

    If true, overrides the default check where DeepSpeed confirms that the headnode is accessible via ssh.



- **comment**: str

    Default = None

    Adds a `--comment` to the DeepSpeed launch command. In DeeperSpeed this is passed on to the SlurmLauncher as well. Sometime necessary for cluster rules, or so I've heard.
<|MERGE_RESOLUTION|>--- conflicted
+++ resolved
@@ -111,11 +111,7 @@
 
 - **git_hash**: str
 
-<<<<<<< HEAD
-    Default = ace63a4
-=======
     Default = 3f8c63c
->>>>>>> 2ab05be8
 
     current git hash of repository
 
