# Copyright (c) 2024 EleutherAI
# This file is based on code by the authors denoted below and has been modified from its original version.
#
# Copyright (c) 2024, NVIDIA CORPORATION.  All rights reserved.
#
# Licensed under the Apache License, Version 2.0 (the "License");
# you may not use this file except in compliance with the License.
# You may obtain a copy of the License at
#
#     http://www.apache.org/licenses/LICENSE-2.0
#
# Unless required by applicable law or agreed to in writing, software
# distributed under the License is distributed on an "AS IS" BASIS,
# WITHOUT WARRANTIES OR CONDITIONS OF ANY KIND, either express or implied.
# See the License for the specific language governing permissions and
# limitations under the License.

"""Utilities for models."""

import torch
from megatron.model.norms import LayerNorm, RMSNorm, ScaleNorm
from megatron.model.fused_softmax import SoftmaxFusionTypes
from megatron import mpu
from types import GeneratorType
import torch.distributed as dist

import importlib
from typing import List, Dict, Any


def get_params_for_weight_decay_optimization(module: Any, neox_args: Any):
    """
    Divide params into with-weight-decay and without-weight-decay groups.
    Layernorms and biases will have no weight decay but the rest will.
    """
    weight_decay_params = {"params": [], "name": "weight_decay_params"}
    no_weight_decay_params = {
        "params": [],
        "weight_decay": 0.0,
        "name": "no_weight_decay_params",
    }

    def is_no_weight_decay_module(module_: Any) -> bool:
        if neox_args.norm in ["te_layernorm", "te_rmsnorm"]:
            try:
                te = importlib.import_module("megatron.model.transformer_engine")
                return isinstance(module_, (te.TELayerNorm, te.TERMSNorm))
            except ImportError:
                raise ImportError(
                    "Unable to import transformer-engine. Please refer to "
                    "https://github.com/NVIDIA/TransformerEngine for installation instructions."
                )
        return (
            isinstance(module_, (LayerNorm, RMSNorm, ScaleNorm))
            or neox_args.weight_decay == 0.0
        )

    for module_ in module.modules():
<<<<<<< HEAD
        if any(
            [
                isinstance(module_, LayerNorm),
                isinstance(module_, RMSNorm),
                isinstance(module_, TELayerNorm),
                isinstance(module_, TERMSNorm),
                isinstance(module_, ScaleNorm),
            ]
        ) or (
            neox_args.weight_decay == 0.0
        ):  # also include all parameters here if no weight decay is being done
=======
        if is_no_weight_decay_module(module_):
>>>>>>> 1c727420
            no_weight_decay_params["params"].extend(
                [p for p in module_._parameters.values() if p is not None]
            )
        else:
            for name, param in module_._parameters.items():
                if param is None:
                    continue
                if name == "bias" or getattr(param, "_no_weight_decay", False):
                    no_weight_decay_params["params"].append(param)
                else:
                    weight_decay_params["params"].append(param)

    if neox_args.weight_decay == 0.0:
        # Only return a single param group to minimize calls to compressed_allreduce with onebitadam
        return [no_weight_decay_params]
    return weight_decay_params, no_weight_decay_params


def exists(x):
    return x is not None


class Lambda(torch.nn.Module):
    def __init__(self, func):
        super().__init__()
        self.func = func

    def forward(self, x):
        return self.func(x)


class SequentialWrapper(torch.nn.Module):
    """
    Used to convert a deepspeed PipelineModule to an nn.Sequential like model whilst retaining
    activation checkpointing.
    """

    def __init__(
        self,
        layers,
        activation_checkpoint_interval,
        activation_checkpoint_func,
        parent_class_name=None,
    ):
        super().__init__()
        self.sequential = torch.nn.Sequential(*layers)
        self.activation_checkpoint_interval = activation_checkpoint_interval
        self.parent_class_name = parent_class_name
        self.activation_checkpoint_func = activation_checkpoint_func
        self.batch_fn = None

    def _is_checkpointable(self, funcs):
        if self.parent_class_name == "GPT2ModelPipe":
            return all(
                "ParallelTransformerLayerPipe" in f.__class__.__name__ for f in funcs
            )
        params = [f.parameters() for f in funcs if isinstance(f, torch.nn.Module)]
        return any(len(list(p)) > 0 for p in params)

    def set_batch_fn(self, fn):
        """Execute a post-processing function on input data.

        Args:
            fn (function): The function to run.
        """
        self.batch_fn = fn

    def inference_mode(self, use_cache=True):
        """
        Sets up the model for inference by turning on k/v caching (if specified) and setting `parallel output` of the final layer to false,
        so logits are gathered across model parallel ranks.

        :param cache: (bool) True if you want to use caching during inference, False otherwise
        """
        _set_use_cache(self.sequential, use_cache)
        recursive_setattr(self.sequential, "training", False)

    def train_mode(self):
        """
        Sets up the model for training by turning off k/v caching.
        """
        _set_use_cache(self.sequential, False)
        recursive_setattr(self.sequential, "training", True)

    def forward(
        self, forward_input, curriculum_seqlen=None, labels=None, neox_args=None
    ):

        if self.batch_fn:
            forward_input = self.batch_fn(forward_input)

        if (
            curriculum_seqlen is not None
            and isinstance(forward_input, tuple)
            and len(forward_input) == 3
        ):
            neox_args.update_value("curriculum_seqlen", curriculum_seqlen)
            tokens = forward_input[0]
            input_ids = forward_input[1]
            attention_mask = forward_input[2]
            if curriculum_seqlen < input_ids.size()[1]:
                # seqlen-based curriculum learning
                # input_ids, position_ids, labels have size [batch size, seqlen]
                input_ids = input_ids[:, :curriculum_seqlen].contiguous()
                tokens = tokens[:, :curriculum_seqlen].contiguous()
                # position_ids = position_ids[:, :curriculum_seqlen].contiguous()
                if labels is not None:
                    labels = labels[:, :curriculum_seqlen].contiguous()
                # attention_mask has size [1, 1, seqlen, seqlen]
                attention_mask = attention_mask[
                    :, :, :curriculum_seqlen, :curriculum_seqlen
                ].contiguous()
            forward_input = (tokens, input_ids, attention_mask)

        moe_losses = []

        def exec_range_func(start, end):
            """Helper function to be used with checkpoint()
            Adapted from torch.utils.checkpoint:checkpoint_sequential()
            """

            def exec_func(*inputs):
                # Single tensor inputs need to be unwrapped
                if len(inputs) == 1:
                    inputs = inputs[0]
                for idx, layer in enumerate(self.sequential[start:end]):
                    inputs = layer(inputs)
                    if hasattr(layer, "last_moe_loss"):
                        moe_losses.append(layer.last_moe_loss)
                return inputs

            return exec_func

        if self.activation_checkpoint_interval == 0:
            func = exec_range_func(0, len(self.sequential))
            x = func(forward_input)
        else:
            num_layers = len(self.sequential)
            x = forward_input
            for start_idx in range(0, num_layers, self.activation_checkpoint_interval):
                end_idx = min(
                    start_idx + self.activation_checkpoint_interval, num_layers
                )

                funcs = self.sequential[start_idx:end_idx]
                # Since we either pass tensors or tuples of tensors without unpacking, we
                # need to be careful not to double-wrap tensors with tuple.
                if not isinstance(x, tuple):
                    x = (x,)

                if self._is_checkpointable(funcs):
                    x = self.activation_checkpoint_func(
                        exec_range_func(start_idx, end_idx), *x
                    )
                else:
                    x = exec_range_func(start_idx, end_idx)(*x)
        return x, moe_losses

    def clear_cache(self):
        """
        Recursively clears the kv cache on all layers
        """
        recursive_setattr(self.sequential, "layer_past", None)


def recursive_setattr(m, attr, value, assert_type=None, type_filter=None):
    """
    Recursively set attributes on a pytorch module or an iterable of modules.
    If an assert_type is provided, it will assert that the type of the value is the same as the assert_type.
    If a type_filter is provided, it will only set attributes on modules that match that type.
    """
    if assert_type is not None:
        assert isinstance(value, assert_type), "Value is not the correct type."

    # if m is a list or a generator, iterate over the elements
    if isinstance(m, (list, GeneratorType)):
        for i in m:
            recursive_setattr(i, attr, value, assert_type, type_filter)
    elif isinstance(m, torch.nn.Module):
        if hasattr(m, attr):
            if type_filter is None or isinstance(m, type_filter):
                setattr(m, attr, value)
        if hasattr(m, "children"):
            recursive_setattr(m.children(), attr, value, assert_type, type_filter)


def _set_use_cache(modules, value: bool):
    """
    Recursively sets an use_cache to `value` on a list of pytorch modules, if they have a use_cache attribute.
    use_cache is used to decide whether we cache past key value activations or not in inference.
    """
    recursive_setattr(modules, "use_cache", value, assert_type=bool)


def configure_sparse_attention(neox_args, attention_type, num_attention_heads, mpu):
    from deepspeed.ops.sparse_attention import (
        SparseSelfAttention,
        VariableSparsityConfig,
        FixedSparsityConfig,
        BigBirdSparsityConfig,
        BSLongformerSparsityConfig,
    )
    from deepspeed.ops.sparse_attention.sparsity_config import (
        LocalSlidingWindowSparsityConfig,
    )

    if attention_type == "sparse_fixed":
        # you can think of local window size as `block_size` * `num_local_blocks`.
        # so if you wanted to set a local window size of 256, set block size to 16 and `num_local_blocks` to 16
        sparsity_config = FixedSparsityConfig(
            num_heads=num_attention_heads,
            block=neox_args.sparsity_config.get("block", 16),
            different_layout_per_head=neox_args.sparsity_config.get(
                "different_layout_per_head", False
            ),
            num_local_blocks=neox_args.sparsity_config.get("num_local_blocks", 4),
            num_global_blocks=neox_args.sparsity_config.get("num_global_blocks", 1),
            num_different_global_patterns=neox_args.sparsity_config.get(
                "num_different_global_patterns", 1
            ),
            attention="unidirectional",
            horizontal_global_attention=False,
        )
    elif attention_type == "sparse_variable":
        sparsity_config = VariableSparsityConfig(
            num_heads=num_attention_heads,
            block=neox_args.sparsity_config.get("block", 16),
            different_layout_per_head=neox_args.sparsity_config.get(
                "different_layout_per_head", False
            ),
            num_random_blocks=neox_args.sparsity_config.get("num_random_blocks", 0),
            local_window_blocks=neox_args.sparsity_config.get(
                "local_window_blocks", [4]
            ),
            global_block_indices=neox_args.sparsity_config.get(
                "global_block_indices", [0]
            ),
            global_block_end_indices=neox_args.sparsity_config.get(
                "global_block_end_indices", None
            ),
            attention="unidirectional",
            horizontal_global_attention=False,
        )
    elif attention_type == "local":
        # can configure with `num_local_blocks` or `num_sliding_window_blocks`
        num_local_blocks = neox_args.sparsity_config.get(
            "num_local_blocks",
            neox_args.sparsity_config.get("num_sliding_window_blocks", 4),
        )
        sparsity_config = LocalSlidingWindowSparsityConfig(
            num_heads=num_attention_heads,
            block=neox_args.sparsity_config.get("block", 16),
            num_sliding_window_blocks=num_local_blocks,
            attention="unidirectional",
        )
    elif attention_type == "bigbird":
        sparsity_config = BigBirdSparsityConfig(
            num_heads=num_attention_heads,
            block=neox_args.sparsity_config.get("block", 16),
            different_layout_per_head=neox_args.sparsity_config.get(
                "different_layout_per_head", False
            ),
            num_random_blocks=neox_args.sparsity_config.get("num_random_blocks", 1),
            num_sliding_window_blocks=neox_args.sparsity_config.get(
                "num_sliding_window_blocks", 3
            ),
            num_global_blocks=neox_args.sparsity_config.get("num_global_blocks", 1),
            attention="unidirectional",
        )
    elif attention_type == "bslongformer":
        sparsity_config = BSLongformerSparsityConfig(
            num_heads=num_attention_heads,
            block=neox_args.sparsity_config.get("block", 16),
            different_layout_per_head=neox_args.sparsity_config.get(
                "different_layout_per_head", False
            ),
            num_sliding_window_blocks=neox_args.sparsity_config.get(
                "num_sliding_window_blocks", 3
            ),
            global_block_indices=neox_args.sparsity_config.get(
                "global_block_indices", [0]
            ),
            global_block_end_indices=neox_args.sparsity_config.get(
                "global_block_end_indices", None
            ),
            attention="unidirectional",
        )
    else:
        raise ValueError(f"Attention type {attention_type} not recognized")
    return SparseSelfAttention(
        sparsity_config=sparsity_config,
        max_seq_length=neox_args.seq_length,
        attn_mask_mode="add",
        mpu=mpu,
    )


def get_fusion_type(neox_args):
    fusion_type = SoftmaxFusionTypes.none
    if neox_args.scaled_upper_triang_masked_softmax_fusion:
        fusion_type = SoftmaxFusionTypes.upper_triang
    elif neox_args.scaled_masked_softmax_fusion:
        fusion_type = SoftmaxFusionTypes.general
    return fusion_type


def reduce_weight_grads_from_model_parallel_region(input_):
    """A hook that can be applied to any weight tensor via .register_hook().
    Allreduces grads for e.g. LN weights across the model parallel group.
    Needed to keep LNs in sync, despite them getting diff data -> diff gradients when using sequence parallel.
    """
    # Bypass the function if no TP -> no comm needed.
    if mpu.get_model_parallel_world_size() == 1:
        return input_

    # Bf16 convert
    dt = input_.dtype
    if dt == torch.bfloat16 and mpu.get_fp32_allreduce():
        input_ = input_.float()

    # All-reduce.
    dist.all_reduce(input_, group=mpu.get_model_parallel_group())

    # Bf16 convert
    if dt == torch.bfloat16 and mpu.get_fp32_allreduce():
        input_ = input_.bfloat16()

    return input_


def mark_norms_for_sequence_parallel_grad_sync(module, neox_args):
    """Iterate through the modules in our model, and for any "...Norm" classnames,
    register a hook on each of that module's parameters which will allreduce norms' weights' grads across
    the model (sequence) parallel region.
    """

    if not neox_args.sequence_parallel:
        # if we aren't using sequence parallelism, this is a no-op
        return

    for module_ in module.modules():
        if "norm" in type(module_).__name__.lower():
            # this is a norm, we want to allreduce its weight grads across sequence parallel region
            for name, param in module_.named_parameters():
                if param.requires_grad:
                    param.register_hook(reduce_weight_grads_from_model_parallel_region)<|MERGE_RESOLUTION|>--- conflicted
+++ resolved
@@ -19,6 +19,7 @@
 
 import torch
 from megatron.model.norms import LayerNorm, RMSNorm, ScaleNorm
+from megatron.model.norms import LayerNorm, RMSNorm, ScaleNorm
 from megatron.model.fused_softmax import SoftmaxFusionTypes
 from megatron import mpu
 from types import GeneratorType
@@ -56,21 +57,7 @@
         )
 
     for module_ in module.modules():
-<<<<<<< HEAD
-        if any(
-            [
-                isinstance(module_, LayerNorm),
-                isinstance(module_, RMSNorm),
-                isinstance(module_, TELayerNorm),
-                isinstance(module_, TERMSNorm),
-                isinstance(module_, ScaleNorm),
-            ]
-        ) or (
-            neox_args.weight_decay == 0.0
-        ):  # also include all parameters here if no weight decay is being done
-=======
         if is_no_weight_decay_module(module_):
->>>>>>> 1c727420
             no_weight_decay_params["params"].extend(
                 [p for p in module_._parameters.values() if p is not None]
             )
