--- conflicted
+++ resolved
@@ -23,14 +23,10 @@
   "n_layers": 12,
   "n_heads": 12,
   "dim_head": 64,
-<<<<<<< HEAD
+  "checkpoint_dir": "./gpt3small",
   "train_batch_size": 256,
   "wandb": {
     "team": "eleutherai",
     "watch_model": null
   }
-=======
-  "checkpoint_dir": "./gpt3small",
-  "train_batch_size": 256
->>>>>>> 73f0c7f2
 }