{
  "tokenizer": {
    "type": "hf_gpt2tokenizerfast",
    "from_pretrained": true,
    "add_padding_token": false
  },
  "dataset": {
    "name": "enron_tfr",
    "train_path": "./data/enron_tfr/tokenized/*.tfrecords",
    "eval_path": "./data/enron_tfr/tokenized/*.tfrecords",
    "seed": 1,
    "shuffle_input_filenames": true,
    "pretokenized": true,
    "filetype": "tfrecords"
  },
  "num_epochs": 10,
  "train_steps": 572300,
  "eval_batch_size": 32,
  "learning_rate": 0.0006,
  "generate_length": 256,
  "seq_len": 1024,
  "hidden_dim": 768,
  "n_layers": 12,
  "n_heads": 12,
  "dim_head": 64,
<<<<<<< HEAD
  "checkpoint_dir": "./gpt3small"
=======
  "train_batch_size": 256
>>>>>>> cb37b365
}<|MERGE_RESOLUTION|>--- conflicted
+++ resolved
@@ -23,9 +23,6 @@
   "n_layers": 12,
   "n_heads": 12,
   "dim_head": 64,
-<<<<<<< HEAD
   "checkpoint_dir": "./gpt3small"
-=======
   "train_batch_size": 256
->>>>>>> cb37b365
 }