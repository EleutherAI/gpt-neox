Arguments for gpt-neox. All of the following can be specified in your .yml config file(s):


## NeoXArgsLRScheduler

LR Scheduler Arguments



- **lr_decay_style**: typing.Literal['constant', 'linear', 'cosine', 'exponential']

    Default = linear

    Learning rate decay function. Choose from 'constant', 'linear', 'cosine', 'exponential'.



- **lr_decay_iters**: int

    Default = None

    Number of iterations to decay learning rate over, If None defaults to --train-iters



- **min_lr**: float

    Default = 0.0

    Minimum value for learning rate. The scheduler clips values below this threshold.



- **warmup**: float

    Default = 0.01

    Percentage of total iterations to warmup on (.01 = 1 percent of all training iters).



- **override_lr_scheduler**: bool

    Default = False

    Reset the values of the scheduler (learning rate,warmup iterations, minimum learning rate, maximum number of iterations, and decay style from input arguments and ignore values from checkpoints. Note that all the above values will be reset.



- **use_checkpoint_lr_scheduler**: bool

    Default = False

    Use checkpoint to set the values of the scheduler (learning rate, warmup iterations, minimum learning rate, maximum number of iterations, and decay style from checkpoint and ignore input arguments.



## NeoXArgsLogging

Logging Arguments



- **use_wandb**: bool

    Default = None

    Flag indicating if wandb is to be used.



- **wandb_group**: str

    Default = None

    Weights and Biases group name - used to group together "runs".



- **wandb_team**: str

    Default = None

    Team name for Weights and Biases.



- **wandb_project**: str

    Default = neox

    wandb project name



- **wandb_host**: str

    Default = https://api.wandb.ai

    url of the wandb host



- **wandb_init_all_ranks**: bool

    Default = False

    Initialize wandb on all ranks.



- **git_hash**: str

<<<<<<< HEAD
    Default = 66d0666
=======
    Default = 8ebf7c6
>>>>>>> e277bc71

    current git hash of repository



- **log_dir**: str

    Default = None

    Directory to save logs to.



- **tensorboard_dir**: str

    Default = None

    Write TensorBoard logs to this directory.



- **log_interval**: int

    Default = 100

    Interval between logging.



- **log_grad_pct_zeros**: bool

    Default = False

    Log the percentage of zeros for the gradient of each parameter to wandb / tensorboard (useful for debugging). Needs wandb_init_all_ranks set to True if using pipeline parallelism to log all ranks.



- **log_param_norm**: bool

    Default = False

    Log the frob norm of the parameters to wandb / tensorboard (useful for debugging). Needs wandb_init_all_ranks set to True if using pipeline parallelism to log all ranks.



- **log_grad_norm**: bool

    Default = False

    Log the frob norm of the gradients to wandb / tensorboard (useful for debugging).
    (N.B - this will only work with pp = 0 for now, as we don't have access to the gradients of the model because
    deepspeed.)



- **log_optimizer_states**: bool

    Default = False

    Log the frob norm of the optimizer states to wandb / tensorboard (useful for debugging).



- **log_gradient_noise_scale**: bool

    Default = False

    Whether to log the gradient noise scale when training (cf. https://arxiv.org/abs/1812.06162 for explanation)



- **gradient_noise_scale_n_batches**: int

    Default = 5

    Number of batches to accumulate gradients for in the gradient noise scale logger.



- **gradient_noise_scale_cpu_offload**: bool

    Default = False

    Whether to offload the buffered gradients to cpu when measuring gradient noise scale.



## NeoXArgsModel

Model Arguments



- **precision**: typing.Literal['fp16', 'fp32', 'bfloat16']

    Default = None

    description of the used precision, either one of fp16 or fp32 (and in the future bf16).



- **num_layers**: int

    Default = None

    Number of transformer layers.



- **hidden_size**: int

    Default = None

    Transformer hidden size.



- **num_attention_heads**: int

    Default = None

    Number of transformer attention heads.



- **seq_length**: int

    Default = None

    Maximum sequence length to process.



- **max_position_embeddings**: int

    Default = None

    Maximum number of position embeddings to use. This is the size of position embedding.



- **norm**: typing.Literal['layernorm', 'rmsnorm', 'scalenorm']

    Default = layernorm

    Normalization layer to use. Choose from "layernorm", "rmsnorm", "scalenorm".



- **layernorm_epsilon**: float

    Default = 1e-05

    Layer norm epsilon.



- **rms_norm_epsilon**: float

    Default = 1e-08

    Root mean squared norm epsilon



- **scalenorm_epsilon**: float

    Default = 1e-08

    Scalenorm epsilon



- **pos_emb**: typing.Literal['learned', 'rotary', 'sinusoidal', 'rpe', 'alibi', 'none']

    Default = learned

    Type of positional embedding to use - choose from 'learned', 'rotary', 'sinusoidal', 'rpe', 'none'



- **rpe_num_buckets**: int

    Default = 32

    T5 relative positional encoding number of buckets, default 32.



- **rpe_max_distance**: int

    Default = 128

    T5 relative positional encoding max distance, default 128.



- **opt_pos_emb_offset**: int

    Default = 0

    Learned position embedding offset (only used by OPT, where it should be set to 2).



- **no_weight_tying**: bool

    Default = False

    Disables weight tying between embedding weights and final Linear layer



- **attention_config**: list

    Default = None

    Attention configuration for gpt-neox

    The first item in the list specifies the attention type(s), and should be a list of strings. The second item
    specifies the number of times to repeat those attention types in the full list.

    attention type choices:  [global, local, sparse_fixed, sparse_variable, bslongformer, bigbird]

    So a 12 layer network with only global attention could be specified like:
        [[[`global`], 12]]

    or a 12 layer network with alternating global / local like:
        [[[`global`, `local`], 6]]

    If none is specified, this defaults to
        [[[`global`], n_layers]]



- **sparsity_config**: dict

    Default = None

    Sparsity configuration dict as defined in https://www.deepspeed.ai/docs/config-json/#sparse-attention

    Note that since neox is autoregressive, attention is always "unidirectional" and `horizontal_global_attention` is
    always false.

    The main difference between our sparsity config and deepspeed's is that `mode` is ignored - since it is instead
    specified in attention_config defining each layer.

    An example config is given below:
          "sparse_attention": {
            "block": 16,
            "different_layout_per_head": true,
            "num_local_blocks": 4,
            "num_global_blocks": 1,
            "num_different_global_patterns": 4,
            "num_random_blocks": 0,
            "local_window_blocks": [4],
            "global_block_indices": [0],
            "global_block_end_indices": None,
            "num_sliding_window_blocks": 3
          }



- **num_unique_layers**: int

    Default = None

    Number of unique transformer layers. num-layers should be divisible by this value. Currently only has an effect when pipe_parallel_size=0.



- **param_sharing_style**: str

    Default = grouped

    Ordering of the shared parameters. For example, for a num-layers=4 and --num-unique-layers=2, we will have the following ordering for two unique layers 1 and 2-: grouped: [1, 2, 1, 2] and spaced: [1, 1, 2, 2].



- **make_vocab_size_divisible_by**: int

    Default = 128

    Pad the vocab size to be divisible by this value. This is added for computational efficiency reasons.



- **activation**: typing.Literal['gelu', 'geglu', 'relu', 'softsign', 'swish', 'mish', 'silu']

    Default = gelu

    Activation function to use - choose from ["gelu", "geglu", "relu", "softsign", "swish", "mish", "silu"]



- **scaled_upper_triang_masked_softmax_fusion**: bool

    Default = False

    Enable fusion of query_key_value_scaling time (upper diagonal) masking and softmax.



- **scaled_masked_softmax_fusion**: bool

    Default = False

    Enable fusion of query_key_value_scaling general masking and softmax.



- **bias_gelu_fusion**: bool

    Default = False

    Enable bias and gelu fusion.



- **bias_dropout_fusion**: bool

    Default = False

    Enable bias and dropout fusion.



- **fp16_lm_cross_entropy**: bool

    Default = False

    Move the cross entropy unreduced loss calculation for lm head to fp16.



- **init_method_std**: float

    Default = 0.02

    Standard deviation of the zero mean normal distribution used for weight initialization.



- **apply_query_key_layer_scaling**: bool

    Default = False

    Scale Q * K^T by 1 / layer-number. If this flag is set, then it will automatically set attention-softmax-in-fp32 to true



- **use_cpu_initialization**: bool

    Default = False

    If set, affine parallel weights initialization uses CPU



- **attention_softmax_in_fp32**: bool

    Default = False

    Run attention masking and softmax in fp32.



- **rotary_pct**: float

    Default = 1.0

    pct of hidden dims to apply rotary positional embedding to



- **rotary_emb_base**: int

    Default = 10000

    Base for rotary positional embedding



- **init_method**: typing.Literal['normal', 'scaled_normal', 'orthogonal', 'scaled_orthogonal', 'xavier_uniform', 'xavier_normal', 'wang_init', 'small_init']

    Default = normal

    Init function used on all layers except ff residual outputs - choose from
    ["normal", "scaled_normal", "orthogonal", "scaled_orthogonal", "xavier_uniform", "xavier_normal", "wang_init", "small_init"]



- **output_layer_init_method**: typing.Literal['normal', 'scaled_normal', 'orthogonal', 'scaled_orthogonal', 'xavier_uniform', 'xavier_normal', 'wang_init', 'small_init']

    Default = scaled_normal

    Init function used for ff residual outputs - choose from
    ["normal", "scaled_normal", "orthogonal", "scaled_orthogonal", "xavier_uniform", "xavier_normal", "wang_init", "small_init"]



- **gmlp_attn_dim**: int

    Default = 64

    the dimension of the single head self attention in gmlp model (not used in gpt models).
    If None - gmlp model doesn't use attention.



- **gpt_j_residual**: bool

    Default = False

    If false, we use the conventional residual path:
      x = x + attn(ln1(x))
      x = x + mlp(ln2(x))
    Otherwise, we use the residual path from GPT-J, which offers a slight speedup:
      x = ln(x)
      x = x + attn(x) + mlp(x)



- **gpt_j_tied**: bool

    Default = False

    If false, we use
      x = x + attn(ln1(x)) + mlp(ln2(x))
    Otherwise, we tie the layer norms
      y = ln(x)
      x = x + attn(y) + mlp(y)



- **use_bias_in_norms**: bool

    Default = True

    If false, norms (e.g. LayerNorm) will not have bias terms



- **use_bias_in_attn_linear**: bool

    Default = True

    If false, attn_linear (e.g. QKVO) will not have bias terms



- **mlp_type**: str

    Default = regular

    Types:
        regular: Megatron implementation
        llama: LLaMA MLP (SiLU-gated MLP)



- **soft_prompt_tuning**: dict

    Default = None

    Dictionary configuring the soft prompt tuning parameters.
    If enabled, will train *only* the soft prompt, and freezes the rest of the model.
    parameters in the dict are:
        'enabled': bool = True # enables soft prompting
        'num_tokens': int = 10 # length of the soft prompt in tokens
        'init_string': str = '' # if provided, initialize the soft prompt with the word embeddings of this string
        'init_range': float = 0.5 # if no init string is provided, initialize the soft prompt with a uniform distribution between -init_range and init_rang



- **output_layer_parallelism**: typing.Literal['column']

    Default = column

    Parameter controlling whether the output layer is parallelized over the hidden dim (row) or the vocab dim (column)



## NeoXArgsOptimizer

Optimizer Arguments



- **optimizer_type**: typing.Literal['adam', 'onebitadam', 'cpu_adam', 'cpu_torch_adam', 'sm3', 'madgrad_wd', 'sgd', 'lion']

    Default = adam

    Type of optimizer to use. Choose from ['adam', 'onebitadam', 'cpu_adam', 'cpu_torch_adam', 'sm3', 'madgrad_wd', 'sgd']
    NOTE: sgd will use MuSGD from Mup. Mup must be enabled for this optimizer.



- **use_bnb_optimizer**: bool

    Default = False

    Whether to enable the bitsandbytes optimizers



- **zero_stage**: typing.Union[int, typing.List[int], typing.Literal['all']]

    Default = None

    Zero Optimizer stage



- **zero_reduce_scatter**: bool

    Default = None

    Zero: Uses reduce or reduce scatter instead of allreduce to average gradients



- **zero_contiguous_gradients**: bool

    Default = None

    Zero: Copies the gradients to a contiguous buffer as they are produced. Avoids memory fragmentation during backward pass. Only useful when running very large models.



- **zero_reduce_bucket_size**: int

    Default = None

    Zero: Number of elements reduced/allreduced at a time. Limits the memory required for the allgather for large model sizes



- **zero_allgather_bucket_size**: int

    Default = None

    Zero: Number of elements allgathered at a time. Limits the memory required for the allgather for large model sizes



- **lr**: float

    Default = None

    Max Learning rate during training



## NeoXArgsOther

Misc. Arguments



- **distributed_backend**: str

    Default = nccl

    Which backend to use for distributed training.



- **local_rank**: int

    Default = None

    local rank passed from distributed launcher.



- **rank**: int

    Default = None

    global rank of process being run (passed in via distributed launcher)



- **lazy_mpu_init**: bool

    Default = False

    If set to True, initialize_megatron() skips DDP initialization and returns function to complete it instead. Also turns on use-cpu-initialization flag. This is for external DDP manager.



- **short_seq_prob**: float

    Default = 0.1

    Probability of producing a short sequence.



- **eod_mask_loss**: bool

    Default = False

    Mask loss for the end of document tokens.



- **adlr_autoresume**: bool

    Default = False

    Enable auto-resume on adlr cluster.



- **adlr_autoresume_interval**: int

    Default = 1000

    Intervals over which check for auto-resume termination signal



- **seed**: int

    Default = 1234

    Random seed used for python, numpy, pytorch, and cuda.



- **onnx_safe**: bool

    Default = False

    Use workarounds for known problems with Torch ONNX exporter



- **deepscale**: bool

    Default = False

    (Deprecated) enable DeepSpeed (helper flag for user code, no impact on DeepSpeed backend)'



- **deepscale_config**: str

    Default = None

    (Deprecated) deepscale json configuration file.



- **deepspeed_mpi**: bool

    Default = False

    Run via MPI, this will attempt to discover the necessary variables to initialize torch distributed from the MPI environment



- **deepspeed_slurm**: bool

    Default = False

    Run via SLURM, this will attempt to discover the necessary variables to initialize torch distributed from the SLURM environment



- **user_script**: str

    Default = None

    user script to be run



- **iteration**: int

    Default = None

    Set during training



- **do_train**: int

    Default = None

    Set during training



- **do_valid**: int

    Default = None

    Set during training



- **do_test**: int

    Default = None

    Set during training



- **save_iters**: list

    Default = None

    Set during training



- **global_num_gpus**: int

    Default = None

    Set during launching



## NeoXArgsParallelism

Parallelism Arguments



- **pipe_parallel_size**: int

    Default = 0

    Number of pipeline parallel stages. Disable with 0.



- **model_parallel_size**: int

    Default = 1

    Size of the model parallelism.



- **pipe_partition_method**: str

    Default = type:transformer|mlp

    method used to distribute model layers across pipeline stages. Choose from "parameters", which balances the number
    of parameters on each pipeline stage, "uniform", which naively balances the number of layers per stage, or
    "type:[regex]", which balances layers whose class names match [regex]



- **world_size**: int

    Default = None

    Total world size (i.e number of gpus in cluster). Configured post-launch using distributed launcher



- **is_pipe_parallel**: bool

    Default = False

    flag to determine whether pipeline parallelism is on - shouldn't be set by user, is automatically determined
    according to pipeline parallel size.



## NeoXArgsTemplate

NeoXArgsTemplate()



## NeoXArgsTextgen

Text Generation arguments



- **text_gen_type**: str

    Default = None

    How to generate text/sample the model.
    Options: `unconditional`, `input-file`, `interactive`



- **temperature**: float

    Default = 0.0

    exponential scaling output distribution ("higher == more risk")



- **top_p**: float

    Default = 0.0

    Top-p (nucleus) sampling chooses from the smallest possible set of tokens whose cumulative probability exceeds the probability top_p.



- **top_k**: int

    Default = 0

    integer between 0 and the models vocab size. Filters out any logits with a probability less than that of the top_kth token.



- **return_logits**: bool

    Default = False

    Boolean for whether to return the logits for generated tokens



- **maximum_tokens**: int

    Default = 64

    maximum number of tokens to be generated



- **prompt_end**: str

    Default = 


    a single prompt's end. Defaults to newline



- **sample_input_file**: str

    Default = None

    Get input from file instead of interactive mode, each line is an input.



- **sample_output_file**: str

    Default = samples.txt

    Output file



- **num_samples**: int

    Default = 1

    Number of samples to generate unconditionally, defaults to 1 and interactive conditional sampling



- **recompute**: bool

    Default = False

    During generation recompute all attention instead of using previously computed keys/values.
    Should be set to true for sparse attention models



- **eval_results_prefix**: str

    Default = 

    prefix to which to save evaluation results - final fp will be {eval_results_prefix}_eval_results_yy-mm-dd-HH-MM.json



- **eval_tasks**: list

    Default = None

    Tasks to evaluate on using lm_eval_harness



## NeoXArgsTokenizer

Tokenizer Arguments



- **tokenizer_type**: typing.Literal['GPT2BPETokenizer', 'HFTokenizer', 'HFGPT2Tokenizer', 'SPMTokenizer', 'CharLevelTokenizer', 'TiktokenTokenizer']

    Default = GPT2BPETokenizer

    Type of tokenizer to use - should be one of ["GPT2BPETokenizer", "HFTokenizer", "HFGPT2Tokenizer", "SPMTokenizer", "CharLevelTokenizer", "TiktokenTokenizer"]



- **padded_vocab_size**: int

    Default = None

    Total (padded) vocabulary size of tokenizer. Configured after launching of training,
    as it's dependent on the parallelism size.



## NeoXArgsTraining

Training Arguments



- **data_path**: str

    Default = None

    Path to combined dataset to split.



- **use_shared_fs**: bool

    Default = True

    Whether to use a shared filesystem for data loading. If False, local rank 0 on all nodes will preprocess the data,
    otherwise only global rank 0 will preprocess the data. This is implemented in megatron/data/gpt2_dataset.py::_build_index_mappings.



- **train_data_paths**: list

    Default = None

    List of paths to train datasets.



- **label_data_paths**: list

    Default = None

    List of paths to label datasets (not shifted by 1 yet!).



- **test_data_paths**: list

    Default = None

    List of paths to test datasets.



- **valid_data_paths**: list

    Default = None

    List of paths to validation datasets.



- **train_data_weights**: list

    Default = None

    List of 'weights' that decide how often to sample from each training dataset when blending datasets. If None, defaults to equal weighting.
    Should be a list the same length as `train_data_paths`



- **valid_data_weights**: list

    Default = None

    List of 'weights' that decide how often to sample from each validation dataset when blending datasets. If None, defaults to equal weighting.
    Should be a list the same length as `valid_data_paths`



- **test_data_weights**: list

    Default = None

    List of 'weights' that decide how often to sample from each test dataset when blending datasets. If None, defaults to equal weighting.
    Should be a list the same length as `test_data_paths`



- **weight_by_num_documents**: bool

    Default = False

    If True, Builds dataset weights from a multinomial distribution over groups of data according to the number of
    documents in each group.

    WARNING: setting this to True will override any user provided weights

    We sample from a group according to the probability p(L) ∝ |L| ** α,
    where p(L) is the probability of sampling from a given group,
          |L| is the number of examples in that datapoint,
          and α is a coefficient that acts to upsample data from underrepresented groups

    Hence α (`alpha`) allows us to control how much to 'boost' the probability of training on low-resource groups.

    See https://arxiv.org/abs/1911.02116 for more details



- **weighted_sampler_alpha**: float

    Default = 0.3

    Alpha value for `weight_by_num_documents`. Only has an effect if `weight_by_num_documents` = True.

    when alpha = 1, the probability of sampling from a given group = n_samples / total_samples
    as alpha -> 0, the probability of sampling from all groups becomes equal, and number of documents has no effect
    as alpha -> inf, the probability of sampling from the groups with *the most samples* -> 1



- **data_impl**: typing.Literal['infer', 'mmap', 'cached']

    Default = infer

    Implementation of indexed datasets, can be one of "infer", "cached", or "mmap"



- **mmap_warmup**: bool

    Default = False

    Warm up mmap files.



- **save**: str

    Default = None

    Output directory to save checkpoints to.



- **s3_path**: str

    Default = None

    Path to s3 bucket for saving checkpoints.



- **s3_chunk_size**: int

    Default = 104857600

    The number of bytes in each file chunk when uploading to s3. Defaults to 100MiB.



- **config_files**: dict

    Default = None

    Store of original config files mapping config filename to file contents



- **load**: str

    Default = None

    Directory containing a model checkpoint.



- **checkpoint_validation_with_forward_pass**: bool

    Default = False

    save input and output of a forward pass with the checkpoint and validate after load



- **checkpoint_scale**: typing.Literal['linear', 'log']

    Default = linear

    How step at which checkpoints are saved should scale. "linear" implies 1 checkpoint will be saved at every multiple of `checkpoint-factor`,
    while "log" implies that the number of steps between each checkpoint will be multiplied by `checkpoint-factor` at each step, starting from step 1.



- **checkpoint_factor**: int

    Default = None

    Acts as a multiplier on either the "log" or "linear" checkpoint spacing.

    With `checkpoint-scale="linear"`, `checkpoint-factor=20`, and `train-iters=100`, checkpoints will be saved at
    steps [20, 40, 60, 80, 100].

    With `checkpoint-scale="log"`, `checkpoint-factor=2`, and `train-iters=100`, checkpoints will be saved at
    steps [1, 2, 4, 8, 16, 32, 64, 100].

    Note that the last checkpoint step is always saved.



- **extra_save_iters**: list

    Default = None

    Additional iterations when a checkpoint should be saved.
    Must be a list of ints or `None`.



- **no_save_optim**: bool

    Default = False

    Do not save current optimizer.



- **no_save_rng**: bool

    Default = False

    Do not save current rng state.



- **no_load_optim**: bool

    Default = False

    Do not load optimizer when loading checkpoint.



- **no_load_rng**: bool

    Default = False

    Do not load rng state when loading checkpoint.



- **finetune**: bool

    Default = False

    Load model for finetuning. Do not load optimizer or rng state from checkpoint and set iteration to 0. Assumed when loading a release checkpoint.



- **batch_size**: int

    Default = None

    training microbatch size per gpu



- **train_iters**: int

    Default = None

    Number of iterations to run for training.



- **eval_iters**: int

    Default = 100

    Number of iterations to run for evaluation validation/test for.



- **keep_last_n_checkpoints**: int

    Default = None

    Number of last checkpoints to keep



- **eval_interval**: int

    Default = 1000

    Interval between running evaluation on validation set.



- **split**: str

    Default = 969, 30, 1

    Comma_separated list of proportions for training, validation, and test split. For example the split 90,5,5 will use 90% of data for training, 5% for validation and 5% for test.



- **vocab_file**: str

    Default = None

    Path to the vocab file.



- **merge_file**: str

    Default = None

    Path to the BPE merge file.



- **num_workers**: int

    Default = 2

    Dataloader number of workers.



- **exit_interval**: int

    Default = None

    Exit the program after the iteration is divisible by this value.



- **attention_dropout**: float

    Default = 0.1

    Post attention dropout probability.



- **hidden_dropout**: float

    Default = 0.1

    Dropout probability for hidden state transformer.



- **weight_decay**: float

    Default = 0.01

    Weight decay coefficient for L2 regularization.



- **checkpoint_activations**: bool

    Default = False

    Checkpoint activation to allow for training with larger models, sequences, and batch sizes.



- **checkpoint_num_layers**: int

    Default = 1

    Chunk size (number of layers) for checkpointing.



- **deepspeed_activation_checkpointing**: bool

    Default = True

    DEPRECATED - TODO: remove
    Uses activation checkpointing from deepspeed



- **contiguous_checkpointing**: bool

    Default = False

    Contiguous memory checkpointing for activations.



- **checkpoint_in_cpu**: bool

    Default = False

    Move the activation checkpoints to CPU.



- **synchronize_each_layer**: bool

    Default = False

    does a synchronize at the beginning and end of each checkpointed layer.



- **profile_backward**: bool

    Default = False

    Enables backward pass profiling for checkpointed layers.



- **partition_activations**: bool

    Default = False

    Partition Activations across GPUs before checkpointing.



- **gas**: int

    Default = None

    gradient_accumulation_steps



- **clip_grad**: float

    Default = None

    Gradient clipping based on global L2 norm.



- **hysteresis**: int

    Default = 2

    hysteresis for dynamic loss scaling



- **dynamic_loss_scale**: bool

    Default = None

    flag indicating whether dynamic loss scale is used



- **loss_scale**: float

    Default = None

    Static loss scaling, positive power of 2
    values can improve fp16 convergence. If None, dynamic loss scaling is used.



- **loss_scale_window**: float

    Default = 1000.0

    Window over which to raise/lower dynamic scale.



- **min_scale**: float

    Default = 1.0

    Minimum loss scale for dynamic loss scale.



- **char_level_ppl**: bool

    Default = False

    Whether to calculate character level perplexity as well as token level perplexity. (may incur a time cost)



- **use_mup**: bool

    Default = False

    Whether to use Microsoft's Mup https://github.com/microsoft/mup



- **coord_check**: bool

    Default = False

    Whether to generate a "coord check" plot to verify mup's implementation in neox



- **save_base_shapes**: bool

    Default = False

    Whether to save base shapes for mup. This will save the shapes to the path specified in base-shapes-file.



- **base_shapes_file**: str

    Default = None

    Path to the base shapes to save to/load from



- **mup_init_scale**: float

    Default = 1.0

    Initialization scale: All the parameters are multiplied by this value



- **mup_attn_temp**: float

    Default = 1.0

    Attention temperature: Reciprocal of the multiplier applied to the input to attention softmax



- **mup_output_temp**: float

    Default = 1.0

    Output temperature: Reciprocal of the multiplier applied to the input to softmax that
    produces the distribution over output tokens.



- **mup_embedding_mult**: float

    Default = 1.0

    Scalar by which we multiply the output of the embedding layer



- **mup_rp_embedding_mult**: float

    Default = 1.0

    Scalar by which we multiply vectors representing relative position



- **mup_width_scale**: int

    Default = 2

    What to scale width by when creating the delta model for mup



## NeoXArgsDeepspeedConfig

Args for deepspeed config
    Every argument included here will be included in deepspeed config json
    As of Mar 8 2023, up to date compared to https://www.deepspeed.ai/docs/config-json/



- **deepspeed**: bool

    Default = True

    boolean flag to enable DeepSpeed (Always True)



- **train_batch_size**: int

    Default = None

    The effective training batch size. This is the amount of data samples that leads to one step of model update. train_batch_size is aggregated by the batch size that a single GPU processes in one forward/backward pass (a.k.a., train_step_batch_size), the gradient accumulation steps (a.k.a., gradient_accumulation_steps), and the number of GPUs.



- **train_micro_batch_size_per_gpu**: int

    Default = None

    Batch size to be processed by one GPU in one step (without gradient accumulation). When specified, gradient_accumulation_steps is automatically calculated using train_batch_size and number of GPUs. Should not be concurrently specified with gradient_accumulation_steps in the configuration JSON.



- **gradient_accumulation_steps**: int

    Default = 1

    Number of training steps to accumulate gradients before averaging and applying them. This feature is sometimes useful to improve scalability since it results in less frequent communication of gradients between steps. Another impact of this feature is the ability to train with larger batch sizes per GPU. When specified, train_step_batch_size is automatically calculated using train_batch_size and number of GPUs. Should not be concurrently specified with train_step_batch_size in the configuration JSON.



- **optimizer**: dict

    Default = None

    dict containing the keys type and params

    type: The optimizer name. DeepSpeed natively supports Adam, AdamW, OneBitAdam, Lamb, and OneBitLamb optimizers (See here for details) and will import other optimizers from torch.

    params: Dictionary of parameters to instantiate optimizer. The parameter names must match the optimizer constructor signature (e.g., for Adam).



- **scheduler**: dict

    Default = None

    dict containing the keys type and params

    type: The scheduler name. See here (https://deepspeed.readthedocs.io/en/latest/schedulers.html) for list of support schedulers.

    params: Dictionary of parameters to instantiate scheduler. The parameter names should match scheduler constructor signature.



- **fp32_allreduce**: bool

    Default = False

    During gradient averaging perform allreduce with 32 bit values



- **prescale_gradients**: bool

    Default = False

    Scale gradients before doing allreduce



- **gradient_predivide_factor**: float

    Default = 1.0

    Before gradient averaging predivide gradients by a specified factor, can sometimes help with fp16 stability when scaling to large numbers of GPUs



- **sparse_gradients**: bool

    Default = False

    Enable sparse compression of torch.nn.Embedding gradients.



- **fp16**: dict

    Default = None

    Configuration for using mixed precision/FP16 training that leverages NVIDIA’s Apex package.

    Dictionary options as described in Deepspeed documentation: https://www.deepspeed.ai/docs/config-json/#fp16-training-options



- **bf16**: dict

    Default = None

    Configuration for using bfloat16 floating-point format as an alternative to FP16. BFLOAT16 requires hardware support (e.g., NVIDIA A100). Dictionary options as described in Deepspeed documentation: https://www.deepspeed.ai/docs/config-json/#bfloat16-training-options



- **amp**: dict

    Default = None

    Configuration for using automatic mixed precision (AMP) training that leverages NVIDIA’s Apex AMP package.

    Dictionary as described in Deepspeed documentation: https://www.deepspeed.ai/docs/config-json/#automatic-mixed-precision-amp-training-options



- **gradient_clipping**: float

    Default = 1.0

    Enable gradient clipping with provided value



- **zero_optimization**: dict

    Default = None

    Configuration for using ZeRO optimization.

    Multi-level dictionary as described in Deepspeed documentation: https://www.deepspeed.ai/docs/config-json/#zero-optimization-options



- **curriculum_learning**: dict

    Default = None

    



- **curriculum_seqlen**: int

    Default = 0

    Internal var for tracking the current seqlen



- **steps_per_print**: int

    Default = 10

    Print train loss every N steps.



- **wall_clock_breakdown**: bool

    Default = False

    Enable timing of the latency of forward/backward/update training phases.



- **dump_state**: bool

    Default = False

    Print out state information of DeepSpeed object after initialization.



- **flops_profiler**: dict

    Default = None

    Configuration for using FLOPS profiler.

    Dictionary as described in Deepspeed documentation: https://www.deepspeed.ai/docs/config-json/#flops-profiler



- **communication_data_type**: bool

    Default = None

    During gradient averaging, perform communication with selected data type. By default it will be determined by selected regime



- **autotuning**: dict

    Default = None

    Configuration for using autotuning.

    Dictionary as described in Deepspeed documentation: https://www.deepspeed.ai/docs/config-json/#autotuning



- **activation_checkpointing**: dict

    Default = None

    Configuration for using activation checkpointing.

    Dictionary as described in Deepspeed documentation: https://www.deepspeed.ai/docs/config-json/#activation-checkpointing



- **sparse_attention**: dict

    Default = None

    Configuration for using sparse attention.

    Dictionary as described in Deepspeed documentation: https://www.deepspeed.ai/docs/config-json/#sparse-attention



- **data_efficiency**: dict

    Default = None

    Configuration for using data efficiency.

    Dictionary as described in Deepspeed documentation: https://www.deepspeed.ai/docs/config-json/#data-efficiency



- **tensorboard**: dict

    Default = None

    Configuration for using tensorboard.

    Dictionary as described in Deepspeed documentation: https://www.deepspeed.ai/docs/config-json/#monitoring-module-tensorboard-wandb-csv



- **wandb**: dict

    Default = None

    Configuration for using wandb.



- **csv_monitor**: dict

    Default = None

    Configuration for using csv_monitor.



- **elasticity**: dict

    Default = None

    Configuration for using elastic training.

    Dictionary as described in Deepspeed documentation: https://www.deepspeed.ai/docs/config-json/#elastic-training-config-v01-and-v02



- **comms_logger**: dict

    Default = None

    Configuration for using communication logger.

    Dictionary as described in Deepspeed documentation: https://www.deepspeed.ai/docs/config-json/#communication-logging



- **compression_training**: dict

    Default = None

    Configuration for using compression training.

    Dictionary as described in Deepspeed documentation: https://www.deepspeed.ai/docs/config-json/#compression



- **checkpoint**: dict

    Default = None

    Configuration for using checkpointing.

    Dictionary as described in Deepspeed documentation: https://www.deepspeed.ai/docs/config-json/#checkpoint-options



- **data_types**: dict

    Default = None

    Configuration for using data types.

    Dictionary as described in Deepspeed documentation: https://www.deepspeed.ai/docs/config-json/#data-type-options



- **deepspeed_extra_args**: dict

    Default = None

    Dictionary of extra arguments to be included in the yaml config file. This can be used for any argument not included in the above list.



## NeoXArgsDeepspeedRunner

Args for deepspeed runner (deepspeed.launcher.runner).
    Every argument included here will be passed as command line argument to deepspeed.launcher.runner



- **hostfile**: str

    Default = None

    list of hostnames / ssh aliases and the number of GPUs per host

    example file contents:
    worker-1 slots=4
    worker-2 slots=4
    127.0.0 slots=4
    127.0.1 slots=4



- **include**: str

    Default = None

    Specify hardware resources to use during execution. String format is `NODE_SPEC[@NODE_SPEC ...]` where `NODE_SPEC=NAME[:SLOT[,SLOT ...]]`. If `:SLOT` is omitted, include all slots on that host. Example: `"worker-0@worker-1:0,2"` will use all slots. on `worker-0` and slots `[0, 2]` on `worker-1`.



- **exclude**: str

    Default = None

    Specify hardware resources to NOT use during execution. Same format as include



- **num_nodes**: int

    Default = -1

    Total number of worker nodes to run on, this will use the top N hosts from the given hostfile. -1 will use all.



- **num_gpus**: int

    Default = None

    Max number of GPUs to use on each node, will use [0:N) GPU ids on each node. None / not specifying a value will use all.



- **master_port**: int

    Default = 29500

    Port used by PyTorch distributed for communication during training.



- **master_addr**: str

    Default = None

    IP address of node 0, will be inferred via 'hostname -I' if not specified.



- **launcher**: typing.Literal['pdsh', 'openmpi', 'mvapich', 'slurm']

    Default = pdsh

    Launcher backend for multi-node training. Options currently include PDSH, OpenMPI, MVAPICH.



- **force_multi**: bool

    Default = False

    Force multi-node training even if only one node is specified.



- **detect_nvlink_pairs**: bool

    Default = False

    If true, autodetects nvlink pairs and remaps cuda visible devices to place them next to each other. This is an Eleuther addition to deepspeed, and should speed up model parallel training on setups with nvlink pairs when mp=2.



- **autotuning_run**: str

    Default = None

    Either "tune", "run", or `None`.



- **no_ssh_check**: bool

    Default = False

    If true, overrides the default check where DeepSpeed confirms that the headnode is accessible via ssh.



- **comment**: str

    Default = None

    Adds a `--comment` to the DeepSpeed launch command. In DeeperSpeed this is passed on to the SlurmLauncher as well. Sometime necessary for cluster rules, or so I've heard.
<|MERGE_RESOLUTION|>--- conflicted
+++ resolved
@@ -111,11 +111,7 @@
 
 - **git_hash**: str
 
-<<<<<<< HEAD
-    Default = 66d0666
-=======
     Default = 8ebf7c6
->>>>>>> e277bc71
 
     current git hash of repository
 
