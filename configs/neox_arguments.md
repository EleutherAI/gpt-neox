--- conflicted
+++ resolved
@@ -111,11 +111,7 @@
 
 - **git_hash**: str
 
-<<<<<<< HEAD
-    Default = 5bc9399
-=======
     Default = 2a3c4e1
->>>>>>> df8cf244
 
     current git hash of repository
 
