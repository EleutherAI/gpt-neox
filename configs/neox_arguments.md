Arguments for gpt-neox. All of the following can be specified in your .yml config file(s):


## NeoXArgsLRScheduler

LR Scheduler Arguments



- **lr_decay_style**: typing.Literal['constant', 'linear', 'cosine', 'exponential']

    Default = linear

    Learning rate decay function. Choose from 'constant', 'linear', 'cosine', 'exponential'.



- **lr_decay_iters**: int

    Default = None

    Number of iterations to decay learning rate over, If None defaults to --train-iters



- **min_lr**: float

    Default = 0.0

    Minimum value for learning rate. The scheduler clips values below this threshold.



- **warmup**: float

    Default = 0.01

    Percentage of total iterations to warmup on (.01 = 1 percent of all training iters).



- **override_lr_scheduler**: bool

    Default = False

    Reset the values of the scheduler (learning rate,warmup iterations, minimum learning rate, maximum number of iterations, and decay style from input arguments and ignore values from checkpoints. Note that all the above values will be reset.



- **use_checkpoint_lr_scheduler**: bool

    Default = False

    Use checkpoint to set the values of the scheduler (learning rate, warmup iterations, minimum learning rate, maximum number of iterations, and decay style from checkpoint and ignore input arguments.



## NeoXArgsLogging

Logging Arguments



- **use_wandb**: bool

    Default = None

    Flag indicating if wandb is to be used.



- **wandb_group**: str

    Default = None

    Weights and Biases group name - used to group together "runs".



- **wandb_team**: str

    Default = None

    Team name for Weights and Biases.



- **wandb_project**: str

    Default = neox

    wandb project name



- **wandb_host**: str

    Default = https://api.wandb.ai

    url of the wandb host



- **wandb_init_all_ranks**: bool

    Default = False

    Initialize wandb on all ranks.



- **git_hash**: str

<<<<<<< HEAD
    Default = 217b4c5
=======
    Default = 455446c
>>>>>>> 1b1293ea

    current git hash of repository



- **log_dir**: str

    Default = None

    Directory to save logs to.



- **tensorboard_dir**: str

    Default = None

    Write TensorBoard logs to this directory.



- **log_interval**: int

    Default = 100

    Interval between logging.



- **log_grad_pct_zeros**: bool

    Default = False

    Log the percentage of zeros for the gradient of each parameter to wandb / tensorboard (useful for debugging). Needs wandb_init_all_ranks set to True if using pipeline parallelism to log all ranks.



- **log_param_norm**: bool

    Default = False

    Log the frob norm of the parameters to wandb / tensorboard (useful for debugging). Needs wandb_init_all_ranks set to True if using pipeline parallelism to log all ranks.



- **log_grad_norm**: bool

    Default = False

    Log the frob norm of the gradients to wandb / tensorboard (useful for debugging).
    (N.B - this will only work with pp = 0 for now, as we don't have access to the gradients of the model because
    deepspeed.)



- **log_optimizer_states**: bool

    Default = False

    Log the frob norm of the optimizer states to wandb / tensorboard (useful for debugging).



- **log_gradient_noise_scale**: bool

    Default = False

    Whether to log the gradient noise scale when training (cf. https://arxiv.org/abs/1812.06162 for explanation)



- **gradient_noise_scale_n_batches**: int

    Default = 5

    Number of batches to accumulate gradients for in the gradient noise scale logger.



- **gradient_noise_scale_cpu_offload**: bool

    Default = False

    Whether to offload the buffered gradients to cpu when measuring gradient noise scale.



- **memory_profiling**: bool

    Default = False

    Whether to take a memory snapshot of the model. Useful for debugging memory issues.



- **memory_profiling_path**: str

    Default = None

    Path to save memory snapshot to.



- **profile**: bool

    Default = False

    Enable nsys profiling. When using this option,
    nsys options should be specified in commandline.
    An example nsys commandline is
    ```
    nsys profile -s none -t nvtx,cuda -o <path/to/output_file>
    --force-overwrite true
    --capture-range=cudaProfilerApi
    --capture-range-end=stop
    ```



- **profile_step_start**: int

    Default = 10

    Step to start profiling at.



- **profile_step_stop**: int

    Default = 12

    Step to stop profiling at.



## NeoXArgsModel

Model Arguments



- **precision**: typing.Literal['fp16', 'fp32', 'bfloat16']

    Default = None

    description of the used precision, either one of fp16 or fp32 (and in the future bf16).



- **num_layers**: int

    Default = None

    Number of transformer layers.



- **hidden_size**: int

    Default = None

    Transformer hidden size.



- **intermediate_size**: int

    Default = None

    Transformer intermediate size. Currently only used for "mlp_type": "llama".

    If not passed, will be set to a reasonable default.



- **num_attention_heads**: int

    Default = None

    Number of transformer attention heads.

    If num_kv_heads is set, will control only number of query heads.



- **num_kv_heads**: int

    Default = None

    Number of transformer key/value attention heads.

    If set to None or the same value as num_attention_heads, will perform multi-head attention (MHA).
    If set to < num_attention_heads but > 1, will perform grouped-query attention (GQA) (https://arxiv.org/pdf/2305.13245.pdf)
    If set to 1, will perform multi-query attention.

    Must be < num_attention_heads and divide num_attention_heads evenly.



- **seq_length**: int

    Default = None

    Maximum sequence length to process.



- **sliding_window_width**: int

    Default = None

    Width of the attention sliding window. Only supported with Flash Attention 2.



- **max_position_embeddings**: int

    Default = None

    Maximum number of position embeddings to use. This is the size of position embedding.



- **norm**: typing.Literal['layernorm', 'rmsnorm', 'scalenorm', 'te_rmsnorm', 'te_layernorm']

    Default = layernorm

    Normalization layer to use. Choose from "layernorm", "rmsnorm", "scalenorm", "te_rmsnorm", "te_layernorm".



- **layernorm_fusion**: bool

    Default = False

    Use fused layer norm kernel (if `norm` is `layernorm`).



- **use_qk_layernorm**: bool

    Default = False

    Use QK Normalization



- **layernorm_epsilon**: float

    Default = 1e-05

    Layer norm epsilon.



- **rms_norm_epsilon**: float

    Default = 1e-08

    Root mean squared norm epsilon



- **scalenorm_epsilon**: float

    Default = 1e-08

    Scalenorm epsilon



- **pos_emb**: typing.Literal['learned', 'rotary', 'sinusoidal', 'rpe', 'alibi', 'none']

    Default = learned

    Type of positional embedding to use - choose from 'learned', 'rotary', 'sinusoidal', 'rpe', 'none'



- **rpe_num_buckets**: int

    Default = 32

    T5 relative positional encoding number of buckets, default 32.



- **rpe_max_distance**: int

    Default = 128

    T5 relative positional encoding max distance, default 128.



- **opt_pos_emb_offset**: int

    Default = 0

    Learned position embedding offset (only used by OPT, where it should be set to 2).



- **no_weight_tying**: bool

    Default = False

    Disables weight tying between embedding weights and final Linear layer



- **attention_config**: list

    Default = None

    Attention configuration for gpt-neox

    The first item in the list specifies the attention type(s), and should be a list of strings. The second item
    specifies the number of times to repeat those attention types in the full list.

    attention type choices:  [global, local, sparse_fixed, sparse_variable, bslongformer, bigbird, "gmlp", "amlp", "flash", "mamba", "rwkv"]

    So a 12 layer network with only global attention could be specified like:
        [[[`global`], 12]]

    or a 12 layer network with alternating global / local like:
        [[[`global`, `local`], 6]]

    If none is specified, this defaults to
        [[[`global`], n_layers]]



- **sparsity_config**: dict

    Default = None

    Sparsity configuration dict as defined in https://www.deepspeed.ai/docs/config-json/#sparse-attention

    Note that since neox is autoregressive, attention is always "unidirectional" and `horizontal_global_attention` is
    always false.

    The main difference between our sparsity config and deepspeed's is that `mode` is ignored - since it is instead
    specified in attention_config defining each layer.

    An example config is given below:
          "sparse_attention": {
            "block": 16,
            "different_layout_per_head": true,
            "num_local_blocks": 4,
            "num_global_blocks": 1,
            "num_different_global_patterns": 4,
            "num_random_blocks": 0,
            "local_window_blocks": [4],
            "global_block_indices": [0],
            "global_block_end_indices": None,
            "num_sliding_window_blocks": 3
          }



- **num_unique_layers**: int

    Default = None

    Number of unique transformer layers. num-layers should be divisible by this value. Currently only has an effect when pipe_parallel_size=0.



- **param_sharing_style**: str

    Default = grouped

    Ordering of the shared parameters. For example, for a num-layers=4 and --num-unique-layers=2, we will have the following ordering for two unique layers 1 and 2-: grouped: [1, 2, 1, 2] and spaced: [1, 1, 2, 2].



- **make_vocab_size_divisible_by**: int

    Default = 128

    Pad the vocab size to be divisible by this value. This is added for computational efficiency reasons.



- **activation**: typing.Literal['gelu', 'geglu', 'relu', 'softsign', 'swish', 'mish', 'silu']

    Default = gelu

    Activation function to use - choose from ["gelu", "geglu", "relu", "softsign", "swish", "mish", "silu"]



- **scaled_upper_triang_masked_softmax_fusion**: bool

    Default = False

    Enable fusion of query_key_value_scaling time (upper diagonal) masking and softmax.



- **scaled_masked_softmax_fusion**: bool

    Default = False

    Enable fusion of query_key_value_scaling general masking and softmax.



- **bias_gelu_fusion**: bool

    Default = False

    Enable bias and gelu fusion.



- **bias_dropout_fusion**: bool

    Default = False

    Enable bias and dropout fusion.



- **rope_fusion**: bool

    Default = False

    Enable rotary embedding fusion.



- **fp16_lm_cross_entropy**: bool

    Default = False

    Move the cross entropy unreduced loss calculation for lm head to fp16.



- **init_method_std**: float

    Default = 0.02

    Standard deviation of the zero mean normal distribution used for weight initialization.



- **apply_query_key_layer_scaling**: bool

    Default = False

    Scale Q * K^T by 1 / layer-number. If this flag is set, then it will automatically set attention-softmax-in-fp32 to true



- **use_cpu_initialization**: bool

    Default = False

    If set, affine parallel weights initialization uses CPU



- **attention_softmax_in_fp32**: bool

    Default = False

    Run attention masking and softmax in fp32.



- **rotary_pct**: float

    Default = 1.0

    pct of hidden dims to apply rotary positional embedding to



- **rotary_emb_base**: int

    Default = 10000

    Base for rotary positional embedding



- **rotary_save_freqs_buffer**: bool

    Default = False

    Used to control whether the `inv_freqs` buffer in rotary embeddings
    will be stored in checkpoints (persistent=True) or not.

    Defaults to false, but is left configurable to maintain backward-compatibility
    with GPT-NeoX checkpoints that were trained with this flag.



- **init_method**: typing.Literal['normal', 'scaled_normal', 'orthogonal', 'scaled_orthogonal', 'xavier_uniform', 'xavier_normal', 'wang_init', 'small_init', 'single_residual_scaled_normal']

    Default = normal

    Init function used on all layers except ff residual outputs - choose from
    ["normal", "scaled_normal", "orthogonal", "scaled_orthogonal", "xavier_uniform", "xavier_normal", "wang_init", "small_init"]



- **output_layer_init_method**: typing.Literal['normal', 'scaled_normal', 'orthogonal', 'scaled_orthogonal', 'xavier_uniform', 'xavier_normal', 'wang_init', 'small_init', 'single_residual_scaled_normal']

    Default = scaled_normal

    Init function used for ff residual outputs - choose from
    ["normal", "scaled_normal", "orthogonal", "scaled_orthogonal", "xavier_uniform", "xavier_normal", "wang_init", "small_init"]



- **gmlp_attn_dim**: int

    Default = 64

    the dimension of the single head self attention in gmlp model (not used in gpt models).
    If None - gmlp model doesn't use attention.



- **gpt_j_residual**: bool

    Default = False

    If false, we use the conventional residual path:
      x = x + attn(ln1(x))
      x = x + mlp(ln2(x))
    Otherwise, we use the residual path from GPT-J, which offers a slight speedup:
      x = ln(x)
      x = x + attn(x) + mlp(x)



- **gpt_j_tied**: bool

    Default = False

    If false, we use
      x = x + attn(ln1(x)) + mlp(ln2(x))
    Otherwise, we tie the layer norms
      y = ln(x)
      x = x + attn(y) + mlp(y)



- **use_bias_in_norms**: bool

    Default = True

    If false, norms (e.g. LayerNorm) will not have bias terms



- **use_bias_in_attn_linear**: bool

    Default = True

    If false, attn_linear (e.g. QKVO) will not have bias terms



- **mlp_type**: str

    Default = regular

    Types:
        regular: Megatron implementation
        llama: LLaMA MLP (SiLU-gated MLP)



- **soft_prompt_tuning**: dict

    Default = None

    Dictionary configuring the soft prompt tuning parameters.
    If enabled, will train *only* the soft prompt, and freezes the rest of the model.
    parameters in the dict are:
        'enabled': bool = True # enables soft prompting
        'num_tokens': int = 10 # length of the soft prompt in tokens
        'init_string': str = '' # if provided, initialize the soft prompt with the word embeddings of this string
        'init_range': float = 0.5 # if no init string is provided, initialize the soft prompt with a uniform distribution between -init_range and init_rang



- **mamba_selective_scan_fusion**: bool

    Default = False

    Enable fused kernels for Mamba selective scan.



- **mamba_causal_conv_fusion**: bool

    Default = False

    Enable fused kernels for Mamba causal Conv1d.



- **mamba_inner_func_fusion**: bool

    Default = False

    Enable fused inner operator for Mamba. (Supersedes conv. and selective scan fusion flags, requires each of those kernels to be installed.)



- **mamba_selective_fp32_params**: bool

    Default = True

    Keep selected parameters in fp32 for Mamba (A and D).
    Requires https://github.com/EleutherAI/DeeperSpeed/pull/61 .



- **mamba_use_bias_in_conv**: bool

    Default = True

    If false, conv1d in mamba block will not have bias term



- **mamba_use_bias_in_linears**: bool

    Default = False

    Enable bias terms in mamba block up- and down- projections (in_proj and out_proj).



- **output_layer_parallelism**: typing.Literal['column']

    Default = column

    Parameter controlling whether the output layer is parallelized over the hidden dim (row) or the vocab dim (column)



## NeoXArgsOptimizer

Optimizer Arguments



- **optimizer_type**: typing.Literal['adam', 'onebitadam', 'cpu_adam', 'cpu_torch_adam', 'sm3', 'madgrad_wd', 'sgd', 'lion']

    Default = adam

    Type of optimizer to use. Choose from ['adam', 'onebitadam', 'cpu_adam', 'cpu_torch_adam', 'sm3', 'madgrad_wd', 'sgd', 'lion']
    NOTE: sgd will use MuSGD from Mup. Mup must be enabled for this optimizer.



- **use_bnb_optimizer**: bool

    Default = False

    Whether to enable the bitsandbytes optimizers



- **zero_stage**: typing.Union[int, typing.List[int], typing.Literal['all']]

    Default = None

    Zero Optimizer stage



- **zero_reduce_scatter**: bool

    Default = None

    Zero: Uses reduce or reduce scatter instead of allreduce to average gradients



- **zero_contiguous_gradients**: bool

    Default = None

    Zero: Copies the gradients to a contiguous buffer as they are produced. Avoids memory fragmentation during backward pass. Only useful when running very large models.



- **zero_reduce_bucket_size**: int

    Default = None

    Zero: Number of elements reduced/allreduced at a time. Limits the memory required for the allgather for large model sizes



- **zero_allgather_bucket_size**: int

    Default = None

    Zero: Number of elements allgathered at a time. Limits the memory required for the allgather for large model sizes



- **lr**: float

    Default = None

    Max Learning rate during training



## NeoXArgsOther

Misc. Arguments



- **distributed_backend**: str

    Default = nccl

    Which backend to use for distributed training.



- **local_rank**: int

    Default = None

    local rank passed from distributed launcher.



- **rank**: int

    Default = None

    global rank of process being run (passed in via distributed launcher)



- **lazy_mpu_init**: bool

    Default = False

    If set to True, initialize_megatron() skips DDP initialization and returns function to complete it instead. Also turns on use-cpu-initialization flag. This is for external DDP manager.



- **short_seq_prob**: float

    Default = 0.1

    Probability of producing a short sequence.



- **eod_mask_loss**: bool

    Default = False

    Mask loss for the end of document tokens.



- **adlr_autoresume**: bool

    Default = False

    Enable auto-resume on adlr cluster.



- **adlr_autoresume_interval**: int

    Default = 1000

    Intervals over which check for auto-resume termination signal



- **seed**: int

    Default = 1234

    Random seed used for python, numpy, pytorch, and cuda.



- **onnx_safe**: bool

    Default = False

    Use workarounds for known problems with Torch ONNX exporter



- **deepscale**: bool

    Default = False

    (Deprecated) enable DeepSpeed (helper flag for user code, no impact on DeepSpeed backend)'



- **deepscale_config**: str

    Default = None

    (Deprecated) deepscale json configuration file.



- **deepspeed_mpi**: bool

    Default = False

    Run via MPI, this will attempt to discover the necessary variables to initialize torch distributed from the MPI environment



- **deepspeed_slurm**: bool

    Default = False

    Run via SLURM, this will attempt to discover the necessary variables to initialize torch distributed from the SLURM environment



- **user_script**: str

    Default = None

    user script to be run



- **iteration**: int

    Default = None

    Set during training



- **do_train**: bool

    Default = None

    Set during training



- **do_valid**: bool

    Default = None

    Set during training



- **do_test**: bool

    Default = None

    Set during training



- **save_iters**: list

    Default = None

    Set during training



- **global_num_gpus**: int

    Default = None

    Set during launching



## NeoXArgsParallelism

Parallelism Arguments



- **pipe_parallel_size**: int

    Default = 0

    Number of pipeline parallel stages. Disable with 0.



- **model_parallel_size**: int

    Default = 1

    Size of the model parallelism.



- **pipe_partition_method**: str

    Default = type:transformer|mlp

    method used to distribute model layers across pipeline stages. Choose from "parameters", which balances the number
    of parameters on each pipeline stage, "uniform", which naively balances the number of layers per stage, or
    "type:[regex]", which balances layers whose class names match [regex]



- **world_size**: int

    Default = None

    Total world size (i.e number of gpus in cluster). Configured post-launch using distributed launcher



- **is_pipe_parallel**: bool

    Default = False

    flag to determine whether pipeline parallelism is on - shouldn't be set by user, is automatically determined
    according to pipeline parallel size.



- **expert_interval**: int

    Default = 2

    Have one MoE layer every expert_interval layers



## NeoXArgsTemplate

NeoXArgsTemplate()



## NeoXArgsTextgen

Text Generation arguments



- **text_gen_type**: str

    Default = None

    How to generate text/sample the model.
    Options: `unconditional`, `input-file`, `interactive`



- **temperature**: float

    Default = 0.0

    exponential scaling output distribution ("higher == more risk")



- **top_p**: float

    Default = 0.0

    Top-p (nucleus) sampling chooses from the smallest possible set of tokens whose cumulative probability exceeds the probability top_p.



- **top_k**: int

    Default = 0

    integer between 0 and the models vocab size. Filters out any logits with a probability less than that of the top_kth token.



- **return_logits**: bool

    Default = False

    Boolean for whether to return the logits for generated tokens



- **maximum_tokens**: int

    Default = 64

    maximum number of tokens to be generated



- **prompt_end**: str

    Default = 


    a single prompt's end. Defaults to newline



- **sample_input_file**: str

    Default = None

    Get input from file instead of interactive mode, each line is an input.



- **sample_output_file**: str

    Default = samples.txt

    Output file



- **num_samples**: int

    Default = 1

    Number of samples to generate unconditionally, defaults to 1 and interactive conditional sampling



- **recompute**: bool

    Default = False

    During generation recompute all attention instead of using previously computed keys/values.
    Should be set to true for sparse attention models



- **eval_results_prefix**: str

    Default = 

    prefix to which to save evaluation results - final fp will be {eval_results_prefix}_eval_results_yy-mm-dd-HH-MM.json



- **eval_tasks**: list

    Default = None

    Tasks to evaluate on using lm_eval_harness

    NOTE: Requires internet connection



- **moe_top_k**: int

    Default = 1

    Activate top K experts in MoE



- **use_tutel**: bool

    Default = False

    Use Tutel optimizations in MoE



- **moe_num_experts**: int

    Default = 1

    Number of MoE experts



- **moe_loss_coeff**: float

    Default = 0.1

    Coefficient for MoE loss



- **moe_train_capacity_factor**: float

    Default = 1.0

    The capacity of the expert at train time



- **moe_eval_capacity_factor**: float

    Default = 1.0

    The capacity of the expert at eval time



- **moe_min_capacity**: int

    Default = 4

    The minimum capacity per expert regardless of the capacity_factor



- **moe_token_dropping**: bool

    Default = False

    Whether to drop tokens when exceeding capacity



- **create_moe_param_group**: bool

    Default = True

    Whether to create a separate parameter group for MoE parameters



- **moe_use_residual**: bool

    Default = True

    Whether to use residual in MoE



- **moe_expert_parallel_size**: int

    Default = 1

    Number of parallel experts in MoE



- **moe_type**: str

    Default = megablocks

    Either `deepspeed` or `megablocks`



- **moe_glu**: bool

    Default = False

    Use gated linear units in MoE



- **moe_lbl_in_fp32**: bool

    Default = False

    Whether to compute the load balancing loss in fp32.



- **moe_jitter_eps**: float

    Default = None

    Coefficient for MoE routing jitter. Jitter is
    not used if set to None



- **enable_expert_tensor_parallelism**: bool

    Default = False

    Enable expert tensor parallelism



## NeoXArgsTokenizer

Tokenizer Arguments



- **tokenizer_type**: typing.Literal['GPT2BPETokenizer', 'HFTokenizer', 'HFGPT2Tokenizer', 'SPMTokenizer', 'CharLevelTokenizer', 'TiktokenTokenizer']

    Default = GPT2BPETokenizer

    Type of tokenizer to use - should be one of ["GPT2BPETokenizer", "HFTokenizer", "HFGPT2Tokenizer", "SPMTokenizer", "CharLevelTokenizer", "TiktokenTokenizer"]



- **padded_vocab_size**: int

    Default = None

    Total (padded) vocabulary size of tokenizer. Configured after launching of training,
    as it's dependent on the parallelism size.



## NeoXArgsTraining

Training Arguments



- **data_path**: str

    Default = None

    Path to combined dataset to split.



- **use_shared_fs**: bool

    Default = True

    Whether to use a shared filesystem for data loading. If False, local rank 0 on all nodes will preprocess the data,
    otherwise only global rank 0 will preprocess the data. This is implemented in megatron/data/gpt2_dataset.py::_build_index_mappings.



- **train_data_paths**: list

    Default = None

    List of paths to train datasets.



- **label_data_paths**: list

    Default = None

    List of paths to label datasets (not shifted by 1 yet!).



- **test_data_paths**: list

    Default = None

    List of paths to test datasets.



- **valid_data_paths**: list

    Default = None

    List of paths to validation datasets.



- **train_data_weights**: list

    Default = None

    List of 'weights' that decide how often to sample from each training dataset when blending datasets. If None, defaults to equal weighting.
    Should be a list the same length as `train_data_paths`



- **valid_data_weights**: list

    Default = None

    List of 'weights' that decide how often to sample from each validation dataset when blending datasets. If None, defaults to equal weighting.
    Should be a list the same length as `valid_data_paths`



- **test_data_weights**: list

    Default = None

    List of 'weights' that decide how often to sample from each test dataset when blending datasets. If None, defaults to equal weighting.
    Should be a list the same length as `test_data_paths`



- **weight_by_num_documents**: bool

    Default = False

    If True, Builds dataset weights from a multinomial distribution over groups of data according to the number of
    documents in each group.

    WARNING: setting this to True will override any user provided weights

    We sample from a group according to the probability p(L) ∝ |L| ** α,
    where p(L) is the probability of sampling from a given group,
          |L| is the number of examples in that datapoint,
          and α is a coefficient that acts to upsample data from underrepresented groups

    Hence α (`alpha`) allows us to control how much to 'boost' the probability of training on low-resource groups.

    See https://arxiv.org/abs/1911.02116 for more details



- **weighted_sampler_alpha**: float

    Default = 1.0

    Alpha value for `weight_by_num_documents`. Only has an effect if `weight_by_num_documents` = True.

    when alpha = 1, the probability of sampling from a given group = n_samples / total_samples
    as alpha -> 0, the probability of sampling from all groups becomes equal, and number of documents has no effect
    as alpha -> inf, the probability of sampling from the groups with *the most samples* -> 1



- **data_impl**: typing.Literal['infer', 'mmap', 'cached']

    Default = infer

    Implementation of indexed datasets, can be one of "infer", "cached", or "mmap"



- **mmap_warmup**: bool

    Default = False

    Warm up mmap files.



- **save**: str

    Default = None

    Output directory to save checkpoints to.



- **s3_path**: str

    Default = None

    Path to s3 bucket for saving checkpoints.



- **s3_chunk_size**: int

    Default = 104857600

    The number of bytes in each file chunk when uploading to s3. Defaults to 100MiB.



- **config_files**: dict

    Default = None

    Store of original config files mapping config filename to file contents



- **load**: str

    Default = None

    Directory containing a model checkpoint.



- **checkpoint_validation_with_forward_pass**: bool

    Default = False

    save input and output of a forward pass with the checkpoint and validate after load



- **checkpoint_scale**: typing.Literal['linear', 'log']

    Default = linear

    How step at which checkpoints are saved should scale. "linear" implies 1 checkpoint will be saved at every multiple of `checkpoint-factor`,
    while "log" implies that the number of steps between each checkpoint will be multiplied by `checkpoint-factor` at each step, starting from step 1.



- **checkpoint_factor**: int

    Default = None

    Acts as a multiplier on either the "log" or "linear" checkpoint spacing.

    With `checkpoint-scale="linear"`, `checkpoint-factor=20`, and `train-iters=100`, checkpoints will be saved at
    steps [20, 40, 60, 80, 100].

    With `checkpoint-scale="log"`, `checkpoint-factor=2`, and `train-iters=100`, checkpoints will be saved at
    steps [1, 2, 4, 8, 16, 32, 64, 100].

    Note that the last checkpoint step is always saved.



- **extra_save_iters**: list

    Default = None

    Additional iterations when a checkpoint should be saved.
    Must be a list of ints or `None`.



- **no_save_optim**: bool

    Default = False

    Do not save current optimizer.



- **no_save_rng**: bool

    Default = False

    Do not save current rng state.



- **no_load_optim**: bool

    Default = False

    Do not load optimizer when loading checkpoint.



- **no_load_rng**: bool

    Default = False

    Do not load rng state when loading checkpoint.



- **finetune**: bool

    Default = False

    Load model for finetuning. Do not load optimizer or rng state from checkpoint and set iteration to 0. Assumed when loading a release checkpoint.



- **batch_size**: int

    Default = None

    training microbatch size per gpu



- **train_iters**: int

    Default = None

    Number of iterations to run for training.



- **eval_iters**: int

    Default = 100

    Number of iterations to run for evaluation validation/test for.



- **keep_last_n_checkpoints**: int

    Default = None

    Number of last checkpoints to keep



- **eval_interval**: int

    Default = 1000

    Interval between running evaluation on validation set.



- **split**: str

    Default = 969, 30, 1

    Comma_separated list of proportions for training, validation, and test split. For example the split 90,5,5 will use 90% of data for training, 5% for validation and 5% for test.



- **vocab_file**: str

    Default = None

    Path to the vocab file.



- **merge_file**: str

    Default = None

    Path to the BPE merge file.



- **num_workers**: int

    Default = 2

    Dataloader number of workers.



- **exit_interval**: int

    Default = None

    Exit the program after the iteration is divisible by this value.



- **attention_dropout**: float

    Default = 0.0

    Post attention dropout probability.



- **hidden_dropout**: float

    Default = 0.0

    Dropout probability for hidden state transformer.



- **weight_decay**: float

    Default = 0.1

    Weight decay coefficient for L2 regularization.



- **checkpoint_activations**: bool

    Default = False

    Checkpoint activation to allow for training with larger models, sequences, and batch sizes.



- **checkpoint_num_layers**: int

    Default = 1

    Chunk size (number of layers) for checkpointing.



- **deepspeed_activation_checkpointing**: bool

    Default = True

    DEPRECATED - TODO: remove
    Uses activation checkpointing from deepspeed



- **contiguous_checkpointing**: bool

    Default = False

    Contiguous memory checkpointing for activations.



- **checkpoint_in_cpu**: bool

    Default = False

    Move the activation checkpoints to CPU.



- **synchronize_each_layer**: bool

    Default = False

    does a synchronize at the beginning and end of each checkpointed layer.



- **profile_backward**: bool

    Default = False

    Enables backward pass profiling for checkpointed layers.



- **partition_activations**: bool

    Default = False

    Partition Activations across GPUs before checkpointing.



- **clip_grad**: float

    Default = 1.0

    Gradient clipping based on global L2 norm.



- **hysteresis**: int

    Default = 2

    hysteresis for dynamic loss scaling



- **dynamic_loss_scale**: bool

    Default = None

    flag indicating whether dynamic loss scale is used



- **loss_scale**: float

    Default = None

    Static loss scaling, positive power of 2
    values can improve fp16 convergence. If None, dynamic loss scaling is used.



- **loss_scale_window**: float

    Default = 1000.0

    Window over which to raise/lower dynamic scale.



- **min_scale**: float

    Default = 1.0

    Minimum loss scale for dynamic loss scale.



- **char_level_ppl**: bool

    Default = False

    Whether to calculate character level perplexity as well as token level perplexity. (may incur a time cost)



- **use_mup**: bool

    Default = False

    Whether to use Microsoft's Mup https://github.com/microsoft/mup



- **coord_check**: bool

    Default = False

    Whether to generate a "coord check" plot to verify mup's implementation in neox



- **save_base_shapes**: bool

    Default = False

    Whether to save base shapes for mup. This will save the shapes to the path specified in base-shapes-file.



- **base_shapes_file**: str

    Default = None

    Path to the base shapes to save to/load from



- **mup_init_scale**: float

    Default = 1.0

    Initialization scale: All the parameters are multiplied by this value



- **mup_attn_temp**: float

    Default = 1.0

    Attention temperature: Reciprocal of the multiplier applied to the input to attention softmax



- **mup_output_temp**: float

    Default = 1.0

    Output temperature: Reciprocal of the multiplier applied to the input to softmax that
    produces the distribution over output tokens.



- **mup_embedding_mult**: float

    Default = 1.0

    Scalar by which we multiply the output of the embedding layer



- **mup_rp_embedding_mult**: float

    Default = 1.0

    Scalar by which we multiply vectors representing relative position



- **mup_width_scale**: int

    Default = 2

    What to scale width by when creating the delta model for mup



## NeoXArgsDeepspeedConfig

Args for deepspeed config
    Every argument included here will be included in deepspeed config json
    As of Mar 8 2023, up to date compared to https://www.deepspeed.ai/docs/config-json/



- **deepspeed**: bool

    Default = True

    boolean flag to enable DeepSpeed (Always True)



- **train_batch_size**: int

    Default = None

    The effective training batch size. This is the amount of data samples that leads to one step of model update. train_batch_size is aggregated by the batch size that a single GPU processes in one forward/backward pass (a.k.a., train_step_batch_size), the gradient accumulation steps (a.k.a., gradient_accumulation_steps), and the number of GPUs.



- **train_micro_batch_size_per_gpu**: int

    Default = None

    Batch size to be processed by one GPU in one step (without gradient accumulation). When specified, gradient_accumulation_steps is automatically calculated using train_batch_size and number of GPUs. Should not be concurrently specified with gradient_accumulation_steps in the configuration JSON.



- **gradient_accumulation_steps**: int

    Default = 1

    Number of training steps to accumulate gradients before averaging and applying them. This feature is sometimes useful to improve scalability since it results in less frequent communication of gradients between steps. Another impact of this feature is the ability to train with larger batch sizes per GPU. When specified, train_step_batch_size is automatically calculated using train_batch_size and number of GPUs. Should not be concurrently specified with train_step_batch_size in the configuration JSON.



- **optimizer**: dict

    Default = None

    dict containing the keys type and params

    type: The optimizer name. DeepSpeed natively supports Adam, AdamW, OneBitAdam, Lamb, and OneBitLamb optimizers (See here for details) and will import other optimizers from torch.

    params: Dictionary of parameters to instantiate optimizer. The parameter names must match the optimizer constructor signature (e.g., for Adam).



- **scheduler**: dict

    Default = None

    dict containing the keys type and params

    type: The scheduler name. See here (https://deepspeed.readthedocs.io/en/latest/schedulers.html) for list of support schedulers.

    params: Dictionary of parameters to instantiate scheduler. The parameter names should match scheduler constructor signature.



- **fp32_allreduce**: bool

    Default = False

    During gradient averaging perform allreduce with 32 bit values



- **prescale_gradients**: bool

    Default = False

    Scale gradients before doing allreduce



- **gradient_predivide_factor**: float

    Default = 1.0

    Before gradient averaging predivide gradients by a specified factor, can sometimes help with fp16 stability when scaling to large numbers of GPUs



- **sparse_gradients**: bool

    Default = False

    Enable sparse compression of torch.nn.Embedding gradients.



- **fp16**: dict

    Default = None

    Configuration for using mixed precision/FP16 training that leverages NVIDIA’s Apex package.

    Dictionary options as described in Deepspeed documentation: https://www.deepspeed.ai/docs/config-json/#fp16-training-options



- **bf16**: dict

    Default = None

    Configuration for using bfloat16 floating-point format as an alternative to FP16. BFLOAT16 requires hardware support (e.g., NVIDIA A100).

    Dictionary options as described in Deepspeed documentation: https://www.deepspeed.ai/docs/config-json/#bfloat16-training-options



- **amp**: dict

    Default = None

    Configuration for using automatic mixed precision (AMP) training that leverages NVIDIA’s Apex AMP package.

    Dictionary as described in Deepspeed documentation: https://www.deepspeed.ai/docs/config-json/#automatic-mixed-precision-amp-training-options



- **gradient_clipping**: float

    Default = 1.0

    Enable gradient clipping with provided value



- **zero_optimization**: dict

    Default = None

    Configuration for using ZeRO optimization.

    Multi-level dictionary as described in Deepspeed documentation: https://www.deepspeed.ai/docs/config-json/#zero-optimization-options



- **curriculum_learning**: dict

    Default = None

    



- **curriculum_seqlen**: int

    Default = 0

    Internal var for tracking the current seqlen



- **steps_per_print**: int

    Default = 10

    Print train loss every N steps.



- **wall_clock_breakdown**: bool

    Default = False

    Enable timing of the latency of forward/backward/update training phases.



- **dump_state**: bool

    Default = False

    Print out state information of DeepSpeed object after initialization.



- **flops_profiler**: dict

    Default = None

    Configuration for using FLOPS profiler.

    Dictionary as described in Deepspeed documentation: https://www.deepspeed.ai/docs/config-json/#flops-profiler



- **communication_data_type**: bool

    Default = None

    During gradient averaging, perform communication with selected data type. By default it will be determined by selected regime



- **autotuning**: dict

    Default = None

    Configuration for using autotuning.

    Dictionary as described in Deepspeed documentation: https://www.deepspeed.ai/docs/config-json/#autotuning



- **activation_checkpointing**: dict

    Default = None

    Configuration for using activation checkpointing.

    Dictionary as described in Deepspeed documentation: https://www.deepspeed.ai/docs/config-json/#activation-checkpointing



- **sparse_attention**: dict

    Default = None

    Configuration for using sparse attention.

    Dictionary as described in Deepspeed documentation: https://www.deepspeed.ai/docs/config-json/#sparse-attention



- **data_efficiency**: dict

    Default = None

    Configuration for using data efficiency.

    Dictionary as described in Deepspeed documentation: https://www.deepspeed.ai/docs/config-json/#data-efficiency



- **tensorboard**: dict

    Default = None

    Configuration for using tensorboard.

    Dictionary as described in Deepspeed documentation: https://www.deepspeed.ai/docs/config-json/#monitoring-module-tensorboard-wandb-csv



- **wandb**: dict

    Default = None

    Configuration for using wandb.



- **csv_monitor**: dict

    Default = None

    Configuration for using csv_monitor.



- **elasticity**: dict

    Default = None

    Configuration for using elastic training.

    Dictionary as described in Deepspeed documentation: https://www.deepspeed.ai/docs/config-json/#elastic-training-config-v01-and-v02



- **comms_logger**: dict

    Default = None

    Configuration for using communication logger.

    Dictionary as described in Deepspeed documentation: https://www.deepspeed.ai/docs/config-json/#communication-logging



- **compression_training**: dict

    Default = None

    Configuration for using compression training.

    Dictionary as described in Deepspeed documentation: https://www.deepspeed.ai/docs/config-json/#compression



- **checkpoint**: dict

    Default = None

    Configuration for using checkpointing.

    Dictionary as described in Deepspeed documentation: https://www.deepspeed.ai/docs/config-json/#checkpoint-options



- **data_types**: dict

    Default = None

    Configuration for using data types.

    Dictionary as described in Deepspeed documentation: https://www.deepspeed.ai/docs/config-json/#data-type-options



- **deepspeed_extra_args**: dict

    Default = None

    Dictionary of extra arguments to be included in the yaml config file. This can be used for any argument not included in the above list.



## NeoXArgsDeepspeedRunner

Args for deepspeed runner (deepspeed.launcher.runner).
    Every argument included here will be passed as command line argument to deepspeed.launcher.runner



- **hostfile**: str

    Default = None

    list of hostnames / ssh aliases and the number of GPUs per host

    example file contents:
    worker-1 slots=4
    worker-2 slots=4
    127.0.0 slots=4
    127.0.1 slots=4



- **include**: str

    Default = None

    Specify hardware resources to use during execution. String format is `NODE_SPEC[@NODE_SPEC ...]` where `NODE_SPEC=NAME[:SLOT[,SLOT ...]]`. If `:SLOT` is omitted, include all slots on that host. Example: `"worker-0@worker-1:0,2"` will use all slots. on `worker-0` and slots `[0, 2]` on `worker-1`.



- **exclude**: str

    Default = None

    Specify hardware resources to NOT use during execution. Same format as include



- **num_nodes**: int

    Default = -1

    Total number of worker nodes to run on, this will use the top N hosts from the given hostfile. -1 will use all.



- **num_gpus**: int

    Default = None

    Max number of GPUs to use on each node, will use [0:N) GPU ids on each node. None / not specifying a value will use all.



- **master_port**: int

    Default = 29500

    Port used by PyTorch distributed for communication during training.



- **master_addr**: str

    Default = None

    IP address of node 0, will be inferred via 'hostname -I' if not specified.



- **launcher**: typing.Literal['pdsh', 'openmpi', 'mvapich', 'slurm']

    Default = pdsh

    Launcher backend for multi-node training. Options currently include PDSH, OpenMPI, MVAPICH.



- **force_multi**: bool

    Default = False

    Force multi-node training even if only one node is specified.



- **detect_nvlink_pairs**: bool

    Default = False

    If true, autodetects nvlink pairs and remaps cuda visible devices to place them next to each other. This is an Eleuther addition to deepspeed, and should speed up model parallel training on setups with nvlink pairs when mp=2.



- **autotuning_run**: str

    Default = None

    Either "tune", "run", or `None`.



- **no_ssh_check**: bool

    Default = False

    If true, overrides the default check where DeepSpeed confirms that the headnode is accessible via ssh.



- **comment**: str

    Default = None

    Adds a `--comment` to the DeepSpeed launch command. In DeeperSpeed this is passed on to the SlurmLauncher as well. Sometimes necessary for cluster rules, or so I've heard.



- **account**: str

    Default = None

    Adds a `--account` to the DeepSpeed launch command. In DeeperSpeed this is passed on to the SlurmLauncher as well. Sometimes necessary for cluster rules, or so I've heard.
<|MERGE_RESOLUTION|>--- conflicted
+++ resolved
@@ -111,11 +111,7 @@
 
 - **git_hash**: str
 
-<<<<<<< HEAD
-    Default = 217b4c5
-=======
     Default = 455446c
->>>>>>> 1b1293ea
 
     current git hash of repository
 
