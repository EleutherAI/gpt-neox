# Copyright (c) 2024 EleutherAI
# This file is based on code by the authors denoted below and has been modified from its original version.
#
# Copyright (c) 2024, NVIDIA CORPORATION.  All rights reserved.
#
# Licensed under the Apache License, Version 2.0 (the "License");
# you may not use this file except in compliance with the License.
# You may obtain a copy of the License at
#
#     http://www.apache.org/licenses/LICENSE-2.0
#
# Unless required by applicable law or agreed to in writing, software
# distributed under the License is distributed on an "AS IS" BASIS,
# WITHOUT WARRANTIES OR CONDITIONS OF ANY KIND, either express or implied.
# See the License for the specific language governing permissions and
# limitations under the License.

"""GPT-2 model."""

import math
import torch
import torch.nn as nn
from collections import defaultdict

from functools import partial
from megatron.model.utils import Lambda, SequentialWrapper, recursive_setattr
from megatron.model.norms import get_norm
from megatron.model.init_functions import get_init_methods

from megatron import mpu
from megatron.mpu import ParallelRelativePositionBias
from megatron.model.transformer import (
    ParallelTransformerLayerPipe,
    NormPipe,
    ParallelLinearPipe,
    parallel_lm_logits,
    ParallelLinear,
)
from megatron.model.gmlp import GMLPBlock
<<<<<<< HEAD
from megatron.model.rwkv  import  RWKVResidualLayerPipe
=======
from megatron.model.mamba import ParallelMambaResidualLayerPipe
>>>>>>> 01657aa2
from megatron.model.word_embeddings import EmbeddingPipe, SoftEmbedding

# Pipeline parallelism
from deepspeed.pipe import PipelineModule, LayerSpec, TiedLayerSpec
from typing import Union, List


def gpt2_attention_mask_func(attention_scores, ltor_mask):
    mask_value = torch.finfo(attention_scores.dtype).min
    # Need to be a tensor, otherwise we get error: `RuntimeError: expected scalar type float but found double`.
    # Need to be on the same device, otherwise `RuntimeError: ..., x and y to be on the same device`
    mask_value = torch.tensor(
        mask_value, dtype=attention_scores.dtype, device=attention_scores.device
    )
    attention_scores.masked_fill_(ltor_mask, mask_value)
    return attention_scores


def cross_entropy(output, labels, _fp16=False):
    """From pretrain_gpt2:forward_step()"""
    """
    if self.fp16_lm_cross_entropy:
        assert output.dtype == torch.half
        loss = mpu.vocab_parallel_cross_entropy(output, labels)
    else:
        loss = mpu.vocab_parallel_cross_entropy(output.float(), labels)
        return loss
    """
    labels, loss_mask = labels[0], labels[1]
    if _fp16:
        assert output.dtype == torch.half and loss_mask.dtype == torch.half
        losses = mpu.vocab_parallel_cross_entropy(output.contiguous(), labels)
    else:
        losses = mpu.vocab_parallel_cross_entropy(output.float().contiguous(), labels)
    loss_mask = loss_mask.view(-1)
    loss = torch.sum(losses.view(-1) * loss_mask) / loss_mask.sum()
    return loss


def _pre_transformer_block(args):
    # data format change for hidden_states to avoid explicit tranposes : [b s h] --> [s b h]
    assert len(args) == 2, "Incorrect number of arguments to _pre_transformer_block"
    fn = lambda _args: (_args[0].transpose(0, 1).contiguous(), *_args[1:])
    return fn(args)


def _post_transformer_block(args):
    # from (hidden_states, attention_mask)
    # to (hidden_states.T)
    assert len(args) == 2, "Incorrect number of arguments to _post_transformer_block"
    fn = lambda _args: (_args[0].transpose(0, 1).contiguous())
    return fn(args)


class GPT2ModelPipe(PipelineModule, torch.nn.Module):
    """GPT2Model adapted for pipeline parallelism.

    The largest change is flattening the GPTModel class so we can express it as a
    sequence of layers including embedding, transformer layers, and output.

    :param neox_args: NeoX arguments object (configuration)
    :param num_tokentypes: number of token types (TODO: deprecated, remove)
    :param parallel_output: if true, don't gather the output logits, and calculate loss in parallel. Set to true by default in training for efficiency, but set to false for inference.
    :param topology: deepspeed topology object specifying pipe / model parallelism topology.
    :param use_cache: if true, cache key/value pairs for each layer in inference.
    """

    def __init__(
        self,
        neox_args,
        num_tokentypes=0,
        parallel_output=True,
        topology=None,
        use_cache=False,
    ):
        self.neox_args = neox_args

        self.use_cache = use_cache
        self.parallel_output = parallel_output
        self.hidden_size = self.neox_args.hidden_size
        self.num_tokentypes = num_tokentypes
        self.init_method, self.output_layer_init_method = get_init_methods(
            self.neox_args
        )
        self.__topology__ = topology

        self.specs = []
        self.init_specs()  # initializes the layer specs (basically a fancy nn.Sequential)

        super().__init__(
            layers=self.specs,
            loss_fn=partial(cross_entropy, _fp16=self.neox_args.fp16_lm_cross_entropy),
            topology=topology,
            activation_checkpoint_interval=self.neox_args.checkpoint_num_layers
            if self.neox_args.checkpoint_activations
            else 0,
            partition_method=neox_args.pipe_partition_method,
            checkpointable_layers=[
                "GMLPBlock",
                "ParallelTransformerLayerPipe",
                "ParallelMambaResidualLayerPipe",
            ],
        )

    def insert_layers(
        self, layers: Union[nn.Module, nn.ModuleList, nn.Sequential, List], idx
    ):
        """
        inserts the layers in `layers` into the pipe model at `idx`.
        """
        if isinstance(layers, nn.Module):
            self.specs.insert(idx, layers)
        elif any(
            [isinstance(layers, nn.ModuleList), isinstance(layers, nn.Sequential)]
        ):
            self.specs[idx:idx] = layers
        elif isinstance(layers, list):
            assert all(
                [hasattr(l, "__call__") for l in layers]
            ), "all items in `layers` must be Callables"
            self.specs[idx:idx] = layers
        else:
            raise ValueError(
                f"layer passed into {self.__class__.__name__}.insert_layer() should be either an nn.Module, an nn.ModuleList, an nn.Sequential object, or a list of callables not a {type(layers)}"
            )

        # re-initialize parent class
        super().__init__(
            layers=self.specs,
            loss_fn=self.loss_fn,
            topology=self.__topology__,
            activation_checkpoint_interval=self.activation_checkpoint_interval,
            partition_method=self.neox_args.pipe_partition_method,
<<<<<<< HEAD
            checkpointable_layers=["GMLPBlock",
                                   "ParallelTransformerLayerPipe",
                                   "RWKVResidualLayerPipe"],
=======
            checkpointable_layers=[
                "GMLPBlock",
                "ParallelTransformerLayerPipe",
                "ParallelMambaResidualLayerPipe",
            ],
>>>>>>> 01657aa2
        )

    def init_specs(self):

        weight_tying = not self.neox_args.no_weight_tying
        self.specs = []

        # Embedding layer
        # input will be (input_ids, position_ids, attention_mask)

        if weight_tying:
            self.specs.append(
                TiedLayerSpec(
                    "embed",
                    EmbeddingPipe,
                    self.neox_args,
                    self.hidden_size,
                    self.neox_args.padded_vocab_size,
                    self.neox_args.max_position_embeddings,
                    self.neox_args.hidden_dropout,
                    self.init_method,
                    self.num_tokentypes,
                    tied_weight_attr="word_embeddings_weight",
                )
            )
        else:
            self.specs.append(
                LayerSpec(
                    EmbeddingPipe,
                    self.neox_args,
                    self.hidden_size,
                    self.neox_args.padded_vocab_size,
                    self.neox_args.max_position_embeddings,
                    self.neox_args.hidden_dropout,
                    self.init_method,
                    self.num_tokentypes,
                )
            )

        # NB: the attention mask always needs to be the *last* item in the args when being passed from
        # one stage to the next, because deepspeed is hacks on top of hacks.
        #
        # outputs are now (hidden_states,  attention_mask)

        self.specs.append(_pre_transformer_block)

        # T5 RPE positional embedding
        if self.neox_args.pos_emb == "rpe":
            hidden_size_per_attention_head = mpu.divide(
                self.neox_args.hidden_size, self.neox_args.num_attention_heads
            )
            rpe_scale = math.sqrt(hidden_size_per_attention_head)
            rpe_emb = ParallelRelativePositionBias(
                neox_args=self.neox_args,
                scale=rpe_scale,
                causal=True,
                num_buckets=self.neox_args.rpe_num_buckets,
                max_distance=self.neox_args.rpe_max_distance,
                heads=self.neox_args.num_attention_heads,
            )

        # Transformer layers
        for i in range(self.neox_args.num_layers):
            layer_type = self.neox_args.attention_config[i]
            if layer_type in ["gmlp", "amlp"]:
                self.specs.append(
                    LayerSpec(
                        GMLPBlock,
                        init_method=self.init_method,
                        layer_number=i,
                        output_layer_init_method=self.output_layer_init_method,
                        neox_args=self.neox_args,
                        mask_fn=gpt2_attention_mask_func,
                    )
                )
<<<<<<< HEAD
            elif layer_type == "rwkv":
                self.specs.append(
                    LayerSpec(
                        RWKVResidualLayerPipe,
                        self.neox_args,
                        i,
=======
            elif layer_type in ["mamba"]:
                self.specs.append(
                    LayerSpec(
                        ParallelMambaResidualLayerPipe,
                        neox_args=self.neox_args,
                        init_method=self.init_method,
                        output_layer_init_method=self.output_layer_init_method,
                        layer_number=i,
>>>>>>> 01657aa2
                    )
                )
            else:
                self.specs.append(
                    LayerSpec(
                        ParallelTransformerLayerPipe,
                        neox_args=self.neox_args,
                        attention_mask_func=gpt2_attention_mask_func,
                        init_method=self.init_method,
                        output_layer_init_method=self.output_layer_init_method,
                        layer_number=i,
                        rpe=rpe_emb if self.neox_args.pos_emb == "rpe" else None,
                        rotary=self.neox_args.pos_emb == "rotary",
                        use_cache=self.use_cache,
                    )
                )

        # used to drop attention mask + reshape hidden states
        self.specs.append(_post_transformer_block)

        # NormPipe is a (deprecated) helper class that used to be used to pass presents along the pipeline - since presents are now cached to the `TransformerLayer` class this is no longer needed
        norm, eps = get_norm(self.neox_args)
        self.specs.append(
            LayerSpec(NormPipe, norm, self.neox_args.hidden_size, eps=eps)
        )

        # outputs are now a single tensor: hidden_states

        def _logits_helper(embedding, lm_output):
            """Just a wrapper to massage inputs/outputs from pipeline."""
            if self.neox_args.use_mup:
                # Since we're using pipeline parallelism, we can't directly use MuReadout. Instead, use this workaround that does the same thing as MuReadout.
                # https://github.com/microsoft/mup/issues/6#issuecomment-1082156274
                lm_output = (
                    lm_output
                    / self.tied_modules.embed.word_embeddings.weight.infshape.width_mult()
                )

            logits = parallel_lm_logits(
                lm_output, embedding.word_embeddings_weight, self.parallel_output
            )
            return logits

        if weight_tying:
            self.specs.append(
                TiedLayerSpec(
                    "embed",
                    EmbeddingPipe,
                    self.neox_args,
                    self.hidden_size,
                    self.neox_args.padded_vocab_size,
                    self.neox_args.max_position_embeddings,
                    self.neox_args.hidden_dropout,
                    self.init_method,
                    self.num_tokentypes,
                    forward_fn=_logits_helper,
                    tied_weight_attr="word_embeddings_weight",
                )
            )
        else:
            self.specs.append(
                LayerSpec(
                    ParallelLinearPipe,
                    neox_args=self.neox_args,
                    init_method=self.init_method,
                    parallel_output=self.parallel_output,
                    is_last_layer=True,
                )
            )

    def _set_parallel_output(self, value):
        # sets the parallel output value of the final layer to value
        final_layer = list(self.forward_funcs)[-1]
        if isinstance(final_layer, (ParallelLinearPipe, ParallelLinear)):
            final_layer.final_linear.set_parallel_output(value)

    def inference_mode(self, use_cache=True):
        """
        Sets up the model for inference by turning on k/v caching (if specified) and setting `parallel output` of the final layer to false,
        so logits are gathered across model parallel ranks.

        :param cache: (bool) True if you want to use caching during inference, False otherwise
        """
        # first set caching to true if specified
        recursive_setattr(self.forward_funcs, "use_cache", use_cache, assert_type=bool)
        # then set parallel output of the final layer to false so we don't have to gather the output manually
        self._set_parallel_output(False)
        recursive_setattr(self.forward_funcs, "training", False)

    def train_mode(self):
        """
        Sets up the model for training by turning off k/v caching and setting `parallel output` of the final layer to True,
        so logits are not gathered across model parallel ranks, and loss is computed in parallel (more efficient).
        """
        # set caching to false
        recursive_setattr(self.forward_funcs, "use_cache", False)
        # then set parallel output to true (more efficient training)
        self._set_parallel_output(True)
        recursive_setattr(self.forward_funcs, "training", True)

    def clear_cache(self):
        """
        Recursively clears the kv cache on all layers
        """
        recursive_setattr(self.forward_funcs, "layer_past", None)

    def to_sequential(self):
        """
        Transforms the PipelineModule to a plain nn.Sequential module
        :return:
        """
        layers = []
        tied_layers = defaultdict(list)
        for n, spec in enumerate(self.specs):
            if isinstance(spec, TiedLayerSpec):
                if spec.key in tied_layers:
                    # receiver
                    layers.append(
                        Lambda(lambda x: spec.forward_fn(tied_layers[spec.key][0], x))
                    )
                else:
                    # owner
                    module = spec.build(log=False)
                    layers.append(module)
                    tied_layers[spec.key].append(module)
            elif isinstance(spec, LayerSpec):
                layers.append(spec.build(log=False))
            elif hasattr(spec, "__call__"):
                # check that it's a callable function
                layers.append(Lambda(spec))
            else:
                raise ValueError(f"Layer number {n} ({spec}) Not recognized")
        model = SequentialWrapper(
            layers,
            self.activation_checkpoint_interval,
            self.activation_checkpoint_func,
            parent_class_name=self.__class__.__name__,
        )
        return model<|MERGE_RESOLUTION|>--- conflicted
+++ resolved
@@ -37,11 +37,8 @@
     ParallelLinear,
 )
 from megatron.model.gmlp import GMLPBlock
-<<<<<<< HEAD
 from megatron.model.rwkv  import  RWKVResidualLayerPipe
-=======
 from megatron.model.mamba import ParallelMambaResidualLayerPipe
->>>>>>> 01657aa2
 from megatron.model.word_embeddings import EmbeddingPipe, SoftEmbedding
 
 # Pipeline parallelism
@@ -175,17 +172,12 @@
             topology=self.__topology__,
             activation_checkpoint_interval=self.activation_checkpoint_interval,
             partition_method=self.neox_args.pipe_partition_method,
-<<<<<<< HEAD
-            checkpointable_layers=["GMLPBlock",
-                                   "ParallelTransformerLayerPipe",
-                                   "RWKVResidualLayerPipe"],
-=======
             checkpointable_layers=[
                 "GMLPBlock",
                 "ParallelTransformerLayerPipe",
                 "ParallelMambaResidualLayerPipe",
+                "RWKVResidualLayerPipe",
             ],
->>>>>>> 01657aa2
         )
 
     def init_specs(self):
@@ -261,14 +253,14 @@
                         mask_fn=gpt2_attention_mask_func,
                     )
                 )
-<<<<<<< HEAD
             elif layer_type == "rwkv":
                 self.specs.append(
                     LayerSpec(
                         RWKVResidualLayerPipe,
-                        self.neox_args,
-                        i,
-=======
+                        neox_args=self.neox_args,
+                        layer_number=i,
+                    )
+                )
             elif layer_type in ["mamba"]:
                 self.specs.append(
                     LayerSpec(
@@ -277,7 +269,6 @@
                         init_method=self.init_method,
                         output_layer_init_method=self.output_layer_init_method,
                         layer_number=i,
->>>>>>> 01657aa2
                     )
                 )
             else:
