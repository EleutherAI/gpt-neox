--- conflicted
+++ resolved
@@ -120,7 +120,6 @@
 def _pre_encoder_block(args):
     # data format change for hidden_states to avoid explicit tranposes : [b s h] --> [s b h]
     assert len(args) == 5, "Incorrect number of arguments to _pre_encoder_block"
-    # print("_pre_encoder_block", args[0].transpose(0, 1).contiguous().shape)
     fn = lambda _args: (_args[0].transpose(0, 1).contiguous(), *_args[1:])
     return fn(args)
 
@@ -128,12 +127,7 @@
 def _pre_decoder_block(args):
     # reformat inputs before passing them to decoder stack.
     assert len(args) == 4, "Incorrect number of arguments to _pre_decoder_block"
-<<<<<<< HEAD
-    # print("_pre_decoder_block", args[0].transpose(0, 1).contiguous().shape)
-    fn = lambda _args: (_args[0].transpose(0, 1).contiguous(), *args[1:])
-=======
     fn = lambda _args: (_args[0].transpose(0, 1).contiguous(), _args[1], _args[2][..., 0:1].expand_as(_args[3]), _args[3])
->>>>>>> caeaf21b
     return fn(args)
 
 
@@ -142,17 +136,12 @@
     # from (hidden_states, encoder_hidden_states, encoder_attention_mask, attention_mask)
     # to (hidden_states.T)
     assert len(args) == 4, "Incorrect number of arguments to _post_decoder_block"
-    # print("_post_decoder_block", args[0].transpose(0, 1).contiguous().shape)
     fn = lambda _args: (_args[0].transpose(0, 1).contiguous())
     return fn(args)
 
 
 def _post_encoder_decoder_block(args):
     assert len(args) == 4, "Incorrect number of arguments to _post_encoder_block"
-    # print("_post_encoder_decoder_block",
-    #     args[0].transpose(0, 1).contiguous().shape,
-    #     args[1].transpose(0, 1).contiguous().shape
-    # )
     fn = lambda _args: (
         _args[0].transpose(0, 1).contiguous(),
         _args[1].transpose(0, 1).contiguous()
