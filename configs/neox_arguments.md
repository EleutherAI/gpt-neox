--- conflicted
+++ resolved
@@ -116,11 +116,7 @@
 
 - **git_hash**: str
 
-<<<<<<< HEAD
     Default = 613aeb9
-=======
-    Default = 62c9738a
->>>>>>> f5325805
 
     current git hash of repository
 
@@ -1220,8 +1216,6 @@
 
 
 
-<<<<<<< HEAD
-=======
 - **sequence_parallel**: bool
 
     Default = False
@@ -1232,15 +1226,6 @@
 
 
 
-- **expert_interval**: int
-
-    Default = 2
-
-    Have one MoE layer every expert_interval layers
-
-
-
->>>>>>> f5325805
 ## NeoXArgsTemplate
 
 NeoXArgsTemplate()
