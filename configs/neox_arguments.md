--- conflicted
+++ resolved
@@ -111,11 +111,7 @@
 
 - **git_hash**: str
 
-<<<<<<< HEAD
-    Default = 7550d64
-=======
     Default = 47c93fb
->>>>>>> 06e5f0c2
 
     current git hash of repository
 
