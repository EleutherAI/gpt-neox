Arguments for gpt-neox. All of the following can be specified in your .yml config file(s):


## NeoXArgsLRScheduler

LR Scheduler Arguments



- **lr_decay_style**: typing.Literal['constant', 'linear', 'cosine', 'exponential']

    Default = linear

    Learning rate decay function. Choose from 'constant', 'linear', 'cosine', 'exponential'.



- **lr_decay_iters**: int

    Default = None

    Number of iterations to decay learning rate over, If None defaults to --train-iters



- **min_lr**: float

    Default = 0.0

    Minimum value for learning rate. The scheduler clips values below this threshold.



- **warmup**: float

    Default = 0.01

    Percentage of total iterations to warmup on (.01 = 1 percent of all training iters).



- **override_lr_scheduler**: bool

    Default = False

    Reset the values of the scheduler (learning rate,warmup iterations, minimum learning rate, maximum number of iterations, and decay style from input arguments and ignore values from checkpoints. Note that all the above values will be reset.



- **use_checkpoint_lr_scheduler**: bool

    Default = False

    Use checkpoint to set the values of the scheduler (learning rate, warmup iterations, minimum learning rate, maximum number of iterations, and decay style from checkpoint and ignore input arguments.



## NeoXArgsLogging

Logging Arguments



- **use_wandb**: bool

    Default = None

    Flag indicating if wandb is to be used.



- **wandb_group**: str

    Default = None

    Weights and Biases group name - used to group together "runs".



- **wandb_team**: str

    Default = None

    Team name for Weights and Biases.



- **wandb_project**: str

    Default = neox

    wandb project name



- **wandb_host**: str

    Default = https://api.wandb.ai

    url of the wandb host



- **wandb_init_all_ranks**: bool

    Default = False

    Initialize wandb on all ranks.



- **git_hash**: str

<<<<<<< HEAD
    Default = b334787
=======
    Default = 7aa0074
>>>>>>> 4a34e0a5

    current git hash of repository



- **log_dir**: str

    Default = None

    Directory to save logs to.



- **tensorboard_dir**: str

    Default = None

    Write TensorBoard logs to this directory.



- **log_interval**: int

    Default = 100

    Interval between logging.



- **log_grad_pct_zeros**: bool

    Default = False

    Log the percentage of zeros for the gradient of each parameter to wandb / tensorboard (useful for debugging). Needs wandb_init_all_ranks set to True if using pipeline parallelism to log all ranks.



- **log_param_norm**: bool

    Default = False

    Log the frob norm of the parameters to wandb / tensorboard (useful for debugging). Needs wandb_init_all_ranks set to True if using pipeline parallelism to log all ranks.



- **log_grad_norm**: bool

    Default = False

    Log the frob norm of the gradients to wandb / tensorboard (useful for debugging).
    (N.B - this will only work with pp = 0 for now, as we don't have access to the gradients of the model because
    deepspeed.)



- **log_optimizer_states**: bool

    Default = False

    Log the frob norm of the optimizer states to wandb / tensorboard (useful for debugging).



- **log_gradient_noise_scale**: bool

    Default = False

    Whether to log the gradient noise scale when training (cf. https://arxiv.org/abs/1812.06162 for explanation)



- **gradient_noise_scale_n_batches**: int

    Default = 5

    Number of batches to accumulate gradients for in the gradient noise scale logger.



- **gradient_noise_scale_cpu_offload**: bool

    Default = False

    Whether to offload the buffered gradients to cpu when measuring gradient noise scale.



- **memory_profiling**: bool

    Default = False

    Whether to take a memory snapshot of the model. Useful for debugging memory issues.



- **memory_profiling_path**: str

    Default = None

    Path to save memory snapshot to.



- **profile**: bool

    Default = False

    Enable nsys profiling. When using this option,
    nsys options should be specified in commandline.
    An example nsys commandline is
    ```
    nsys profile -s none -t nvtx,cuda -o <path/to/output_file>
    --force-overwrite true
    --capture-range=cudaProfilerApi
    --capture-range-end=stop
    ```



- **profile_step_start**: int

    Default = 10

    Step to start profiling at.



- **profile_step_stop**: int

    Default = 12

    Step to stop profiling at.



## NeoXArgsModel

Model Arguments



- **precision**: typing.Literal['fp16', 'fp32', 'bfloat16']

    Default = None

    description of the used precision, either one of fp16 or fp32 (and in the future bf16).



- **num_layers**: int

    Default = None

    Number of transformer layers.



- **hidden_size**: int

    Default = None

    Transformer hidden size.



- **intermediate_size**: int

    Default = None

    Transformer intermediate size. Currently only used for "mlp_type": "llama".

    If not passed, will be set to a reasonable default.



- **num_attention_heads**: int

    Default = None

    Number of transformer attention heads.

    If num_kv_heads is set, will control only number of query heads.



- **num_kv_heads**: int

    Default = None

    Number of transformer key/value attention heads.

    If set to None or the same value as num_attention_heads, will perform multi-head attention (MHA).
    If set to < num_attention_heads but > 1, will perform grouped-query attention (GQA) (https://arxiv.org/pdf/2305.13245.pdf)
    If set to 1, will perform multi-query attention.

    Must be < num_attention_heads and divide num_attention_heads evenly.



- **seq_length**: int

    Default = None

    Maximum sequence length to process.



- **sliding_window_width**: int

    Default = None

    Width of the attention sliding window. Only supported with Flash Attention 2.



- **max_position_embeddings**: int

    Default = None

    Maximum number of position embeddings to use. This is the size of position embedding.



- **norm**: typing.Literal['layernorm', 'rmsnorm', 'scalenorm']

    Default = layernorm

    Normalization layer to use. Choose from "layernorm", "rmsnorm", "scalenorm".



- **layernorm_fusion**: bool

    Default = False

    Use fused layer norm kernel (if `norm` is `layernorm`).



- **use_qk_layernorm**: bool

    Default = False

    Use QK Normalization



- **layernorm_epsilon**: float

    Default = 1e-05

    Layer norm epsilon.



- **rms_norm_epsilon**: float

    Default = 1e-08

    Root mean squared norm epsilon



- **scalenorm_epsilon**: float

    Default = 1e-08

    Scalenorm epsilon



- **pos_emb**: typing.Literal['learned', 'rotary', 'sinusoidal', 'rpe', 'alibi', 'none']

    Default = learned

    Type of positional embedding to use - choose from 'learned', 'rotary', 'sinusoidal', 'rpe', 'none'



- **rpe_num_buckets**: int

    Default = 32

    T5 relative positional encoding number of buckets, default 32.



- **rpe_max_distance**: int

    Default = 128

    T5 relative positional encoding max distance, default 128.



- **opt_pos_emb_offset**: int

    Default = 0

    Learned position embedding offset (only used by OPT, where it should be set to 2).



- **no_weight_tying**: bool

    Default = False

    Disables weight tying between embedding weights and final Linear layer



- **attention_config**: list

    Default = None

    Attention configuration for gpt-neox

    The first item in the list specifies the attention type(s), and should be a list of strings. The second item
    specifies the number of times to repeat those attention types in the full list.

    attention type choices:  [global, local, sparse_fixed, sparse_variable, bslongformer, bigbird, "gmlp", "amlp", "flash", "mamba", "rwkv"]

    So a 12 layer network with only global attention could be specified like:
        [[[`global`], 12]]

    or a 12 layer network with alternating global / local like:
        [[[`global`, `local`], 6]]

    If none is specified, this defaults to
        [[[`global`], n_layers]]



- **sparsity_config**: dict

    Default = None

    Sparsity configuration dict as defined in https://www.deepspeed.ai/docs/config-json/#sparse-attention

    Note that since neox is autoregressive, attention is always "unidirectional" and `horizontal_global_attention` is
    always false.

    The main difference between our sparsity config and deepspeed's is that `mode` is ignored - since it is instead
    specified in attention_config defining each layer.

    An example config is given below:
          "sparse_attention": {
            "block": 16,
            "different_layout_per_head": true,
            "num_local_blocks": 4,
            "num_global_blocks": 1,
            "num_different_global_patterns": 4,
            "num_random_blocks": 0,
            "local_window_blocks": [4],
            "global_block_indices": [0],
            "global_block_end_indices": None,
            "num_sliding_window_blocks": 3
          }



- **num_unique_layers**: int

    Default = None

    Number of unique transformer layers. num-layers should be divisible by this value. Currently only has an effect when pipe_parallel_size=0.



- **param_sharing_style**: str

    Default = grouped

    Ordering of the shared parameters. For example, for a num-layers=4 and --num-unique-layers=2, we will have the following ordering for two unique layers 1 and 2-: grouped: [1, 2, 1, 2] and spaced: [1, 1, 2, 2].



- **make_vocab_size_divisible_by**: int

    Default = 128

    Pad the vocab size to be divisible by this value. This is added for computational efficiency reasons.



- **activation**: typing.Literal['gelu', 'geglu', 'relu', 'softsign', 'swish', 'mish', 'silu']

    Default = gelu

    Activation function to use - choose from ["gelu", "geglu", "relu", "softsign", "swish", "mish", "silu"]



- **scaled_upper_triang_masked_softmax_fusion**: bool

    Default = False

    Enable fusion of query_key_value_scaling time (upper diagonal) masking and softmax.



- **scaled_masked_softmax_fusion**: bool

    Default = False

    Enable fusion of query_key_value_scaling general masking and softmax.



- **bias_gelu_fusion**: bool

    Default = False

    Enable bias and gelu fusion.



- **bias_dropout_fusion**: bool

    Default = False

    Enable bias and dropout fusion.



- **rope_fusion**: bool

    Default = False

    Enable rotary embedding fusion.



- **fp16_lm_cross_entropy**: bool

    Default = False

    Move the cross entropy unreduced loss calculation for lm head to fp16.



- **init_method_std**: float

    Default = 0.02

    Standard deviation of the zero mean normal distribution used for weight initialization.



- **apply_query_key_layer_scaling**: bool

    Default = False

    Scale Q * K^T by 1 / layer-number. If this flag is set, then it will automatically set attention-softmax-in-fp32 to true



- **use_cpu_initialization**: bool

    Default = False

    If set, affine parallel weights initialization uses CPU



- **attention_softmax_in_fp32**: bool

    Default = False

    Run attention masking and softmax in fp32.



- **rotary_pct**: float

    Default = 1.0

    pct of hidden dims to apply rotary positional embedding to



- **rotary_emb_base**: int

    Default = 10000

    Base for rotary positional embedding



- **rotary_save_freqs_buffer**: bool

    Default = False

    Used to control whether the `inv_freqs` buffer in rotary embeddings
    will be stored in checkpoints (persistent=True) or not.

    Defaults to false, but is left configurable to maintain backward-compatibility
    with GPT-NeoX checkpoints that were trained with this flag.



- **init_method**: typing.Literal['normal', 'scaled_normal', 'orthogonal', 'scaled_orthogonal', 'xavier_uniform', 'xavier_normal', 'wang_init', 'small_init', 'single_residual_scaled_normal']

    Default = normal

    Init function used on all layers except ff residual outputs - choose from
    ["normal", "scaled_normal", "orthogonal", "scaled_orthogonal", "xavier_uniform", "xavier_normal", "wang_init", "small_init"]



- **output_layer_init_method**: typing.Literal['normal', 'scaled_normal', 'orthogonal', 'scaled_orthogonal', 'xavier_uniform', 'xavier_normal', 'wang_init', 'small_init', 'single_residual_scaled_normal']

    Default = scaled_normal

    Init function used for ff residual outputs - choose from
    ["normal", "scaled_normal", "orthogonal", "scaled_orthogonal", "xavier_uniform", "xavier_normal", "wang_init", "small_init"]



- **gmlp_attn_dim**: int

    Default = 64

    the dimension of the single head self attention in gmlp model (not used in gpt models).
    If None - gmlp model doesn't use attention.



- **gpt_j_residual**: bool

    Default = False

    If false, we use the conventional residual path:
      x = x + attn(ln1(x))
      x = x + mlp(ln2(x))
    Otherwise, we use the residual path from GPT-J, which offers a slight speedup:
      x = ln(x)
      x = x + attn(x) + mlp(x)



- **gpt_j_tied**: bool

    Default = False

    If false, we use
      x = x + attn(ln1(x)) + mlp(ln2(x))
    Otherwise, we tie the layer norms
      y = ln(x)
      x = x + attn(y) + mlp(y)



- **use_bias_in_norms**: bool

    Default = True

    If false, norms (e.g. LayerNorm) will not have bias terms



- **use_bias_in_attn_linear**: bool

    Default = True

    If false, attn_linear (e.g. QKVO) will not have bias terms



- **mlp_type**: str

    Default = regular

    Types:
        regular: Megatron implementation
        llama: LLaMA MLP (SiLU-gated MLP)



- **soft_prompt_tuning**: dict

    Default = None

    Dictionary configuring the soft prompt tuning parameters.
    If enabled, will train *only* the soft prompt, and freezes the rest of the model.
    parameters in the dict are:
        'enabled': bool = True # enables soft prompting
        'num_tokens': int = 10 # length of the soft prompt in tokens
        'init_string': str = '' # if provided, initialize the soft prompt with the word embeddings of this string
        'init_range': float = 0.5 # if no init string is provided, initialize the soft prompt with a uniform distribution between -init_range and init_rang



- **mamba_selective_scan_fusion**: bool

    Default = False

    Enable fused kernels for Mamba selective scan.



- **mamba_causal_conv_fusion**: bool

    Default = False

    Enable fused kernels for Mamba causal Conv1d.



- **mamba_inner_func_fusion**: bool

    Default = False

    Enable fused inner operator for Mamba. (Supersedes conv. and selective scan fusion flags, requires each of those kernels to be installed.)



- **mamba_selective_fp32_params**: bool

    Default = True

    Keep selected parameters in fp32 for Mamba (A and D).
    Requires https://github.com/EleutherAI/DeeperSpeed/pull/61 .



- **mamba_use_bias_in_conv**: bool

    Default = True

    If false, conv1d in mamba block will not have bias term



- **mamba_use_bias_in_linears**: bool

    Default = False

    Enable bias terms in mamba block up- and down- projections (in_proj and out_proj).



- **output_layer_parallelism**: typing.Literal['column']

    Default = column

    Parameter controlling whether the output layer is parallelized over the hidden dim (row) or the vocab dim (column)



## NeoXArgsOptimizer

Optimizer Arguments



- **optimizer_type**: typing.Literal['adam', 'onebitadam', 'cpu_adam', 'cpu_torch_adam', 'sm3', 'madgrad_wd', 'sgd', 'lion']

    Default = adam

    Type of optimizer to use. Choose from ['adam', 'onebitadam', 'cpu_adam', 'cpu_torch_adam', 'sm3', 'madgrad_wd', 'sgd', 'lion']
    NOTE: sgd will use MuSGD from Mup. Mup must be enabled for this optimizer.



- **use_bnb_optimizer**: bool

    Default = False

    Whether to enable the bitsandbytes optimizers



- **zero_stage**: typing.Union[int, typing.List[int], typing.Literal['all']]

    Default = None

    Zero Optimizer stage



- **zero_reduce_scatter**: bool

    Default = None

    Zero: Uses reduce or reduce scatter instead of allreduce to average gradients



- **zero_contiguous_gradients**: bool

    Default = None

    Zero: Copies the gradients to a contiguous buffer as they are produced. Avoids memory fragmentation during backward pass. Only useful when running very large models.



- **zero_reduce_bucket_size**: int

    Default = None

    Zero: Number of elements reduced/allreduced at a time. Limits the memory required for the allgather for large model sizes



- **zero_allgather_bucket_size**: int

    Default = None

    Zero: Number of elements allgathered at a time. Limits the memory required for the allgather for large model sizes



- **lr**: float

    Default = None

    Max Learning rate during training



## NeoXArgsOther

Misc. Arguments



- **distributed_backend**: str

    Default = nccl

    Which backend to use for distributed training.



- **local_rank**: int

    Default = None

    local rank passed from distributed launcher.



- **rank**: int

    Default = None

    global rank of process being run (passed in via distributed launcher)



- **lazy_mpu_init**: bool

    Default = False

    If set to True, initialize_megatron() skips DDP initialization and returns function to complete it instead. Also turns on use-cpu-initialization flag. This is for external DDP manager.



- **short_seq_prob**: float

    Default = 0.1

    Probability of producing a short sequence.



- **eod_mask_loss**: bool

    Default = False

    Mask loss for the end of document tokens.



- **adlr_autoresume**: bool

    Default = False

    Enable auto-resume on adlr cluster.



- **adlr_autoresume_interval**: int

    Default = 1000

    Intervals over which check for auto-resume termination signal



- **seed**: int

    Default = 1234

    Random seed used for python, numpy, pytorch, and cuda.



- **onnx_safe**: bool

    Default = False

    Use workarounds for known problems with Torch ONNX exporter



- **deepscale**: bool

    Default = False

    (Deprecated) enable DeepSpeed (helper flag for user code, no impact on DeepSpeed backend)'



- **deepscale_config**: str

    Default = None

    (Deprecated) deepscale json configuration file.



- **deepspeed_mpi**: bool

    Default = False

    Run via MPI, this will attempt to discover the necessary variables to initialize torch distributed from the MPI environment



- **deepspeed_slurm**: bool

    Default = False

    Run via SLURM, this will attempt to discover the necessary variables to initialize torch distributed from the SLURM environment



- **user_script**: str

    Default = None

    user script to be run



- **iteration**: int

    Default = None

    Set during training



- **do_train**: bool

    Default = None

    Set during training



- **do_valid**: bool

    Default = None

    Set during training



- **do_test**: bool

    Default = None

    Set during training



- **save_iters**: list

    Default = None

    Set during training



- **global_num_gpus**: int

    Default = None

    Set during launching



## NeoXArgsParallelism

Parallelism Arguments



- **pipe_parallel_size**: int

    Default = 0

    Number of pipeline parallel stages. Disable with 0.



- **model_parallel_size**: int

    Default = 1

    Size of the model parallelism.



- **pipe_partition_method**: str

    Default = type:transformer|mlp

    method used to distribute model layers across pipeline stages. Choose from "parameters", which balances the number
    of parameters on each pipeline stage, "uniform", which naively balances the number of layers per stage, or
    "type:[regex]", which balances layers whose class names match [regex]



- **world_size**: int

    Default = None

    Total world size (i.e number of gpus in cluster). Configured post-launch using distributed launcher



- **is_pipe_parallel**: bool

    Default = False

    flag to determine whether pipeline parallelism is on - shouldn't be set by user, is automatically determined
    according to pipeline parallel size.



- **expert_interval**: int

    Default = 2

    Have one MoE layer every expert_interval layers



## NeoXArgsTemplate

NeoXArgsTemplate()



## NeoXArgsTextgen

Text Generation arguments



- **text_gen_type**: str

    Default = None

    How to generate text/sample the model.
    Options: `unconditional`, `input-file`, `interactive`



- **temperature**: float

    Default = 0.0

    exponential scaling output distribution ("higher == more risk")



- **top_p**: float

    Default = 0.0

    Top-p (nucleus) sampling chooses from the smallest possible set of tokens whose cumulative probability exceeds the probability top_p.



- **top_k**: int

    Default = 0

    integer between 0 and the models vocab size. Filters out any logits with a probability less than that of the top_kth token.



- **return_logits**: bool

    Default = False

    Boolean for whether to return the logits for generated tokens



- **maximum_tokens**: int

    Default = 64

    maximum number of tokens to be generated



- **prompt_end**: str

    Default = 


    a single prompt's end. Defaults to newline



- **sample_input_file**: str

    Default = None

    Get input from file instead of interactive mode, each line is an input.



- **sample_output_file**: str

    Default = samples.txt

    Output file



- **num_samples**: int

    Default = 1

    Number of samples to generate unconditionally, defaults to 1 and interactive conditional sampling



- **recompute**: bool

    Default = False

    During generation recompute all attention instead of using previously computed keys/values.
    Should be set to true for sparse attention models



- **eval_results_prefix**: str

    Default = 

    prefix to which to save evaluation results - final fp will be {eval_results_prefix}_eval_results_yy-mm-dd-HH-MM.json



- **eval_tasks**: list

    Default = None

    Tasks to evaluate on using lm_eval_harness

    NOTE: Requires internet connection



- **moe_top_k**: int

    Default = 1

    Activate top K experts in MoE



- **use_tutel**: bool

    Default = False

    Use Tutel optimizations in MoE



- **moe_num_experts**: int

    Default = 1

    Number of MoE experts



- **moe_loss_coeff**: float

    Default = 0.1

    Coefficient for MoE loss



- **moe_train_capacity_factor**: float

    Default = 1.0

    The capacity of the expert at train time



- **moe_eval_capacity_factor**: float

    Default = 1.0

    The capacity of the expert at eval time



- **moe_min_capacity**: int

    Default = 4

    The minimum capacity per expert regardless of the capacity_factor



- **moe_token_dropping**: bool

    Default = False

    Whether to drop tokens when exceeding capacity



- **create_moe_param_group**: bool

    Default = True

    Whether to create a separate parameter group for MoE parameters



- **moe_use_residual**: bool

    Default = True

    Whether to use residual in MoE



- **moe_expert_parallel_size**: int

    Default = 1

    Number of parallel experts in MoE



- **moe_type**: str

    Default = megablocks

    Either `deepspeed` or `megablocks`



- **moe_glu**: bool

    Default = False

    Use gated linear units in MoE



- **moe_lbl_in_fp32**: bool

    Default = False

    Whether to compute the load balancing loss in fp32.



- **moe_jitter_eps**: float

    Default = None

    Coefficient for MoE routing jitter. Jitter is
    not used if set to None



- **enable_expert_tensor_parallelism**: bool

    Default = False

    Enable expert tensor parallelism



## NeoXArgsTokenizer

Tokenizer Arguments



- **tokenizer_type**: typing.Literal['GPT2BPETokenizer', 'HFTokenizer', 'HFGPT2Tokenizer', 'SPMTokenizer', 'CharLevelTokenizer', 'TiktokenTokenizer']

    Default = GPT2BPETokenizer

    Type of tokenizer to use - should be one of ["GPT2BPETokenizer", "HFTokenizer", "HFGPT2Tokenizer", "SPMTokenizer", "CharLevelTokenizer", "TiktokenTokenizer"]



- **padded_vocab_size**: int

    Default = None

    Total (padded) vocabulary size of tokenizer. Configured after launching of training,
    as it's dependent on the parallelism size.



## NeoXArgsTraining

Training Arguments



- **data_path**: str

    Default = None

    Path to combined dataset to split.



- **use_shared_fs**: bool

    Default = True

    Whether to use a shared filesystem for data loading. If False, local rank 0 on all nodes will preprocess the data,
    otherwise only global rank 0 will preprocess the data. This is implemented in megatron/data/gpt2_dataset.py::_build_index_mappings.



- **train_data_paths**: list

    Default = None

    List of paths to train datasets.



- **label_data_paths**: list

    Default = None

    List of paths to label datasets (not shifted by 1 yet!).



- **test_data_paths**: list

    Default = None

    List of paths to test datasets.



- **valid_data_paths**: list

    Default = None

    List of paths to validation datasets.



- **train_data_weights**: list

    Default = None

    List of 'weights' that decide how often to sample from each training dataset when blending datasets. If None, defaults to equal weighting.
    Should be a list the same length as `train_data_paths`



- **valid_data_weights**: list

    Default = None

    List of 'weights' that decide how often to sample from each validation dataset when blending datasets. If None, defaults to equal weighting.
    Should be a list the same length as `valid_data_paths`



- **test_data_weights**: list

    Default = None

    List of 'weights' that decide how often to sample from each test dataset when blending datasets. If None, defaults to equal weighting.
    Should be a list the same length as `test_data_paths`



- **weight_by_num_documents**: bool

    Default = False

    If True, Builds dataset weights from a multinomial distribution over groups of data according to the number of
    documents in each group.

    WARNING: setting this to True will override any user provided weights

    We sample from a group according to the probability p(L) ∝ |L| ** α,
    where p(L) is the probability of sampling from a given group,
          |L| is the number of examples in that datapoint,
          and α is a coefficient that acts to upsample data from underrepresented groups

    Hence α (`alpha`) allows us to control how much to 'boost' the probability of training on low-resource groups.

    See https://arxiv.org/abs/1911.02116 for more details



- **weighted_sampler_alpha**: float

    Default = 1.0

    Alpha value for `weight_by_num_documents`. Only has an effect if `weight_by_num_documents` = True.

    when alpha = 1, the probability of sampling from a given group = n_samples / total_samples
    as alpha -> 0, the probability of sampling from all groups becomes equal, and number of documents has no effect
    as alpha -> inf, the probability of sampling from the groups with *the most samples* -> 1



- **data_impl**: typing.Literal['infer', 'mmap', 'cached']

    Default = infer

    Implementation of indexed datasets, can be one of "infer", "cached", or "mmap"



- **mmap_warmup**: bool

    Default = False

    Warm up mmap files.



- **save**: str

    Default = None

    Output directory to save checkpoints to.



- **s3_path**: str

    Default = None

    Path to s3 bucket for saving checkpoints.



- **s3_chunk_size**: int

    Default = 104857600

    The number of bytes in each file chunk when uploading to s3. Defaults to 100MiB.



- **config_files**: dict

    Default = None

    Store of original config files mapping config filename to file contents



- **load**: str

    Default = None

    Directory containing a model checkpoint.



- **checkpoint_validation_with_forward_pass**: bool

    Default = False

    save input and output of a forward pass with the checkpoint and validate after load



- **checkpoint_scale**: typing.Literal['linear', 'log']

    Default = linear

    How step at which checkpoints are saved should scale. "linear" implies 1 checkpoint will be saved at every multiple of `checkpoint-factor`,
    while "log" implies that the number of steps between each checkpoint will be multiplied by `checkpoint-factor` at each step, starting from step 1.



- **checkpoint_factor**: int

    Default = None

    Acts as a multiplier on either the "log" or "linear" checkpoint spacing.

    With `checkpoint-scale="linear"`, `checkpoint-factor=20`, and `train-iters=100`, checkpoints will be saved at
    steps [20, 40, 60, 80, 100].

    With `checkpoint-scale="log"`, `checkpoint-factor=2`, and `train-iters=100`, checkpoints will be saved at
    steps [1, 2, 4, 8, 16, 32, 64, 100].

    Note that the last checkpoint step is always saved.



- **extra_save_iters**: list

    Default = None

    Additional iterations when a checkpoint should be saved.
    Must be a list of ints or `None`.



- **no_save_optim**: bool

    Default = False

    Do not save current optimizer.



- **no_save_rng**: bool

    Default = False

    Do not save current rng state.



- **no_load_optim**: bool

    Default = False

    Do not load optimizer when loading checkpoint.



- **no_load_rng**: bool

    Default = False

    Do not load rng state when loading checkpoint.



- **finetune**: bool

    Default = False

    Load model for finetuning. Do not load optimizer or rng state from checkpoint and set iteration to 0. Assumed when loading a release checkpoint.



- **batch_size**: int

    Default = None

    training microbatch size per gpu



- **train_iters**: int

    Default = None

    Number of iterations to run for training.



- **eval_iters**: int

    Default = 100

    Number of iterations to run for evaluation validation/test for.



- **keep_last_n_checkpoints**: int

    Default = None

    Number of last checkpoints to keep



- **eval_interval**: int

    Default = 1000

    Interval between running evaluation on validation set.



- **split**: str

    Default = 969, 30, 1

    Comma_separated list of proportions for training, validation, and test split. For example the split 90,5,5 will use 90% of data for training, 5% for validation and 5% for test.



- **vocab_file**: str

    Default = None

    Path to the vocab file.



- **merge_file**: str

    Default = None

    Path to the BPE merge file.



- **num_workers**: int

    Default = 2

    Dataloader number of workers.



- **exit_interval**: int

    Default = None

    Exit the program after the iteration is divisible by this value.



- **attention_dropout**: float

    Default = 0.0

    Post attention dropout probability.



- **hidden_dropout**: float

    Default = 0.0

    Dropout probability for hidden state transformer.



- **weight_decay**: float

    Default = 0.1

    Weight decay coefficient for L2 regularization.



- **checkpoint_activations**: bool

    Default = False

    Checkpoint activation to allow for training with larger models, sequences, and batch sizes.



- **checkpoint_num_layers**: int

    Default = 1

    Chunk size (number of layers) for checkpointing.



- **deepspeed_activation_checkpointing**: bool

    Default = True

    DEPRECATED - TODO: remove
    Uses activation checkpointing from deepspeed



- **contiguous_checkpointing**: bool

    Default = False

    Contiguous memory checkpointing for activations.



- **checkpoint_in_cpu**: bool

    Default = False

    Move the activation checkpoints to CPU.



- **synchronize_each_layer**: bool

    Default = False

    does a synchronize at the beginning and end of each checkpointed layer.



- **profile_backward**: bool

    Default = False

    Enables backward pass profiling for checkpointed layers.



- **partition_activations**: bool

    Default = False

    Partition Activations across GPUs before checkpointing.



- **clip_grad**: float

    Default = 1.0

    Gradient clipping based on global L2 norm.



- **hysteresis**: int

    Default = 2

    hysteresis for dynamic loss scaling



- **dynamic_loss_scale**: bool

    Default = None

    flag indicating whether dynamic loss scale is used



- **loss_scale**: float

    Default = None

    Static loss scaling, positive power of 2
    values can improve fp16 convergence. If None, dynamic loss scaling is used.



- **loss_scale_window**: float

    Default = 1000.0

    Window over which to raise/lower dynamic scale.



- **min_scale**: float

    Default = 1.0

    Minimum loss scale for dynamic loss scale.



- **char_level_ppl**: bool

    Default = False

    Whether to calculate character level perplexity as well as token level perplexity. (may incur a time cost)



- **use_mup**: bool

    Default = False

    Whether to use Microsoft's Mup https://github.com/microsoft/mup



- **coord_check**: bool

    Default = False

    Whether to generate a "coord check" plot to verify mup's implementation in neox



- **save_base_shapes**: bool

    Default = False

    Whether to save base shapes for mup. This will save the shapes to the path specified in base-shapes-file.



- **base_shapes_file**: str

    Default = None

    Path to the base shapes to save to/load from



- **mup_init_scale**: float

    Default = 1.0

    Initialization scale: All the parameters are multiplied by this value



- **mup_attn_temp**: float

    Default = 1.0

    Attention temperature: Reciprocal of the multiplier applied to the input to attention softmax



- **mup_output_temp**: float

    Default = 1.0

    Output temperature: Reciprocal of the multiplier applied to the input to softmax that
    produces the distribution over output tokens.



- **mup_embedding_mult**: float

    Default = 1.0

    Scalar by which we multiply the output of the embedding layer



- **mup_rp_embedding_mult**: float

    Default = 1.0

    Scalar by which we multiply vectors representing relative position



- **mup_width_scale**: int

    Default = 2

    What to scale width by when creating the delta model for mup



## NeoXArgsDeepspeedConfig

Args for deepspeed config
    Every argument included here will be included in deepspeed config json
    As of Mar 8 2023, up to date compared to https://www.deepspeed.ai/docs/config-json/



- **deepspeed**: bool

    Default = True

    boolean flag to enable DeepSpeed (Always True)



- **train_batch_size**: int

    Default = None

    The effective training batch size. This is the amount of data samples that leads to one step of model update. train_batch_size is aggregated by the batch size that a single GPU processes in one forward/backward pass (a.k.a., train_step_batch_size), the gradient accumulation steps (a.k.a., gradient_accumulation_steps), and the number of GPUs.



- **train_micro_batch_size_per_gpu**: int

    Default = None

    Batch size to be processed by one GPU in one step (without gradient accumulation). When specified, gradient_accumulation_steps is automatically calculated using train_batch_size and number of GPUs. Should not be concurrently specified with gradient_accumulation_steps in the configuration JSON.



- **gradient_accumulation_steps**: int

    Default = 1

    Number of training steps to accumulate gradients before averaging and applying them. This feature is sometimes useful to improve scalability since it results in less frequent communication of gradients between steps. Another impact of this feature is the ability to train with larger batch sizes per GPU. When specified, train_step_batch_size is automatically calculated using train_batch_size and number of GPUs. Should not be concurrently specified with train_step_batch_size in the configuration JSON.



- **optimizer**: dict

    Default = None

    dict containing the keys type and params

    type: The optimizer name. DeepSpeed natively supports Adam, AdamW, OneBitAdam, Lamb, and OneBitLamb optimizers (See here for details) and will import other optimizers from torch.

    params: Dictionary of parameters to instantiate optimizer. The parameter names must match the optimizer constructor signature (e.g., for Adam).



- **scheduler**: dict

    Default = None

    dict containing the keys type and params

    type: The scheduler name. See here (https://deepspeed.readthedocs.io/en/latest/schedulers.html) for list of support schedulers.

    params: Dictionary of parameters to instantiate scheduler. The parameter names should match scheduler constructor signature.



- **fp32_allreduce**: bool

    Default = False

    During gradient averaging perform allreduce with 32 bit values



- **prescale_gradients**: bool

    Default = False

    Scale gradients before doing allreduce



- **gradient_predivide_factor**: float

    Default = 1.0

    Before gradient averaging predivide gradients by a specified factor, can sometimes help with fp16 stability when scaling to large numbers of GPUs



- **sparse_gradients**: bool

    Default = False

    Enable sparse compression of torch.nn.Embedding gradients.



- **fp16**: dict

    Default = None

    Configuration for using mixed precision/FP16 training that leverages NVIDIA’s Apex package.

    Dictionary options as described in Deepspeed documentation: https://www.deepspeed.ai/docs/config-json/#fp16-training-options



- **bf16**: dict

    Default = None

    Configuration for using bfloat16 floating-point format as an alternative to FP16. BFLOAT16 requires hardware support (e.g., NVIDIA A100).

    Dictionary options as described in Deepspeed documentation: https://www.deepspeed.ai/docs/config-json/#bfloat16-training-options



- **amp**: dict

    Default = None

    Configuration for using automatic mixed precision (AMP) training that leverages NVIDIA’s Apex AMP package.

    Dictionary as described in Deepspeed documentation: https://www.deepspeed.ai/docs/config-json/#automatic-mixed-precision-amp-training-options



- **gradient_clipping**: float

    Default = 1.0

    Enable gradient clipping with provided value



- **zero_optimization**: dict

    Default = None

    Configuration for using ZeRO optimization.

    Multi-level dictionary as described in Deepspeed documentation: https://www.deepspeed.ai/docs/config-json/#zero-optimization-options



- **curriculum_learning**: dict

    Default = None

    



- **curriculum_seqlen**: int

    Default = 0

    Internal var for tracking the current seqlen



- **steps_per_print**: int

    Default = 10

    Print train loss every N steps.



- **wall_clock_breakdown**: bool

    Default = False

    Enable timing of the latency of forward/backward/update training phases.



- **dump_state**: bool

    Default = False

    Print out state information of DeepSpeed object after initialization.



- **flops_profiler**: dict

    Default = None

    Configuration for using FLOPS profiler.

    Dictionary as described in Deepspeed documentation: https://www.deepspeed.ai/docs/config-json/#flops-profiler



- **communication_data_type**: bool

    Default = None

    During gradient averaging, perform communication with selected data type. By default it will be determined by selected regime



- **autotuning**: dict

    Default = None

    Configuration for using autotuning.

    Dictionary as described in Deepspeed documentation: https://www.deepspeed.ai/docs/config-json/#autotuning



- **activation_checkpointing**: dict

    Default = None

    Configuration for using activation checkpointing.

    Dictionary as described in Deepspeed documentation: https://www.deepspeed.ai/docs/config-json/#activation-checkpointing



- **sparse_attention**: dict

    Default = None

    Configuration for using sparse attention.

    Dictionary as described in Deepspeed documentation: https://www.deepspeed.ai/docs/config-json/#sparse-attention



- **data_efficiency**: dict

    Default = None

    Configuration for using data efficiency.

    Dictionary as described in Deepspeed documentation: https://www.deepspeed.ai/docs/config-json/#data-efficiency



- **tensorboard**: dict

    Default = None

    Configuration for using tensorboard.

    Dictionary as described in Deepspeed documentation: https://www.deepspeed.ai/docs/config-json/#monitoring-module-tensorboard-wandb-csv



- **wandb**: dict

    Default = None

    Configuration for using wandb.



- **csv_monitor**: dict

    Default = None

    Configuration for using csv_monitor.



- **elasticity**: dict

    Default = None

    Configuration for using elastic training.

    Dictionary as described in Deepspeed documentation: https://www.deepspeed.ai/docs/config-json/#elastic-training-config-v01-and-v02



- **comms_logger**: dict

    Default = None

    Configuration for using communication logger.

    Dictionary as described in Deepspeed documentation: https://www.deepspeed.ai/docs/config-json/#communication-logging



- **compression_training**: dict

    Default = None

    Configuration for using compression training.

    Dictionary as described in Deepspeed documentation: https://www.deepspeed.ai/docs/config-json/#compression



- **checkpoint**: dict

    Default = None

    Configuration for using checkpointing.

    Dictionary as described in Deepspeed documentation: https://www.deepspeed.ai/docs/config-json/#checkpoint-options



- **data_types**: dict

    Default = None

    Configuration for using data types.

    Dictionary as described in Deepspeed documentation: https://www.deepspeed.ai/docs/config-json/#data-type-options



- **deepspeed_extra_args**: dict

    Default = None

    Dictionary of extra arguments to be included in the yaml config file. This can be used for any argument not included in the above list.



## NeoXArgsDeepspeedRunner

Args for deepspeed runner (deepspeed.launcher.runner).
    Every argument included here will be passed as command line argument to deepspeed.launcher.runner



- **hostfile**: str

    Default = None

    list of hostnames / ssh aliases and the number of GPUs per host

    example file contents:
    worker-1 slots=4
    worker-2 slots=4
    127.0.0 slots=4
    127.0.1 slots=4



- **include**: str

    Default = None

    Specify hardware resources to use during execution. String format is `NODE_SPEC[@NODE_SPEC ...]` where `NODE_SPEC=NAME[:SLOT[,SLOT ...]]`. If `:SLOT` is omitted, include all slots on that host. Example: `"worker-0@worker-1:0,2"` will use all slots. on `worker-0` and slots `[0, 2]` on `worker-1`.



- **exclude**: str

    Default = None

    Specify hardware resources to NOT use during execution. Same format as include



- **num_nodes**: int

    Default = -1

    Total number of worker nodes to run on, this will use the top N hosts from the given hostfile. -1 will use all.



- **num_gpus**: int

    Default = None

    Max number of GPUs to use on each node, will use [0:N) GPU ids on each node. None / not specifying a value will use all.



- **master_port**: int

    Default = 29500

    Port used by PyTorch distributed for communication during training.



- **master_addr**: str

    Default = None

    IP address of node 0, will be inferred via 'hostname -I' if not specified.



- **launcher**: typing.Literal['pdsh', 'openmpi', 'mvapich', 'slurm']

    Default = pdsh

    Launcher backend for multi-node training. Options currently include PDSH, OpenMPI, MVAPICH.



- **force_multi**: bool

    Default = False

    Force multi-node training even if only one node is specified.



- **detect_nvlink_pairs**: bool

    Default = False

    If true, autodetects nvlink pairs and remaps cuda visible devices to place them next to each other. This is an Eleuther addition to deepspeed, and should speed up model parallel training on setups with nvlink pairs when mp=2.



- **autotuning_run**: str

    Default = None

    Either "tune", "run", or `None`.



- **no_ssh_check**: bool

    Default = False

    If true, overrides the default check where DeepSpeed confirms that the headnode is accessible via ssh.



- **comment**: str

    Default = None

    Adds a `--comment` to the DeepSpeed launch command. In DeeperSpeed this is passed on to the SlurmLauncher as well. Sometimes necessary for cluster rules, or so I've heard.



- **account**: str

    Default = None

    Adds a `--account` to the DeepSpeed launch command. In DeeperSpeed this is passed on to the SlurmLauncher as well. Sometimes necessary for cluster rules, or so I've heard.
<|MERGE_RESOLUTION|>--- conflicted
+++ resolved
@@ -111,11 +111,7 @@
 
 - **git_hash**: str
 
-<<<<<<< HEAD
-    Default = b334787
-=======
     Default = 7aa0074
->>>>>>> 4a34e0a5
 
     current git hash of repository
 
