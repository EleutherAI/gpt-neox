--- conflicted
+++ resolved
@@ -111,11 +111,7 @@
 
 - **git_hash**: str
 
-<<<<<<< HEAD
-    Default = d9996d7
-=======
     Default = 3b417f2
->>>>>>> 31f88607
 
     current git hash of repository
 
@@ -1813,19 +1809,17 @@
 
 
 
-<<<<<<< HEAD
 - **autotuning_run**: str
 
     Default = None
 
     Either "tune", "run", or `None`.
-=======
+    
 - **no_ssh_check**: bool
 
     Default = False
 
     If true, overrides the default check where DeepSpeed confirms that the headnode is accessible via ssh.
->>>>>>> 31f88607
 
 
 
