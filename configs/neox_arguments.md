Arguments for gpt-neox. All of the following can be specified in your .yml config file(s):


## NeoXArgsLRScheduler

LR Scheduler Arguments



- **lr_decay_style**: typing.Literal['constant', 'linear', 'cosine', 'exponential']

    Default = linear

    Learning rate decay function. Choose from 'constant', 'linear', 'cosine', 'exponential'.



- **lr_decay_iters**: int

    Default = None

    Number of iterations to decay learning rate over, If None defaults to --train-iters



- **min_lr**: float

    Default = 0.0

    Minimum value for learning rate. The scheduler clips values below this threshold.



- **warmup**: float

    Default = 0.01

    Percentage of total iterations to warmup on (.01 = 1 percent of all training iters).



- **override_lr_scheduler**: bool

    Default = False

    Reset the values of the scheduler (learning rate,warmup iterations, minimum learning rate, maximum number of iterations, and decay style from input arguments and ignore values from checkpoints. Note that all the above values will be reset.



- **use_checkpoint_lr_scheduler**: bool

    Default = False

    Use checkpoint to set the values of the scheduler (learning rate, warmup iterations, minimum learning rate, maximum number of iterations, and decay style from checkpoint and ignore input arguments.



## NeoXArgsLogging

Logging Arguments



- **use_wandb**: bool

    Default = None

    Flag indicating if wandb is to be used.



- **wandb_group**: str

    Default = None

    Weights and Biases group name - used to group together "runs".



- **wandb_team**: str

    Default = None

    Team name for Weights and Biases.



- **wandb_project**: str

    Default = neox

    wandb project name



- **wandb_host**: str

    Default = https://api.wandb.ai

    url of the wandb host



- **wandb_init_all_ranks**: bool

    Default = False

    Initialize wandb on all ranks.



- **git_hash**: str

<<<<<<< HEAD
    Default = 534599a
=======
    Default = 1d20559
>>>>>>> 444c0ef9

    current git hash of repository



- **log_dir**: str

    Default = None

    Directory to save logs to.



- **tensorboard_dir**: str

    Default = None

    Write TensorBoard logs to this directory.



- **log_interval**: int

    Default = 100

    Interval between logging.



- **log_grad_pct_zeros**: bool

    Default = False

    Log the percentage of zeros for the gradient of each parameter to wandb / tensorboard (useful for debugging). Needs wandb_init_all_ranks set to True if using pipeline parallelism to log all ranks.



- **log_param_norm**: bool

    Default = False

    Log the frob norm of the parameters to wandb / tensorboard (useful for debugging). Needs wandb_init_all_ranks set to True if using pipeline parallelism to log all ranks.



- **log_grad_norm**: bool

    Default = False

    Log the frob norm of the gradients to wandb / tensorboard (useful for debugging).
    (N.B - this will only work with pp = 0 for now, as we don't have access to the gradients of the model because
    deepspeed.)



- **log_optimizer_states**: bool

    Default = False

    Log the frob norm of the optimizer states to wandb / tensorboard (useful for debugging).



- **log_gradient_noise_scale**: bool

    Default = False

    Whether to log the gradient noise scale when training (cf. https://arxiv.org/abs/1812.06162 for explanation)



- **gradient_noise_scale_n_batches**: int

    Default = 5

    Number of batches to accumulate gradients for in the gradient noise scale logger.



- **gradient_noise_scale_cpu_offload**: bool

    Default = False

    Whether to offload the buffered gradients to cpu when measuring gradient noise scale.



## NeoXArgsModel

Model Arguments



- **precision**: typing.Literal['fp16', 'fp32', 'bfloat16']

    Default = None

    description of the used precision, either one of fp16 or fp32 (and in the future bf16).



- **num_layers**: int

    Default = None

    Number of transformer layers.



- **hidden_size**: int

    Default = None

    Transformer hidden size.



- **num_attention_heads**: int

    Default = None

    Number of transformer attention heads.



- **seq_length**: int

    Default = None

    Maximum sequence length to process.



- **max_position_embeddings**: int

    Default = None

    Maximum number of position embeddings to use. This is the size of position embedding.



- **norm**: typing.Literal['layernorm', 'rmsnorm', 'scalenorm']

    Default = layernorm

    Normalization layer to use. Choose from "layernorm", "rmsnorm", "scalenorm".



- **layernorm_epsilon**: float

    Default = 1e-05

    Layer norm epsilon.



- **rms_norm_epsilon**: float

    Default = 1e-08

    Root mean squared norm epsilon



- **scalenorm_epsilon**: float

    Default = 1e-08

    Scalenorm epsilon



- **pos_emb**: typing.Literal['learned', 'rotary', 'sinusoidal', 'rpe', 'alibi', 'none']

    Default = learned

    Type of positional embedding to use - choose from 'learned', 'rotary', 'sinusoidal', 'rpe', 'none'



- **rpe_num_buckets**: int

    Default = 32

    T5 relative positional encoding number of buckets, default 32.



- **rpe_max_distance**: int

    Default = 128

    T5 relative positional encoding max distance, default 128.



- **opt_pos_emb_offset**: int

    Default = 0

    Learned position embedding offset (only used by OPT, where it should be set to 2).



- **no_weight_tying**: bool

    Default = False

    Disables weight tying between embedding weights and final Linear layer



- **attention_config**: list

    Default = None

    Attention configuration for gpt-neox

    The first item in the list specifies the attention type(s), and should be a list of strings. The second item
    specifies the number of times to repeat those attention types in the full list.

    attention type choices:  [global, local, sparse_fixed, sparse_variable, bslongformer, bigbird]

    So a 12 layer network with only global attention could be specified like:
        [[[`global`], 12]]

    or a 12 layer network with alternating global / local like:
        [[[`global`, `local`], 6]]

    If none is specified, this defaults to
        [[[`global`], n_layers]]



- **sparsity_config**: dict

    Default = None

    Sparsity configuration dict as defined in https://www.deepspeed.ai/docs/config-json/#sparse-attention

    Note that since neox is autoregressive, attention is always "unidirectional" and `horizontal_global_attention` is
    always false.

    The main difference between our sparsity config and deepspeed's is that `mode` is ignored - since it is instead
    specified in attention_config defining each layer.

    An example config is given below:
          "sparse_attention": {
            "block": 16,
            "different_layout_per_head": true,
            "num_local_blocks": 4,
            "num_global_blocks": 1,
            "num_different_global_patterns": 4,
            "num_random_blocks": 0,
            "local_window_blocks": [4],
            "global_block_indices": [0],
            "global_block_end_indices": None,
            "num_sliding_window_blocks": 3
          }



- **num_unique_layers**: int

    Default = None

    Number of unique transformer layers. num-layers should be divisible by this value. Currently only has an effect when pipe_parallel_size=0.



- **param_sharing_style**: str

    Default = grouped

    Ordering of the shared parameters. For example, for a num-layers=4 and --num-unique-layers=2, we will have the following ordering for two unique layers 1 and 2-: grouped: [1, 2, 1, 2] and spaced: [1, 1, 2, 2].



- **make_vocab_size_divisible_by**: int

    Default = 128

    Pad the vocab size to be divisible by this value. This is added for computational efficiency reasons.



- **activation**: typing.Literal['gelu', 'geglu', 'relu', 'softsign', 'swish', 'mish', 'silu']

    Default = gelu

    Activation function to use - choose from ["gelu", "geglu", "relu", "softsign", "swish", "mish", "silu"]



- **scaled_upper_triang_masked_softmax_fusion**: bool

    Default = False

    Enable fusion of query_key_value_scaling time (upper diagonal) masking and softmax.



- **scaled_masked_softmax_fusion**: bool

    Default = False

    Enable fusion of query_key_value_scaling general masking and softmax.



- **bias_gelu_fusion**: bool

    Default = False

    Enable bias and gelu fusion.



- **bias_dropout_fusion**: bool

    Default = False

    Enable bias and dropout fusion.



- **fp16_lm_cross_entropy**: bool

    Default = False

    Move the cross entropy unreduced loss calculation for lm head to fp16.



- **init_method_std**: float

    Default = 0.02

    Standard deviation of the zero mean normal distribution used for weight initialization.



- **apply_query_key_layer_scaling**: bool

    Default = False

    Scale Q * K^T by 1 / layer-number. If this flag is set, then it will automatically set attention-softmax-in-fp32 to true



- **use_cpu_initialization**: bool

    Default = False

    If set, affine parallel weights initialization uses CPU



- **attention_softmax_in_fp32**: bool

    Default = False

    Run attention masking and softmax in fp32.



- **rotary_pct**: float

    Default = 1.0

    pct of hidden dims to apply rotary positional embedding to



- **rotary_emb_base**: int

    Default = 10000

    Base for rotary positional embedding



- **init_method**: typing.Literal['normal', 'scaled_normal', 'orthogonal', 'scaled_orthogonal', 'xavier_uniform', 'xavier_normal', 'wang_init', 'small_init']

    Default = normal

    Init function used on all layers except ff residual outputs - choose from
    ["normal", "scaled_normal", "orthogonal", "scaled_orthogonal", "xavier_uniform", "xavier_normal", "wang_init", "small_init"]



- **output_layer_init_method**: typing.Literal['normal', 'scaled_normal', 'orthogonal', 'scaled_orthogonal', 'xavier_uniform', 'xavier_normal', 'wang_init', 'small_init']

    Default = scaled_normal

    Init function used for ff residual outputs - choose from
    ["normal", "scaled_normal", "orthogonal", "scaled_orthogonal", "xavier_uniform", "xavier_normal", "wang_init", "small_init"]



- **gmlp_attn_dim**: int

    Default = 64

    the dimension of the single head self attention in gmlp model (not used in gpt models).
    If None - gmlp model doesn't use attention.



- **gpt_j_residual**: bool

    Default = False

    If false, we use the conventional residual path:
      x = x + attn(ln1(x))
      x = x + mlp(ln2(x))
    Otherwise, we use the residual path from GPT-J, which offers a slight speedup:
      x = ln(x)
      x = x + attn(x) + mlp(x)



- **gpt_j_tied**: bool

    Default = False

    If false, we use
      x = x + attn(ln1(x)) + mlp(ln2(x))
    Otherwise, we tie the layer norms
      y = ln(x)
      x = x + attn(y) + mlp(y)



- **use_bias_in_norms**: bool

    Default = True

    If false, norms (e.g. LayerNorm) will not have bias terms



- **use_bias_in_attn_linear**: bool

    Default = True

    If false, attn_linear (e.g. QKVO) will not have bias terms



- **mlp_type**: str

    Default = regular

    Types:
        regular: Megatron implementation
        llama: LLaMA MLP (SiLU-gated MLP)



- **soft_prompt_tuning**: dict

    Default = None

    Dictionary configuring the soft prompt tuning parameters.
    If enabled, will train *only* the soft prompt, and freezes the rest of the model.
    parameters in the dict are:
        'enabled': bool = True # enables soft prompting
        'num_tokens': int = 10 # length of the soft prompt in tokens
        'init_string': str = '' # if provided, initialize the soft prompt with the word embeddings of this string
        'init_range': float = 0.5 # if no init string is provided, initialize the soft prompt with a uniform distribution between -init_range and init_rang



- **output_layer_parallelism**: typing.Literal['column']

    Default = column

    Parameter controlling whether the output layer is parallelized over the hidden dim (row) or the vocab dim (column)



## NeoXArgsOptimizer

Optimizer Arguments



- **optimizer_type**: typing.Literal['adam', 'onebitadam', 'cpu_adam', 'cpu_torch_adam', 'sm3', 'madgrad_wd', 'sgd']

    Default = adam

    Type of optimizer to use. Choose from ['adam', 'onebitadam', 'cpu_adam', 'cpu_torch_adam', 'sm3', 'madgrad_wd', 'sgd']
    NOTE: sgd will use MuSGD from Mup. Mup must be enabled for this optimizer.



- **use_bnb_optimizer**: bool

    Default = False

    Whether to enable the bitsandbytes optimizers



- **zero_stage**: typing.Union[int, typing.List[int], typing.Literal['all']]

    Default = None

    Zero Optimizer stage



- **zero_reduce_scatter**: bool

    Default = None

    Zero: Uses reduce or reduce scatter instead of allreduce to average gradients



- **zero_contiguous_gradients**: bool

    Default = None

    Zero: Copies the gradients to a contiguous buffer as they are produced. Avoids memory fragmentation during backward pass. Only useful when running very large models.



- **zero_reduce_bucket_size**: int

    Default = None

    Zero: Number of elements reduced/allreduced at a time. Limits the memory required for the allgather for large model sizes



- **zero_allgather_bucket_size**: int

    Default = None

    Zero: Number of elements allgathered at a time. Limits the memory required for the allgather for large model sizes



- **lr**: float

    Default = None

    Max Learning rate during training



## NeoXArgsOther

Misc. Arguments



- **distributed_backend**: str

    Default = nccl

    Which backend to use for distributed training.



- **local_rank**: int

    Default = None

    local rank passed from distributed launcher.



- **rank**: int

    Default = None

    global rank of process being run (passed in via distributed launcher)



- **lazy_mpu_init**: bool

    Default = False

    If set to True, initialize_megatron() skips DDP initialization and returns function to complete it instead. Also turns on use-cpu-initialization flag. This is for external DDP manager.



- **short_seq_prob**: float

    Default = 0.1

    Probability of producing a short sequence.



- **eod_mask_loss**: bool

    Default = False

    Mask loss for the end of document tokens.



- **adlr_autoresume**: bool

    Default = False

    Enable auto-resume on adlr cluster.



- **adlr_autoresume_interval**: int

    Default = 1000

    Intervals over which check for auto-resume termination signal



- **seed**: int

    Default = 1234

    Random seed used for python, numpy, pytorch, and cuda.



- **onnx_safe**: bool

    Default = False

    Use workarounds for known problems with Torch ONNX exporter



- **deepscale**: bool

    Default = False

    (Deprecated) enable DeepSpeed (helper flag for user code, no impact on DeepSpeed backend)'



- **deepscale_config**: str

    Default = None

    (Deprecated) deepscale json configuration file.



- **deepspeed_mpi**: bool

    Default = False

    Run via MPI, this will attempt to discover the necessary variables to initialize torch distributed from the MPI environment



- **deepspeed_slurm**: bool

    Default = False

    Run via SLURM, this will attempt to discover the necessary variables to initialize torch distributed from the SLURM environment



- **user_script**: str

    Default = None

    user script to be run



- **iteration**: int

    Default = None

    Set during training



- **do_train**: int

    Default = None

    Set during training



- **do_valid**: int

    Default = None

    Set during training



- **do_test**: int

    Default = None

    Set during training



- **save_iters**: list

    Default = None

    Set during training



- **global_num_gpus**: int

    Default = None

    Set during launching



## NeoXArgsParallelism

Parallelism Arguments



- **pipe_parallel_size**: int

    Default = 0

    Number of pipeline parallel stages. Disable with 0.



- **model_parallel_size**: int

    Default = 1

    Size of the model parallelism.



- **pipe_partition_method**: str

    Default = type:transformer|mlp

    method used to distribute model layers across pipeline stages. Choose from "parameters", which balances the number
    of parameters on each pipeline stage, "uniform", which naively balances the number of layers per stage, or
    "type:[regex]", which balances layers whose class names match [regex]



- **world_size**: int

    Default = None

    Total world size (i.e number of gpus in cluster). Configured post-launch using distributed launcher



- **is_pipe_parallel**: bool

    Default = False

    flag to determine whether pipeline parallelism is on - shouldn't be set by user, is automatically determined
    according to pipeline parallel size.



## NeoXArgsTemplate

NeoXArgsTemplate()



## NeoXArgsTextgen

Text Generation arguments



- **text_gen_type**: str

    Default = None

    How to generate text/sample the model.
    Options: `unconditional`, `input-file`, `interactive`



- **temperature**: float

    Default = 0.0

    exponential scaling output distribution ("higher == more risk")



- **top_p**: float

    Default = 0.0

    Top-p (nucleus) sampling chooses from the smallest possible set of tokens whose cumulative probability exceeds the probability top_p.



- **top_k**: int

    Default = 0

    integer between 0 and the models vocab size. Filters out any logits with a probability less than that of the top_kth token.



- **return_logits**: bool

    Default = False

    Boolean for whether to return the logits for generated tokens



- **maximum_tokens**: int

    Default = 64

    maximum number of tokens to be generated



- **prompt_end**: str

    Default = 


    a single prompt's end. Defaults to newline



- **sample_input_file**: str

    Default = None

    Get input from file instead of interactive mode, each line is an input.



- **sample_output_file**: str

    Default = samples.txt

    Output file



- **num_samples**: int

    Default = 1

    Number of samples to generate unconditionally, defaults to 1 and interactive conditional sampling



- **recompute**: bool

    Default = False

    During generation recompute all attention instead of using previously computed keys/values.
    Should be set to true for sparse attention models



- **eval_results_prefix**: str

    Default = 

    prefix to which to save evaluation results - final fp will be {eval_results_prefix}_eval_results_yy-mm-dd-HH-MM.json



- **eval_tasks**: list

    Default = None

    Tasks to evaluate on using lm_eval_harness



## NeoXArgsTokenizer

Tokenizer Arguments



- **tokenizer_type**: typing.Literal['GPT2BPETokenizer', 'HFTokenizer', 'HFGPT2Tokenizer', 'SPMTokenizer', 'CharLevelTokenizer', 'TiktokenTokenizer']

    Default = GPT2BPETokenizer

    Type of tokenizer to use - should be one of ["GPT2BPETokenizer", "HFTokenizer", "HFGPT2Tokenizer", "SPMTokenizer", "CharLevelTokenizer", "TiktokenTokenizer"]



- **padded_vocab_size**: int

    Default = None

    Total (padded) vocabulary size of tokenizer. Configured after launching of training,
    as it's dependent on the parallelism size.



## NeoXArgsTraining

Training Arguments



- **data_path**: str

    Default = None

    Path to combined dataset to split.



- **use_shared_fs**: bool

    Default = True

    Whether to use a shared filesystem for data loading. If False, local rank 0 on all nodes will preprocess the data,
    otherwise only global rank 0 will preprocess the data. This is implemented in megatron/data/gpt2_dataset.py::_build_index_mappings.



- **train_data_paths**: list

    Default = None

    List of paths to train datasets.



- **label_data_paths**: list

    Default = None

    List of paths to label datasets (not shifted by 1 yet!).



- **test_data_paths**: list

    Default = None

    List of paths to test datasets.



- **valid_data_paths**: list

    Default = None

    List of paths to validation datasets.



- **train_data_weights**: list

    Default = None

    List of 'weights' that decide how often to sample from each training dataset when blending datasets. If None, defaults to equal weighting.
    Should be a list the same length as `train_data_paths`



- **valid_data_weights**: list

    Default = None

    List of 'weights' that decide how often to sample from each validation dataset when blending datasets. If None, defaults to equal weighting.
    Should be a list the same length as `valid_data_paths`



- **test_data_weights**: list

    Default = None

    List of 'weights' that decide how often to sample from each test dataset when blending datasets. If None, defaults to equal weighting.
    Should be a list the same length as `test_data_paths`



- **weight_by_num_documents**: bool

    Default = False

    If True, Builds dataset weights from a multinomial distribution over groups of data according to the number of
    documents in each group.

    WARNING: setting this to True will override any user provided weights

    We sample from a group according to the probability p(L) ∝ |L| ** α,
    where p(L) is the probability of sampling from a given group,
          |L| is the number of examples in that datapoint,
          and α is a coefficient that acts to upsample data from underrepresented groups

    Hence α (`alpha`) allows us to control how much to 'boost' the probability of training on low-resource groups.

    See https://arxiv.org/abs/1911.02116 for more details



- **weighted_sampler_alpha**: float

    Default = 0.3

    Alpha value for `weight_by_num_documents`. Only has an effect if `weight_by_num_documents` = True.

    when alpha = 1, the probability of sampling from a given group = n_samples / total_samples
    as alpha -> 0, the probability of sampling from all groups becomes equal, and number of documents has no effect
    as alpha -> inf, the probability of sampling from the groups with *the most samples* -> 1



- **data_impl**: typing.Literal['infer', 'mmap', 'cached']

    Default = infer

    Implementation of indexed datasets, can be one of "infer", "cached", or "mmap"



- **mmap_warmup**: bool

    Default = False

    Warm up mmap files.



- **save**: str

    Default = None

    Output directory to save checkpoints to.



- **s3_path**: str

    Default = None

    Path to s3 bucket for saving checkpoints.



- **s3_chunk_size**: int

    Default = 104857600

    The number of bytes in each file chunk when uploading to s3. Defaults to 100MiB.



- **config_files**: dict

    Default = None

    Store of original config files mapping config filename to file contents



- **load**: str

    Default = None

    Directory containing a model checkpoint.



- **checkpoint_validation_with_forward_pass**: bool

    Default = False

    save input and output of a forward pass with the checkpoint and validate after load



- **checkpoint_scale**: typing.Literal['linear', 'log']

    Default = linear

    How step at which checkpoints are saved should scale. "linear" implies 1 checkpoint will be saved at every multiple of `checkpoint-factor`,
    while "log" implies that the number of steps between each checkpoint will be multiplied by `checkpoint-factor` at each step, starting from step 1.



- **checkpoint_factor**: int

    Default = None

    Acts as a multiplier on either the "log" or "linear" checkpoint spacing.

    With `checkpoint-scale="linear"`, `checkpoint-factor=20`, and `train-iters=100`, checkpoints will be saved at
    steps [20, 40, 60, 80, 100].

    With `checkpoint-scale="log"`, `checkpoint-factor=2`, and `train-iters=100`, checkpoints will be saved at
    steps [1, 2, 4, 8, 16, 32, 64, 100].

    Note that the last checkpoint step is always saved.



- **extra_save_iters**: list

    Default = None

    Additional iterations when a checkpoint should be saved.
    Must be a list of ints or `None`.



- **no_save_optim**: bool

    Default = False

    Do not save current optimizer.



- **no_save_rng**: bool

    Default = False

    Do not save current rng state.



- **no_load_optim**: bool

    Default = False

    Do not load optimizer when loading checkpoint.



- **no_load_rng**: bool

    Default = False

    Do not load rng state when loading checkpoint.



- **finetune**: bool

    Default = False

    Load model for finetuning. Do not load optimizer or rng state from checkpoint and set iteration to 0. Assumed when loading a release checkpoint.



- **batch_size**: int

    Default = None

    training microbatch size per gpu



- **train_iters**: int

    Default = None

    Number of iterations to run for training.



- **eval_iters**: int

    Default = 100

    Number of iterations to run for evaluation validation/test for.



- **keep_last_n_checkpoints**: int

    Default = None

    Number of last checkpoints to keep



- **eval_interval**: int

    Default = 1000

    Interval between running evaluation on validation set.



- **split**: str

    Default = 969, 30, 1

    Comma_separated list of proportions for training, validation, and test split. For example the split 90,5,5 will use 90% of data for training, 5% for validation and 5% for test.



- **vocab_file**: str

    Default = None

    Path to the vocab file.



- **merge_file**: str

    Default = None

    Path to the BPE merge file.



- **num_workers**: int

    Default = 2

    Dataloader number of workers.



- **exit_interval**: int

    Default = None

    Exit the program after the iteration is divisible by this value.



- **attention_dropout**: float

    Default = 0.1

    Post attention dropout probability.



- **hidden_dropout**: float

    Default = 0.1

    Dropout probability for hidden state transformer.



- **weight_decay**: float

    Default = 0.01

    Weight decay coefficient for L2 regularization.



- **checkpoint_activations**: bool

    Default = False

    Checkpoint activation to allow for training with larger models, sequences, and batch sizes.



- **checkpoint_num_layers**: int

    Default = 1

    Chunk size (number of layers) for checkpointing.



- **deepspeed_activation_checkpointing**: bool

    Default = True

    DEPRECATED - TODO: remove
    Uses activation checkpointing from deepspeed



- **contiguous_checkpointing**: bool

    Default = False

    Contiguous memory checkpointing for activations.



- **checkpoint_in_cpu**: bool

    Default = False

    Move the activation checkpoints to CPU.



- **synchronize_each_layer**: bool

    Default = False

    does a synchronize at the beginning and end of each checkpointed layer.



- **profile_backward**: bool

    Default = False

    Enables backward pass profiling for checkpointed layers.



- **partition_activations**: bool

    Default = False

    Partition Activations across GPUs before checkpointing.



- **gas**: int

    Default = None

    gradient_accumulation_steps



- **clip_grad**: float

    Default = None

    Gradient clipping based on global L2 norm.



- **hysteresis**: int

    Default = 2

    hysteresis for dynamic loss scaling



- **dynamic_loss_scale**: bool

    Default = None

    flag indicating whether dynamic loss scale is used



- **loss_scale**: float

    Default = None

    Static loss scaling, positive power of 2
    values can improve fp16 convergence. If None, dynamic loss scaling is used.



- **loss_scale_window**: float

    Default = 1000.0

    Window over which to raise/lower dynamic scale.



- **min_scale**: float

    Default = 1.0

    Minimum loss scale for dynamic loss scale.



- **char_level_ppl**: bool

    Default = False

    Whether to calculate character level perplexity as well as token level perplexity. (may incur a time cost)



- **use_mup**: bool

    Default = False

    Whether to use Microsoft's Mup https://github.com/microsoft/mup



- **coord_check**: bool

    Default = False

    Whether to generate a "coord check" plot to verify mup's implementation in neox



- **save_base_shapes**: bool

    Default = False

    Whether to save base shapes for mup. This will save the shapes to the path specified in base-shapes-file.



- **base_shapes_file**: str

    Default = None

    Path to the base shapes to save to/load from



- **mup_init_scale**: float

    Default = 1.0

    Initialization scale: All the parameters are multiplied by this value



- **mup_attn_temp**: float

    Default = 1.0

    Attention temperature: Reciprocal of the multiplier applied to the input to attention softmax



- **mup_output_temp**: float

    Default = 1.0

    Output temperature: Reciprocal of the multiplier applied to the input to softmax that
    produces the distribution over output tokens.



- **mup_embedding_mult**: float

    Default = 1.0

    Scalar by which we multiply the output of the embedding layer



- **mup_rp_embedding_mult**: float

    Default = 1.0

    Scalar by which we multiply vectors representing relative position



- **mup_width_scale**: int

    Default = 2

    What to scale width by when creating the delta model for mup



## NeoXArgsDeepspeedConfig

Args for deepspeed config
    Every argument included here will be included in deepspeed config json
    As of Mar 8 2023, up to date compared to https://www.deepspeed.ai/docs/config-json/



- **deepspeed**: bool

    Default = True

    boolean flag to enable DeepSpeed (Always True)



- **train_batch_size**: int

    Default = None

    The effective training batch size. This is the amount of data samples that leads to one step of model update. train_batch_size is aggregated by the batch size that a single GPU processes in one forward/backward pass (a.k.a., train_step_batch_size), the gradient accumulation steps (a.k.a., gradient_accumulation_steps), and the number of GPUs.



- **train_micro_batch_size_per_gpu**: int

    Default = None

    Batch size to be processed by one GPU in one step (without gradient accumulation). When specified, gradient_accumulation_steps is automatically calculated using train_batch_size and number of GPUs. Should not be concurrently specified with gradient_accumulation_steps in the configuration JSON.



- **gradient_accumulation_steps**: int

    Default = 1

    Number of training steps to accumulate gradients before averaging and applying them. This feature is sometimes useful to improve scalability since it results in less frequent communication of gradients between steps. Another impact of this feature is the ability to train with larger batch sizes per GPU. When specified, train_step_batch_size is automatically calculated using train_batch_size and number of GPUs. Should not be concurrently specified with train_step_batch_size in the configuration JSON.



- **optimizer**: dict

    Default = None

    dict containing the keys type and params

    type: The optimizer name. DeepSpeed natively supports Adam, AdamW, OneBitAdam, Lamb, and OneBitLamb optimizers (See here for details) and will import other optimizers from torch.

    params: Dictionary of parameters to instantiate optimizer. The parameter names must match the optimizer constructor signature (e.g., for Adam).



- **scheduler**: dict

    Default = None

    dict containing the keys type and params

    type: The scheduler name. See here (https://deepspeed.readthedocs.io/en/latest/schedulers.html) for list of support schedulers.

    params: Dictionary of parameters to instantiate scheduler. The parameter names should match scheduler constructor signature.



- **fp32_allreduce**: bool

    Default = False

    During gradient averaging perform allreduce with 32 bit values



- **prescale_gradients**: bool

    Default = False

    Scale gradients before doing allreduce



- **gradient_predivide_factor**: float

    Default = 1.0

    Before gradient averaging predivide gradients by a specified factor, can sometimes help with fp16 stability when scaling to large numbers of GPUs



- **sparse_gradients**: bool

    Default = False

    Enable sparse compression of torch.nn.Embedding gradients.



- **fp16**: dict

    Default = None

    Configuration for using mixed precision/FP16 training that leverages NVIDIA’s Apex package.

    Dictionary options as described in Deepspeed documentation: https://www.deepspeed.ai/docs/config-json/#fp16-training-options



- **bf16**: dict

    Default = None

    Configuration for using bfloat16 floating-point format as an alternative to FP16. BFLOAT16 requires hardware support (e.g., NVIDIA A100). Dictionary options as described in Deepspeed documentation: https://www.deepspeed.ai/docs/config-json/#bfloat16-training-options



- **amp**: dict

    Default = None

    Configuration for using automatic mixed precision (AMP) training that leverages NVIDIA’s Apex AMP package.

    Dictionary as described in Deepspeed documentation: https://www.deepspeed.ai/docs/config-json/#automatic-mixed-precision-amp-training-options



- **gradient_clipping**: float

    Default = 1.0

    Enable gradient clipping with provided value



- **zero_optimization**: dict

    Default = None

    Configuration for using ZeRO optimization.

    Multi-level dictionary as described in Deepspeed documentation: https://www.deepspeed.ai/docs/config-json/#zero-optimization-options



- **curriculum_learning**: dict

    Default = None

    



- **curriculum_seqlen**: int

    Default = 0

    Internal var for tracking the current seqlen



- **steps_per_print**: int

    Default = 10

    Print train loss every N steps.



- **wall_clock_breakdown**: bool

    Default = False

    Enable timing of the latency of forward/backward/update training phases.



- **dump_state**: bool

    Default = False

    Print out state information of DeepSpeed object after initialization.



- **flops_profiler**: dict

    Default = None

    Configuration for using FLOPS profiler.

    Dictionary as described in Deepspeed documentation: https://www.deepspeed.ai/docs/config-json/#flops-profiler



- **communication_data_type**: bool

    Default = None

    During gradient averaging, perform communication with selected data type. By default it will be determined by selected regime



- **autotuning**: dict

    Default = None

    Configuration for using autotuning.

    Dictionary as described in Deepspeed documentation: https://www.deepspeed.ai/docs/config-json/#autotuning



- **activation_checkpointing**: dict

    Default = None

    Configuration for using activation checkpointing.

    Dictionary as described in Deepspeed documentation: https://www.deepspeed.ai/docs/config-json/#activation-checkpointing



- **sparse_attention**: dict

    Default = None

    Configuration for using sparse attention.

    Dictionary as described in Deepspeed documentation: https://www.deepspeed.ai/docs/config-json/#sparse-attention



- **data_efficiency**: dict

    Default = None

    Configuration for using data efficiency.

    Dictionary as described in Deepspeed documentation: https://www.deepspeed.ai/docs/config-json/#data-efficiency



- **tensorboard**: dict

    Default = None

    Configuration for using tensorboard.

    Dictionary as described in Deepspeed documentation: https://www.deepspeed.ai/docs/config-json/#monitoring-module-tensorboard-wandb-csv



- **wandb**: dict

    Default = None

    Configuration for using wandb.



- **csv_monitor**: dict

    Default = None

    Configuration for using csv_monitor.



- **elasticity**: dict

    Default = None

    Configuration for using elastic training.

    Dictionary as described in Deepspeed documentation: https://www.deepspeed.ai/docs/config-json/#elastic-training-config-v01-and-v02



- **comms_logger**: dict

    Default = None

    Configuration for using communication logger.

    Dictionary as described in Deepspeed documentation: https://www.deepspeed.ai/docs/config-json/#communication-logging



- **compression_training**: dict

    Default = None

    Configuration for using compression training.

    Dictionary as described in Deepspeed documentation: https://www.deepspeed.ai/docs/config-json/#compression



- **checkpoint**: dict

    Default = None

    Configuration for using checkpointing.

    Dictionary as described in Deepspeed documentation: https://www.deepspeed.ai/docs/config-json/#checkpoint-options



- **data_types**: dict

    Default = None

    Configuration for using data types.

    Dictionary as described in Deepspeed documentation: https://www.deepspeed.ai/docs/config-json/#data-type-options



- **deepspeed_extra_args**: dict

    Default = None

    Dictionary of extra arguments to be included in the yaml config file. This can be used for any argument not included in the above list.



## NeoXArgsDeepspeedRunner

Args for deepspeed runner (deepspeed.launcher.runner).
    Every argument included here will be passed as command line argument to deepspeed.launcher.runner



- **hostfile**: str

    Default = None

    list of hostnames / ssh aliases and the number of GPUs per host

    example file contents:
    worker-1 slots=4
    worker-2 slots=4
    127.0.0 slots=4
    127.0.1 slots=4



- **include**: str

    Default = None

    Specify hardware resources to use during execution. String format is `NODE_SPEC[@NODE_SPEC ...]` where `NODE_SPEC=NAME[:SLOT[,SLOT ...]]`. If `:SLOT` is omitted, include all slots on that host. Example: `"worker-0@worker-1:0,2"` will use all slots. on `worker-0` and slots `[0, 2]` on `worker-1`.



- **exclude**: str

    Default = None

    Specify hardware resources to NOT use during execution. Same format as include



- **num_nodes**: int

    Default = -1

    Total number of worker nodes to run on, this will use the top N hosts from the given hostfile. -1 will use all.



- **num_gpus**: int

    Default = None

    Max number of GPUs to use on each node, will use [0:N) GPU ids on each node. None / not specifying a value will use all.



- **master_port**: int

    Default = 29500

    Port used by PyTorch distributed for communication during training.



- **master_addr**: str

    Default = None

    IP address of node 0, will be inferred via 'hostname -I' if not specified.



- **launcher**: typing.Literal['pdsh', 'openmpi', 'mvapich', 'slurm']

    Default = pdsh

    Launcher backend for multi-node training. Options currently include PDSH, OpenMPI, MVAPICH.



- **force_multi**: bool

    Default = False

    Force multi-node training even if only one node is specified.



- **detect_nvlink_pairs**: bool

    Default = False

    If true, autodetects nvlink pairs and remaps cuda visible devices to place them next to each other. This is an Eleuther addition to deepspeed, and should speed up model parallel training on setups with nvlink pairs when mp=2.



- **autotuning_run**: str

    Default = None

    Either "tune", "run", or `None`.



- **no_ssh_check**: bool

    Default = False

    If true, overrides the default check where DeepSpeed confirms that the headnode is accessible via ssh.



- **comment**: str

    Default = None

    Adds a `--comment` to the DeepSpeed launch command. In DeeperSpeed this is passed on to the SlurmLauncher as well. Sometime necessary for cluster rules, or so I've heard.
<|MERGE_RESOLUTION|>--- conflicted
+++ resolved
@@ -111,11 +111,7 @@
 
 - **git_hash**: str
 
-<<<<<<< HEAD
-    Default = 534599a
-=======
     Default = 1d20559
->>>>>>> 444c0ef9
 
     current git hash of repository
 
