# Copyright (c) 2024 EleutherAI
# This file is based on code by the authors denoted below and has been modified from its original version.
#
# Copyright (c) 2024, NVIDIA CORPORATION.  All rights reserved.
#
# Licensed under the Apache License, Version 2.0 (the "License");
# you may not use this file except in compliance with the License.
# You may obtain a copy of the License at
#
#     http://www.apache.org/licenses/LICENSE-2.0
#
# Unless required by applicable law or agreed to in writing, software
# distributed under the License is distributed on an "AS IS" BASIS,
# WITHOUT WARRANTIES OR CONDITIONS OF ANY KIND, either express or implied.
# See the License for the specific language governing permissions and
# limitations under the License.

"""Transformer."""

import math
from contextlib import nullcontext

import torch
import torch.nn.functional as F
import torch.nn as nn
from pkg_resources import packaging
from importlib.metadata import version

from .norms import get_norm
from megatron import mpu
from megatron.model import megablocks_utils
from megatron.model.fused_softmax import FusedScaleMaskSoftmax
from megatron.model.activations import get_activation
from megatron.model.utils import exists, get_fusion_type
from megatron.model.positional_embeddings import (
    RotaryEmbedding,
    apply_rotary_pos_emb_torch,
    apply_rotary_pos_emb,
    AliBi,
)
from megatron.model.fused_rope import (
    FusedRoPEFunc,
    fused_apply_rotary_pos_emb_cached,
)
from megatron.model.fused_bias_dropout import (
    get_bias_dropout_add,
    bias_dropout_add_fused_train,
    bias_dropout_add_fused_inference,
)
from megatron.model.utils import configure_sparse_attention
from deepspeed.moe.layer import MoE

try:
    from flash_attn.ops.activations import swiglu
except ImportError:
    swiglu = None

from .utils import get_parallel_linear

# flags required to enable jit fusion kernels
torch._C._jit_set_profiling_mode(False)
torch._C._jit_set_profiling_executor(False)
torch._C._jit_override_can_fuse_on_cpu(True)
torch._C._jit_override_can_fuse_on_gpu(True)

""" We use the following notation throughout this file:
     h: hidden size
     n: number of attention heads
     kv: number of key or value heads
     p: number of model parallel partitions
     np: n/p
     kvp: kv/p
     hp: h/p
     hn: h/n
     b: batch size
     s: sequence length
     l: number of layers
    Transformer takes input of size [s, b, h] and returns a
    tensor of the same size. We use the following arguments:
        hyperparameters: transformer hyperparameters
        attention_mask_func: a function that takes `unmasked-attention-scores`
            with size [b, np, s, s] and an `attention-mask` and will apply
            the masking. The function should return a masked score of the
            same size [b, np, s, s].
               masked-attention-scores = attention_mask_func(
                                     unmasked-attention-scores, attention-mask)
"""


class ParallelMLP(nn.Module):
    """MLP.

    MLP will take the input with h hidden state, project it to 4*h
    hidden dimension, perform nonlinear transformation, and project the
    state back into h hidden dimension. At the end, dropout is also
    applied.
    """

    def __init__(
        self,
        neox_args,
        init_method,
        output_layer_init_method,
        parallel_output=False,
        multiple_of=256,
        MOE=False,
        MoE_mp_size=1,
    ):
        super().__init__()
        assert (
            neox_args.intermediate_size == None or neox_args.expansion_factor == None
        ), "Must pass either the absolute intermediate size or the relative expansion factor for the mamba projections"

        self.activation_func, self.is_gated = get_activation(neox_args)
        self.activation_type = neox_args.activation
        self.bias_gelu_fusion = neox_args.bias_gelu_fusion
        self.multiple_of = multiple_of

        ColumnParallelLinear, RowParallelLinear = get_parallel_linear(neox_args)

        if neox_args.intermediate_size:
            ffn_dim = neox_args.intermediate_size
        elif neox_args.expansion_factor:
            ffn_dim = int(neox_args.expansion_factor * neox_args.hidden_size)
        else:
            # 4h is default for ffn_dim
            ffn_dim = 4 * neox_args.hidden_size
        ffn_dim_in = ffn_dim
        if self.is_gated:
            # set activation function to be gated implementation
            self.activation_func = Gated_Activation(
                self.activation_func,
                (swiglu is not None)
                and (neox_args.activation == "swiglu")
                and neox_args.use_flashattn_swiglu,
            )
            # auto scale so gated activations has equal parameters
            ffn_dim = int(ffn_dim * 2 / 3)
            ffn_dim_in = ffn_dim // 2
        # set multiple
        ffn_dim = int(
            (2 * self.multiple_of)
            * ((ffn_dim + (2 * multiple_of) - 1) // (2 * multiple_of))
        )
        ffn_dim_in = int(
            self.multiple_of * ((ffn_dim_in + multiple_of - 1) // multiple_of)
        )
        self.linear1 = ColumnParallelLinear(
            neox_args=neox_args,
            input_size=neox_args.hidden_size,
            output_size=ffn_dim,
            gather_output=False,
            init_method=init_method,
            skip_bias_add=True,
            MOE=MOE,
            MoE_mp_size=MoE_mp_size,
            bias=neox_args.use_bias_in_mlp,
        )
        # Project back to h.
        self.linear2 = RowParallelLinear(
            neox_args=neox_args,
            input_size=ffn_dim_in,
            output_size=neox_args.hidden_size,
            input_is_parallel=True,
            init_method=output_layer_init_method,
            parallel_output=parallel_output,
            skip_bias_add=True,
            MOE=MOE,
            MoE_mp_size=MoE_mp_size,
            bias=neox_args.use_bias_in_mlp,
        )

    def forward(self, hidden_states):
        # [s, b, intermediate_size]
        intermediate_parallel, bias_parallel = self.linear1(hidden_states)
        if self.is_gated or (self.activation_type == "gelu" and self.bias_gelu_fusion):
            intermediate_parallel = self.activation_func(
                intermediate_parallel, bias_parallel
            )
        else:
            intermediate_parallel = self.activation_func(
                intermediate_parallel + bias_parallel
            )

        # [s, b, h]
        output, output_bias = self.linear2(intermediate_parallel)
        return output, output_bias


class Gated_Activation(torch.nn.Module):
    def __init__(self, activation_func, use_swiglu=False):
        super().__init__()
        self.activation_func = activation_func
        self.use_swiglu = use_swiglu

    def forward(self, x, bias=None):
        x, gate = x.chunk(2, dim=-1)
        if bias is not None:
            bias_1, bias_2 = bias.chunk(2, dim=-1)
            x = x + bias_1
            gate = gate + bias_2
        if not self.use_swiglu:
            intermediate_parallel = self.activation_func(gate)
            return intermediate_parallel * x
        else:
            return swiglu(gate, x)


class ParallelLinear(nn.Module):
    """
    A Parallel Linear Layer transforming the transformer outputs from hidden_size -> vocab_size
    """

    def __init__(
        self,
        neox_args,
        parallel_output=True,
        init_method=nn.init.xavier_normal_,
        is_last_layer=False,
    ):
        super().__init__()

        ColumnParallelLinear, RowParallelLinear = get_parallel_linear(neox_args)

        self.is_rm = neox_args.train_impl == "rm"
        parallelism = neox_args.output_layer_parallelism if not self.is_rm else "row"
        if parallelism == "column":
            self.final_linear = ColumnParallelLinear(
                neox_args=neox_args,
                input_size=neox_args.hidden_size,
                output_size=neox_args.padded_vocab_size,
                bias=False,
                init_method=init_method,
                gather_output=not parallel_output,
                skip_bias_add=False,
                mup_rescale_parameters=is_last_layer,  # rescale params only called if neox_args.use_mup = True, despite it not being included here
                seq_dim=1,  # important: must mark that this layer receives shape [b, s, h] not [s, b, h] and so Seq. Parallel comms must gather along dim=1 rather than dim=0
            )
        else:
            if not self.is_rm:
                print(
                    'ERROR: Output layer parallelism over the hidden dim is currently broken (https://github.com/EleutherAI/gpt-neox/issues/905). Please run with output_layer_parallelism = "column" until this issue is fixed.'
                )
                exit()
                # self.final_linear = mpu.RowParallelLinear(
                #     neox_args=neox_args,
                #     input_size=neox_args.hidden_size,
                #     output_size=neox_args.padded_vocab_size,
                #     bias=False,
                #     input_is_parallel=False,
                #     init_method=init_method,
                #     parallel_output=parallel_output,
                #     skip_bias_add=False,
                #     mup_rescale_parameters=is_last_layer,  # only called if neox_args.use_mup = True, despite it not being included here
                # )
            else:  # Not using cross entropy loss for RMs
                self.rm_linear = RowParallelLinear(
                    neox_args=neox_args,
                    input_size=neox_args.hidden_size,
                    output_size=1,
                    bias=False,
                    input_is_parallel=False,
                    init_method=init_method,
                    parallel_output=False,
                    skip_bias_add=False,
                    mup_rescale_parameters=is_last_layer,  # only called if neox_args.use_mup = True, despite it not being included here
                )

    def forward(self, hidden_states):
        if not self.is_rm:
            return self.final_linear(hidden_states)
        else:
            return self.rm_linear(hidden_states)


class _MegablocksAdapter(nn.Module):
    def __init__(
        self, neox_args, layer_cls, init_method, output_layer_init_method, ep_group
    ):
        super().__init__()
        megablocks_utils.assert_megablocks_is_available()
        args = megablocks_utils.as_megablocks_args(neox_args)
        args.device = torch.cuda.current_device()
        args.init_method = init_method
        args.output_layer_init_method = output_layer_init_method

        # NOTE: Shard the MoE layers over the data parallel group. Expert
        # parallel sharding and data parallel sharding could be decoupled
        # by extending the optimizer to handle data parallel reductions for
        # MoE and non-MoE parameters separately.
        if args.moe_expert_model_parallelism:
            args.expert_parallel_group = ep_group

        self.moe = layer_cls(args)

    def forward(self, x):
        return self.moe.forward(x)


class MbMoE(_MegablocksAdapter):
    def __init__(self, neox_args, init_method, output_layer_init_method, ep_group):
        super().__init__(
            neox_args,
            megablocks_utils.moe.MoE,
            init_method,
            output_layer_init_method,
            ep_group,
        )


class dMoE(_MegablocksAdapter):
    def __init__(self, neox_args, init_method, output_layer_init_method, ep_group):
        super().__init__(
            neox_args,
            megablocks_utils.dmoe.dMoE,
            init_method,
            output_layer_init_method,
            ep_group,
        )


class ParallelSelfAttention(nn.Module):
    """Parallel self-attention layer abstract class.

    Self-attention layer takes input with size [b, s, h]
    and returns output of the same size.
    """

    def __init__(
        self,
        neox_args,
        attention_mask_func,
        init_method,
        output_layer_init_method,
        layer_number,
        rpe=None,
        rotary=False,
        use_cache=False,
        parallel_output=False,
    ):
        super().__init__()

        ColumnParallelLinear, RowParallelLinear = get_parallel_linear(neox_args)

        self.fp16 = neox_args.precision == "fp16"
        self.bf16 = neox_args.precision == "bfloat16"
        self.attention_mask_func = attention_mask_func
        self.apply_query_key_layer_scaling = neox_args.apply_query_key_layer_scaling
        self.use_cache = use_cache
        self.attention_softmax_in_fp32 = neox_args.attention_softmax_in_fp32
        if self.apply_query_key_layer_scaling:
            self.attention_softmax_in_fp32 = True
        self.layer_number = layer_number
        # Per attention head and per partition values.
        world_size = mpu.get_model_parallel_world_size()
        self.hidden_size_per_partition = mpu.divide(neox_args.hidden_size, world_size)
        self.hidden_size_per_attention_head = mpu.divide(
            neox_args.hidden_size, neox_args.num_attention_heads
        )
        self.num_attention_heads_per_partition = mpu.divide(
            neox_args.num_attention_heads, world_size
        )
        self.pos_emb = neox_args.pos_emb

        self.use_qk_layernorm = neox_args.use_qk_layernorm
        if self.use_qk_layernorm:
            norm, eps = get_norm(neox_args)
            self.qk_layernorm = norm(
                [
                    self.num_attention_heads_per_partition,
                    self.hidden_size_per_attention_head,
                ],
                eps=eps,
            )

        self.sliding_window_width = neox_args.sliding_window_width

        if (
            not neox_args.num_kv_heads
            or neox_args.num_kv_heads == neox_args.num_attention_heads
        ):
            self.gqa = False
        else:
            self.gqa = True
        if self.gqa:
            self.num_kv_heads_per_partition = mpu.divide(
                neox_args.num_kv_heads, world_size
            )  # we do not yet clone KV heads in MQA across TP ranks...
            self.kv_hidden_size = (
                neox_args.num_kv_heads * self.hidden_size_per_attention_head
            )  # how large the total hidden dim for each of K and V is
        else:
            self.num_kv_heads_per_partition = self.num_attention_heads_per_partition
            self.kv_hidden_size = neox_args.hidden_size

        if not self.gqa:
            # Strided linear layer.
            self.query_key_value = ColumnParallelLinear(
                neox_args=neox_args,
                input_size=neox_args.hidden_size,
                output_size=3 * neox_args.hidden_size,
                gather_output=False,
                init_method=init_method,
                bias=neox_args.use_bias_in_attn_linear,
            )
        else:
            # QKV proj is smaller if we are using GQA / MQA
            self.query_key_value = ColumnParallelLinear(
                neox_args=neox_args,
                input_size=neox_args.hidden_size,
                output_size=neox_args.hidden_size + 2 * self.kv_hidden_size,
                gather_output=False,
                init_method=init_method,
                bias=neox_args.use_bias_in_attn_linear,
            )

        coeff = None
        self.norm_factor = math.sqrt(self.hidden_size_per_attention_head)
        if self.apply_query_key_layer_scaling:
            coeff = max(1, self.layer_number)
            self.norm_factor *= coeff

        if neox_args.use_mup:
            self.norm_factor = self.hidden_size_per_attention_head

        self.rpe = rpe

        if self.pos_emb == "alibi":
            self.alibi_embed = AliBi(
                neox_args.num_attention_heads,
                neox_args.model_parallel_size,
                mpu.get_model_parallel_rank(),
            )

        # TODO: this arg shouldn't need to be passed in - get from neox_args
        if rotary:
            if neox_args.rotary_pct == 1:
                self.rotary_ndims = None
            else:
                assert neox_args.rotary_pct < 1
                self.rotary_ndims = int(
                    self.hidden_size_per_attention_head * neox_args.rotary_pct
                )
            dim = (
                self.rotary_ndims
                if self.rotary_ndims is not None
                else self.hidden_size_per_attention_head
            )
            self.rotary_emb = RotaryEmbedding(
                dim,
                base=neox_args.rotary_emb_base,
                max_seq_len=neox_args.seq_length,
                precision=neox_args.params_dtype,
                save_inv_freqs=neox_args.rotary_save_freqs_buffer,
            )
        else:
            self.rotary_emb = None

        self.rope_fusion = neox_args.rope_fusion
        self.attention_type = neox_args.attention_config[layer_number]
        self.use_flash_attention = self.attention_type == "flash"
        self.use_triton = (
            self.use_flash_attention
            and self.pos_emb == "alibi"
            and (
                not packaging.version.Version(version("flash-attn"))
                >= packaging.version.Version("2.4.0.post1")
            )
        )
        self.sparse = self.attention_type not in ("global", "flash")

        if self.gqa:
            assert not self.sparse

        if self.sparse:
            self.sparse_attn = configure_sparse_attention(
                neox_args,
                self.attention_type,
                self.num_attention_heads_per_partition,
                mpu=mpu,
            )
        else:
            if self.use_flash_attention:
                # we now use Flash Attention 2's provided interface.
                # TODO: we no longer need to use flash_triton_fn since flash cuda supports alibi.
                # consider adding OpenAI's more recent Flash-2 Triton kernel in future
                # from https://github.com/openai/triton/blob/main/python/tutorials/06-fused-attention.py
                from flash_attn.flash_attn_interface import (
                    flash_attn_func,
                    flash_attn_varlen_func,
                )
                from flash_attn.flash_attn_triton import (
                    flash_attn_func as flash_attn_unpadded_unpacked_func_triton,
                )

                self.flash_triton_fn = flash_attn_unpadded_unpacked_func_triton
                self.flash_qkv_fn = flash_attn_func
                self.flash_varlen_qkv_fn = flash_attn_varlen_func
            else:
                self.scale_mask_softmax = FusedScaleMaskSoftmax(
                    input_in_fp16=self.fp16,
                    input_in_bf16=self.bf16,
                    fusion_type=get_fusion_type(neox_args),
                    mask_func=self.attention_mask_func,
                    softmax_in_fp32=self.attention_softmax_in_fp32,
                    scale=coeff,
                )

            # Dropout. Note that for a single iteration, this layer will generate
            # different outputs on different number of parallel partitions but
            # on average it should not be partition dependent.
            self.dropout_p = neox_args.attention_dropout
            self.attention_dropout = nn.Dropout(self.dropout_p)

        # Output.
        self.dense = RowParallelLinear(
            neox_args=neox_args,
            input_size=neox_args.hidden_size,
            output_size=neox_args.hidden_size,
            input_is_parallel=True,
            init_method=output_layer_init_method,
            skip_bias_add=True,
            parallel_output=parallel_output,
            bias=neox_args.use_bias_in_attn_linear,
        )

    def attention(
        self, query_layer, key_layer, value_layer, layer_past, attention_mask
    ):
        # ===================================
        # Raw attention scores. [b, np, s, s]
        # ===================================

        # [b, np, sq, sk]
        output_size = (
            query_layer.size(1),
            query_layer.size(2),
            query_layer.size(0),
            key_layer.size(0),
        )
        # [sq, b, np, hn] -> [sq, b * np, hn]
        query_layer = query_layer.view(
            output_size[2], output_size[0] * output_size[1], -1
        )
        key_layer = key_layer.view(output_size[3], output_size[0] * output_size[1], -1)
        # preallocating result tensor: [b * np, sq, sk]
        matmul_result = torch.empty(
            output_size[0] * output_size[1],
            output_size[2],
            output_size[3],
            dtype=query_layer.dtype,
            device=torch.cuda.current_device(),
        )

        # Raw attention scores. [b * np, sq, sk]
        matmul_result = torch.baddbmm(
            matmul_result,
            query_layer.transpose(0, 1),  # [b * np, sq, hn]
            key_layer.transpose(0, 1).transpose(1, 2),  # [b * np, hn, sk]
            beta=0.0,
            alpha=(1.0 / self.norm_factor),
        )

        # change view to [b, np, sq, sk]
        attention_scores = matmul_result.view(*output_size)
        # ==================================================
        # Update attention mask for inference. [b, np, sq, sk]
        # ==================================================

        if self.use_cache:
            with torch.no_grad():
                attention_mask = attention_mask[
                    ..., : attention_scores.size(3), : attention_scores.size(3)
                ]

        # ===========================
        # Attention probs and dropout
        # ===========================

        if exists(self.rpe):
            rpe = self.rpe(query_layer.size(0), key_layer.size(0))
            attention_scores += rpe  # [1, np, sq, sk]

        if self.pos_emb == "alibi":
            attention_scores = self.alibi_embed(attention_scores)

        # attention scores and attention mask [b, np, sq, sk]
        attention_probs = self.scale_mask_softmax(attention_scores, attention_mask)

        # This is actually dropping out entire tokens to attend to, which might
        # seem a bit unusual, but is taken from the original Transformer paper.
        with mpu.get_cuda_rng_tracker().fork():
            attention_probs = self.attention_dropout(attention_probs)

        # =========================
        # Context layer. [sq, b, hp]
        # =========================

        # value_layer -> context layer.
        # [sk, b, np, hn] --> [b, np, sq, hn]

        # context layer shape: [b, np, sq, hn]
        output_size = (
            value_layer.size(1),
            value_layer.size(2),
            query_layer.size(0),
            value_layer.size(3),
        )

        # change view [sk, b * np, hn]
        value_layer = value_layer.view(
            value_layer.size(0), output_size[0] * output_size[1], -1
        )

        # change view [b * np, sq, sk]
        attention_probs = attention_probs.view(
            output_size[0] * output_size[1], output_size[2], -1
        )

        # matmul: [b * np, sq, hn]
        context_layer = torch.bmm(attention_probs, value_layer.transpose(0, 1))

        # change view [b, np, sq, hn]
        context_layer = context_layer.view(*output_size)
        return context_layer

    def flash_attention(self, query_layer, key_layer, value_layer):
        # [b, np, sq, sk]
        output_size = (
            query_layer.size(1),
            query_layer.size(2),
            query_layer.size(0),
            key_layer.size(0),
        )

        if self.use_flash_attention and not self.use_triton:

            # [sk, b, np, hn] -> [b, sk, np, hn] -> [b * sk, 1, np, hn]
            key_layer = key_layer.transpose(0, 1).reshape(
                output_size[0], output_size[3], self.num_kv_heads_per_partition, -1
            )
            value_layer = value_layer.transpose(0, 1).reshape(
                output_size[0], output_size[3], self.num_kv_heads_per_partition, -1
            )

            # [sq, b, np, hn] -> [b, sq, np, hn]
            query_layer = query_layer.transpose(0, 1).reshape(
                output_size[0], output_size[2], output_size[1], -1
            )

            # only pass in window_size or alibi_slopes kwarg
            # if we use Sliding Window Attention / AliBi.
            # Flash attn defaults to (-1,-1), or
            # does not have this kwarg prior to v2.3.0
            extra_kwargs = (
                {"window_size": (self.sliding_window_width, -1)}
                if self.sliding_window_width is not None
                else {}
            )
            if self.pos_emb == "alibi":
                extra_kwargs["alibi_slopes"] = self.alibi_embed.slopes.to(
                    query_layer.device
                ).to(torch.float32)

            if not self.training:
                batch_size = output_size[0]
                max_seqlen_q = output_size[2]
                max_seqlen_k = output_size[3]

                cu_seqlens_q = torch.arange(
                    0,
                    (batch_size + 1) * max_seqlen_q,
                    step=max_seqlen_q,
                    dtype=torch.int32,
                    device=query_layer.device,
                )

                cu_seqlens_k = torch.arange(
                    0,
                    (batch_size + 1) * max_seqlen_k,
                    step=max_seqlen_k,
                    dtype=torch.int32,
                    device=key_layer.device,
                )

                q_shape = query_layer.shape
                k_shape = key_layer.shape
                v_shape = value_layer.shape
                is_causal = max_seqlen_q == max_seqlen_k
                output = self.flash_varlen_qkv_fn(
                    query_layer.reshape(
                        (q_shape[0] * q_shape[1], q_shape[2], q_shape[3])
                    ),
                    key_layer.reshape(
                        (k_shape[0] * k_shape[1], k_shape[2], k_shape[3])
                    ),
                    value_layer.reshape(
                        (v_shape[0] * v_shape[1], v_shape[2], v_shape[3])
                    ),
                    cu_seqlens_q,
                    cu_seqlens_k,
                    max_seqlen_q,
                    max_seqlen_k,
                    softmax_scale=None,
                    causal=is_causal,
                    **extra_kwargs,
                )
                output = output.reshape(q_shape)
            else:
                output = self.flash_qkv_fn(
                    query_layer,
                    key_layer,
                    value_layer,
                    self.dropout_p if self.training else 0.0,
                    softmax_scale=None,
                    causal=True,
                    **extra_kwargs,
                )

            matmul_result = output
            # [b, sq, np, hn] -> [b, np, sq, hn]
            matmul_result = matmul_result.transpose(1, 2)

        else:
            # we still use Triton if using AliBi with flash-attn<2.4.0.post1.

            # [sq, b, np, hn] -> [b, sq, np, hn]
            sq = query_layer.size(0)
            b = query_layer.size(1)
            sk = key_layer.size(0)

            query_layer = query_layer.transpose(0, 1)
            key_layer = key_layer.transpose(0, 1)
            value_layer = value_layer.transpose(0, 1)

            bias = self.alibi_embed.bias(sq, sk, query_layer.device, query_layer.dtype)
            bias = bias.unsqueeze(0).tile((b, 1, 1, 1))

            matmul_result = self.flash_triton_fn(
                query_layer, key_layer, value_layer, bias=bias, causal=True
            )
            matmul_result = matmul_result.transpose(1, 2)

        return matmul_result

    def sparse_attention(self, query_layer, key_layer, value_layer, attention_mask):
        # TODO: sparse attn dropout?
        # TODO: pad to block size
        # shape of q/k/v is [sq, b, np, hn] and needs to be transposed to [b, np, sq, hn]
        query_layer, key_layer, value_layer = map(
            lambda t: t.permute(1, 2, 0, 3).contiguous(),
            (query_layer, key_layer, value_layer),
        )
        # output shape [b, np(heads), sq, hn]
        attn_mask = attention_mask.to(query_layer.dtype) * -10000
        if exists(self.rpe):
            rpe = self.rpe(query_layer.size(0), key_layer.size(0))
        else:
            rpe = None
        attn_scores = self.sparse_attn(
            query_layer, key_layer, value_layer, attn_mask=attn_mask, rpe=rpe
        )
        # apply dropout
        if self.training:
            attn_scores = self.attention_dropout(attn_scores)
        return attn_scores

    def gqa_project(self, hidden_states, attention_mask, layer_past=None):
        # QKV projection and separation into separate Q/K/V layers for GQA,
        # where KV projections may be smaller than Q projection.
        # the logic for this is explained in comments of this function
        # detailing the intermediate sizes of tensors at each reshape.

        # pass through projection: [sq, b, h] --> [sq, b, ((np + 2 * kvp) * hn)]
        mixed_x_layer, _ = self.query_key_value(hidden_states)

        # split the last dim, so that the first (q head * head dim) dimensions go to Q,
        # the last smaller 2 * (kv head * head dim) each divided between K and V separately
        split_sizes = (
            self.num_attention_heads_per_partition
            * self.hidden_size_per_attention_head,
            self.num_kv_heads_per_partition * self.hidden_size_per_attention_head,
            self.num_kv_heads_per_partition * self.hidden_size_per_attention_head,
        )

        # [sq, b, ((np + 2 * kvp) * hn)] --> 1 x [sq, b, np * hn] , 2 x [sq, b, kvp * hn]
        (query_layer, key_layer, value_layer) = [
            x.contiguous()
            for x in torch.split(
                mixed_x_layer,
                split_sizes,
                dim=mixed_x_layer.dim() - 1,
            )
        ]

        # reshape Q to proper output shape (last dim = correct full "real" head size again)
        # [sq, b, np * hn] --> [sq, b, np, hn]
        new_query_shape = (
            query_layer.size(0),
            query_layer.size(1),
            self.num_attention_heads_per_partition,
            self.hidden_size_per_attention_head,
        )

        query_layer = query_layer.view(*new_query_shape)

        # reshape K/V to proper output shape (last dim = correct full "real" head size again)
        # 2 x [sq, b, np, (hn * (kvp / np))] --> 2 x [sq, b, kvp, hn]
        new_kv_shape = (
            key_layer.size(0),
            key_layer.size(1),
            self.num_kv_heads_per_partition,
            self.hidden_size_per_attention_head,
        )

        key_layer = key_layer.view(*new_kv_shape)

        value_layer = value_layer.view(*new_kv_shape)

        # if not using Flash attention, we repeat K/V heads to match Q head counts
        if not self.use_flash_attention:
            key_layer = torch.repeat_interleave(
                key_layer,
                repeats=int(
                    self.num_attention_heads_per_partition
                    // self.num_kv_heads_per_partition
                ),
                dim=2,
            )
            value_layer = torch.repeat_interleave(
                value_layer,
                repeats=int(
                    self.num_attention_heads_per_partition
                    // self.num_kv_heads_per_partition
                ),
                dim=2,
            )

        return query_layer, key_layer, value_layer

    def forward(self, hidden_states, attention_mask, layer_past=None):

        # hidden_states: [sq, b, h]

        # =====================
        # Query, Key, and Value
        # =====================
        if not self.gqa:
            # QKV projection for MHA.

            # Attention heads [sq, b, h] --> [sq, b, (np * 3 * hn)]
            mixed_x_layer, _ = self.query_key_value(hidden_states)
            # [sq, b, (np * 3 * hn)] --> [sq, b, np, 3 * hn]
            new_tensor_shape = mixed_x_layer.size()[:-1] + (
                self.num_attention_heads_per_partition,
                3 * self.hidden_size_per_attention_head,
            )
            mixed_x_layer = mixed_x_layer.view(*new_tensor_shape)

            # [sq, b, np, 3 * hn] --> 3 [sq, b, np, hn]
            (query_layer, key_layer, value_layer) = mpu.split_tensor_along_last_dim(
                mixed_x_layer, 3
            )
        else:
            # Grouped Query Attention (GQA) - specific logic for performing QKV proj
            # and separating out Q, K, and V outputs.

            # output shapes: 1 x [sq, b, np, hn], 2 x [sq, b, kvp, hn] if using flash
            query_layer, key_layer, value_layer = self.gqa_project(
                hidden_states, attention_mask, layer_past=layer_past
            )
        # QK Normalization https://arxiv.org/abs/2302.05442
        if self.use_qk_layernorm:
            query_layer = self.qk_layernorm(query_layer)
            key_layer = self.qk_layernorm(key_layer)

        if exists(self.rotary_emb):
            if exists(self.rotary_ndims):
                # partial rotary
                query_rot, query_pass = (
                    query_layer[..., : self.rotary_ndims],
                    query_layer[..., self.rotary_ndims :],
                )
                key_rot, key_pass = (
                    key_layer[..., : self.rotary_ndims],
                    key_layer[..., self.rotary_ndims :],
                )
            else:
                # full rotary
                query_rot, key_rot = query_layer, key_layer

            seq_len = key_layer.shape[0]
            offset = 0
            if exists(layer_past) and layer_past.numel() > 0:
                offset = layer_past[0].shape[0]
                seq_len += offset
            cos, sin = self.rotary_emb(value_layer, seq_len=seq_len)
            if self.rope_fusion:
                query_layer, key_layer = (
                    fused_apply_rotary_pos_emb_cached(rot, cos, sin)
                    for rot in [query_rot, key_rot]
                )
            else:
                if self.bf16:
                    apply_rotary_fn = apply_rotary_pos_emb_torch
                else:
                    apply_rotary_fn = apply_rotary_pos_emb
                query_layer, key_layer = apply_rotary_fn(
                    query_rot, key_rot, cos, sin, offset=offset
                )

            if exists(self.rotary_ndims):
                query_layer = torch.cat((query_layer, query_pass), dim=-1)
                key_layer = torch.cat((key_layer, key_pass), dim=-1)

        # ==================================
        # Cache key and value for inference
        # ==================================

        if exists(layer_past) and layer_past.numel() > 0:
            past_key, past_value = layer_past
            key_layer = torch.cat((past_key.type_as(key_layer), key_layer), dim=0)
            value_layer = torch.cat(
                (past_value.type_as(value_layer), value_layer), dim=0
            )

        if self.use_cache:
            present = torch.stack((key_layer, value_layer))

        if self.use_flash_attention:
            context_layer = self.flash_attention(query_layer, key_layer, value_layer)
        elif not self.sparse:
            context_layer = self.attention(
                query_layer, key_layer, value_layer, layer_past, attention_mask
            )
        else:
            context_layer = self.sparse_attention(
                query_layer, key_layer, value_layer, attention_mask
            )

        # [b, np, sq, hn] --> [sq, b, np, hn]
        context_layer = context_layer.permute(2, 0, 1, 3).contiguous()

        # [sq, b, np, hn] --> [sq, b, hp]
        new_context_layer_shape = context_layer.size()[:-2] + (
            self.hidden_size_per_partition,
        )
        context_layer = context_layer.view(*new_context_layer_shape)

        # =================
        # Output. [sq, b, h]
        # =================

        output, bias = self.dense(context_layer)

        if self.use_cache:
            output = [output, present]

        return output, bias


class ParallelTransformerLayer(nn.Module):
    """A single transformer layer.

    Transformer layer takes input with size [b, s, h] and returns an
    output of the same size.
    """

    def __init__(
        self,
        neox_args,
        attention_mask_func,
        init_method,
        output_layer_init_method,
        layer_number,
        rpe=None,
        rotary=False,
        use_cache=False,
    ):

        super().__init__()
        self.layer_number = layer_number
        self.neox_args = neox_args

        norm, eps = get_norm(neox_args)

        # Layernorm on the input data.
        self.input_layernorm = norm(neox_args.hidden_size, eps=eps)
        self.use_cache = use_cache

        self.hidden_dropout = neox_args.hidden_dropout
        self.bias_dropout_fusion = neox_args.bias_dropout_fusion
        self.gpt_j_residual = neox_args.gpt_j_residual
        self.gpt_j_tied = neox_args.gpt_j_tied
        self.moe_type = neox_args.moe_type
        self.activation = neox_args.activation

        if self.gpt_j_residual:
            # GPT-J style layers allow us to defer the reduction of results across TP ranks until the end of the two sublayers.
            # the reduction we use is a simple allreduce for pure Tensor Parallel,
            # but needs to be a reduce-scatter when using Megatron-style Sequence Parallel (LN sharding.)
            self.reduce = (
                mpu.mappings.reduce_from_model_parallel_region
                if not neox_args.sequence_parallel
                else mpu.mappings.reduce_scatter_to_sequence_parallel_region
            )

        # Self attention.
        if neox_args.te_mha or neox_args.te_fp8_mha:
            from megatron.model.transformer_engine import TEMultiheadAttention

            self.attention = TEMultiheadAttention(
                neox_args=neox_args,
                attention_mask_func=attention_mask_func,
                init_method=init_method,
                output_layer_init_method=output_layer_init_method,
                layer_number=layer_number,
                rpe=rpe,
                use_cache=self.use_cache,
                rotary=rotary,
                parallel_output=self.gpt_j_residual,
            )

        else:
            self.attention = ParallelSelfAttention(
                neox_args=neox_args,
                attention_mask_func=attention_mask_func,
                init_method=init_method,
                output_layer_init_method=output_layer_init_method,
                layer_number=layer_number,
                rpe=rpe,
                use_cache=self.use_cache,
                rotary=rotary,
                parallel_output=self.gpt_j_residual,
            )

        # Layernorm on the output of the attention layer.
        # If GPT-J residuals are used, this is surpurfulous but leaving it in
        # leads to cleaner code
        self.post_attention_layernorm = norm(neox_args.hidden_size, eps=eps)

        # MLP
        def get_mlp(**kw):
            return ParallelMLP(
                neox_args=neox_args,
                init_method=init_method,
                output_layer_init_method=output_layer_init_method,
                parallel_output=self.gpt_j_residual,
                multiple_of=neox_args.mlp_multiple_of,
                **kw,
            )

        def get_te_lnmlp(**kw):
            from megatron.model.transformer_engine import TELayerNormMLP

            return TELayerNormMLP(
                neox_args=neox_args,
                init_method=init_method,
                output_layer_init_method=output_layer_init_method,
                parallel_output=self.gpt_j_residual,
                multiple_of=neox_args.mlp_multiple_of,
                **kw,
            )

        self.num_experts = (
            neox_args.moe_num_experts
            if layer_number % neox_args.expert_interval == 0
            else 1
        )
        args = neox_args
        if self.num_experts <= 1:
            if neox_args.te_layernorm_mlp:
                self.mlp = get_te_lnmlp()
            else:
                self.mlp = get_mlp()
        else:
            from torch import distributed as dist

            if self.num_experts > dist.get_world_size():
                moe_mp_size = 1
            else:
                moe_mp_size = dist.get_world_size() // self.num_experts

            if neox_args.moe_type == "deepspeed":
                self.mlp = MoE(
                    args.hidden_size,
                    get_mlp(
                        "regular",
                        MOE=True,
                        MoE_mp_size=moe_mp_size,
                    ),
                    num_experts=self.num_experts,
                    ep_size=args.moe_expert_parallel_size,
                    k=args.moe_top_k,
                    use_residual=args.moe_use_residual,
                    capacity_factor=args.moe_train_capacity_factor,
                    eval_capacity_factor=args.moe_eval_capacity_factor,
                    min_capacity=args.moe_min_capacity,
                    drop_tokens=args.moe_token_dropping,
                    use_tutel=args.use_tutel,
                    enable_expert_tensor_parallelism=args.enable_expert_tensor_parallelism,
                )
            elif neox_args.moe_type == "megablocks":

                def integrate_megablocks_with_ds_expert_parallelism():
                    # We make megablocks work with DS parallelism.
                    #
                    # We fool DS into accepting these MoE parameters as its own DS MoE params,
                    # which makes things work with the underlying expert parallelism,
                    # including TED parallelism.
                    #
                    # Effectively, we want to:
                    #
                    # - Make DS's data parallel gradient all-reduction skip these params.
                    # - But make these params participate in the expert parallel all-reduction!
                    #
                    # Further background:
                    #
                    # Normally, with the original megablocks demo codebase, it
                    # only supports 1 copy of any expert throughout
                    # the network, since it uses EP group = DP group.
                    #
                    # First, we trigger DS initialization of the MoE expert parallel groups and internal state.
                    throwaway = MoE(
                        args.hidden_size,
                        get_mlp(
                            "regular",
                            MOE=True,
                            MoE_mp_size=moe_mp_size,
                        ),
                        num_experts=self.num_experts,
                        ep_size=args.moe_expert_parallel_size,
                        k=args.moe_top_k,
                        use_residual=args.moe_use_residual,
                        capacity_factor=args.moe_train_capacity_factor,
                        eval_capacity_factor=args.moe_eval_capacity_factor,
                        min_capacity=args.moe_min_capacity,
                        drop_tokens=args.moe_token_dropping,
                        use_tutel=args.use_tutel,
                        enable_expert_tensor_parallelism=args.enable_expert_tensor_parallelism,
                    )
                    throwaway.set_deepspeed_parallelism()

                    ep_group = throwaway.deepspeed_moe.ep_group
                    if args.moe_token_dropping:
                        self.mlp = MbMoE(
                            neox_args, init_method, output_layer_init_method, ep_group
                        )
                    else:
                        self.mlp = dMoE(
                            neox_args, init_method, output_layer_init_method, ep_group
                        )

                    # Next, we trick DS into seeing these as its own MoE params.
                    for param in self.mlp.parameters():
                        if getattr(param, "expert_model_parallel", None) is not None:
                            # is_moe_param looks for this attr.
                            param.allreduce = False
                            param.group_name = throwaway.expert_group_name

                integrate_megablocks_with_ds_expert_parallelism()

            else:
                raise KeyError(neox_args.moe_type)

        self.layer_past = None  # used to cache k/v pairs in inference

    def _get_bias_dropout(self):
        if self.bias_dropout_fusion:
            fn = (
                bias_dropout_add_fused_train
                if self.training
                else bias_dropout_add_fused_inference
            )
        else:
            fn = get_bias_dropout_add(self.training)
        return fn

    def forward(self, x, attention_mask, layer_past=None):
        layer_past = layer_past if layer_past is not None else self.layer_past
        bias_dropout_fn = self._get_bias_dropout()
        moe_loss = torch.tensor(0.0, device=x.device, dtype=x.dtype)
        # x: [b, s, h]

        # Enable delayedscaling if TransformerEngine's FP8 is used for MHA layer.
        if self.neox_args.te_fp8_mha:
            from megatron.model.transformer_engine import TEDelayedScaling

            fp8_recipe = TEDelayedScaling(neox_args=self.neox_args)
            fp8_context = fp8_recipe.get_context()
        else:
            from contextlib import nullcontext

            fp8_context = nullcontext()

        with fp8_context:
            if self.gpt_j_residual:
                # pseudocode:
                # x = x + attn(ln(x)) + mlp(ln(x))
                # this means we can avoid doing the allreduce in the attn / mlp outputs
                # to save communication time (we can do a single allreduce after we add mlp / attn outputs).
                # due to a bug, the two layernorms are not tied in GPT-NeoX-20B. This is non-desirable, but
                # we preserve the functionality for backwards compatibility

                residual = x
                # applies the correct normalization depending on if the norms are tied
                if self.gpt_j_tied and not self.neox_args.te_layernorm_mlp:
                    x = self.input_layernorm(x)
                    x1, x2 = x, x
                elif self.gpt_j_tied and self.neox_args.te_layernorm_mlp:
                    x2 = x
                    x = self.input_layernorm(x)
                    x1 = x
                elif self.neox_args.te_layernorm_mlp:
                    x1, x2 = self.input_layernorm(x), x
                else:
                    x1, x2 = self.input_layernorm(x), self.post_attention_layernorm(x)

                # attention operator
                attention_output, attention_bias = self.attention(
                    x1, attention_mask, layer_past=layer_past
                )
                if self.use_cache:
                    attention_output, presents = attention_output
                    self.layer_past = presents

                if attention_bias is not None:
                    with torch.enable_grad() if not self.eval else nullcontext():
                        attention_output = bias_dropout_fn(
                            attention_output,
                            bias=attention_bias.expand_as(attention_output),
                            residual=None,
                            prob=self.hidden_dropout,
                        )

                # mlp operator
                mlp_output, mlp_bias = self.mlp(x2)
                if mlp_bias is not None:
                    with torch.enable_grad() if not self.eval else nullcontext():
                        output = bias_dropout_fn(
                            mlp_output,
                            bias=mlp_bias.expand_as(mlp_output),
                            residual=attention_output,
                            prob=self.hidden_dropout,
                        )
                else:
                    output = mlp_output

                # output = (x + attn(ln(x)) + mlp(ln(x))
                output = residual + self.reduce(output)
            else:
                # pseudocode:
                # x = x + attn(ln1(x))
                # x = x + mlp(ln2(x))

                residual = x

                # x = x + attn(ln1(x))
                attention_output, attention_bias = self.attention(
                    self.input_layernorm(x), attention_mask, layer_past=layer_past
                )

                if self.use_cache:
                    attention_output, presents = attention_output
                    self.layer_past = presents
                with torch.enable_grad() if not self.eval else nullcontext():
                    if attention_bias is not None:
                        # Use special bias_dropout_fn if we have a bias term from the above attention layer
                        attention_output = bias_dropout_fn(
                            attention_output,
                            bias=attention_bias.expand_as(residual),
                            residual=residual,
                            prob=self.hidden_dropout,
                        )
                    else:
                        # Otherwise just apply dropout + residual
                        attention_output = (
                            torch.nn.functional.dropout(
                                attention_output,
                                p=self.hidden_dropout,
                                training=self.training,
                            )
                            + residual
                        )

                # output = x + mlp(ln2(x))
                if self.neox_args.te_layernorm_mlp:
                    layernorm_output = attention_output
                else:
<<<<<<< HEAD
                    layernorm_output = self.post_attention_layernorm(attention_output)
                mlp_bias = torch.tensor(
                    0.0, device=layernorm_output.device, dtype=layernorm_output.dtype
                )

                if self.num_experts == 1:
                    mlp_output, mlp_bias = self.mlp(layernorm_output)
=======
                    raise KeyError(self.moe_type)

            with torch.enable_grad() if not self.eval else nullcontext():
                if mlp_bias == None or (
                    self.num_experts > 1 and self.moe_type == "deepspeed"
                ):
                    # No dropout either
                    assert mlp_bias is None
                    output = mlp_output + attention_output
>>>>>>> 29080c3a
                else:
                    if self.moe_type == "deepspeed":
                        mlp_output, moe_loss, _ = self.mlp(layernorm_output)
                        mlp_bias = None  # deepspeed.moe.layer.MoE.forward ignores the bias term
                    elif self.moe_type == "megablocks":
                        mlp_output, mlp_bias = self.mlp(layernorm_output)
                    else:
                        raise KeyError(self.moe_type)

                with torch.enable_grad() if not self.eval else nullcontext():
                    if (
                        self.activation == "swiglu"
                        or self.num_experts > 1
                        and self.moe_type == "deepspeed"
                    ):
                        # No dropout either
                        assert mlp_bias is None
                        output = mlp_output + attention_output
                    else:
                        output = bias_dropout_fn(
                            mlp_output,
                            bias=mlp_bias.expand_as(attention_output),
                            residual=attention_output,
                            prob=self.hidden_dropout,
                        )

            return output, moe_loss


class ParallelTransformerLayerPipe(ParallelTransformerLayer):
    """Extends ParallelTransformerLayer to forward attention_mask through the pipeline."""

    def forward(self, args):
        assert (
            len(args) == 2
        ), "ParallelTransformerLayerPipe expects 2 arguments - hidden_states and attention_mask"
        hidden_states, attention_mask = args
        # we are returning just [hidden_states, mask]
        output, moe_loss = super().forward(hidden_states, attention_mask)
        # auxiliary output
        self.last_moe_loss = moe_loss
        return output, attention_mask


class ParallelLinearPipe(ParallelLinear):
    """Another helper class to pass presents through to the output when doing inference with a Pipe Parallel model"""

    def forward(self, args):
        assert isinstance(
            args, torch.Tensor
        ), "ParallelLinearPipe expects a single argument - hidden_states"
        hidden_state = args
        logits, bias = super().forward(hidden_state)
        return logits


class NormPipe(nn.Module):
    """Just a helper class to pass presents through to the output when doing inference with a Pipe Parallel model"""

    def __init__(self, norm_class, hidden_size, eps):
        super().__init__()
        self.norm = norm_class(hidden_size, eps=eps)

    def forward(self, args):
        assert not isinstance(
            args, tuple
        ), "NormPipe should only receive a single tensor as input"
        return self.norm(args)


def parallel_lm_logits(
    input_,
    word_embeddings_weight,
    parallel_output,
    seq_parallel=False,
    seq_dim=1,
    bias=None,
):
    """LM logits using word embedding weights."""
    # Parallel logits.
    if seq_parallel:
        # if using Sequence Parallelism, our logits are sharded along the sequence dimension.
        # gather them here. (backward pass: reduce-scatter)
        input_parallel = mpu.gather_from_sequence_parallel_region(
            input_, seq_dim=seq_dim
        )
    else:
        # Set up backprop all-reduce.
        input_parallel = mpu.copy_to_model_parallel_region(input_)

    # Matrix multiply.
    if bias is None:
        logits_parallel = F.linear(input_parallel, word_embeddings_weight)
    else:
        logits_parallel = F.linear(input_parallel, word_embeddings_weight, bias)

    # Gather if needed.
    if parallel_output:
        return logits_parallel

    return mpu.gather_from_model_parallel_region(logits_parallel)<|MERGE_RESOLUTION|>--- conflicted
+++ resolved
@@ -1287,7 +1287,6 @@
                 if self.neox_args.te_layernorm_mlp:
                     layernorm_output = attention_output
                 else:
-<<<<<<< HEAD
                     layernorm_output = self.post_attention_layernorm(attention_output)
                 mlp_bias = torch.tensor(
                     0.0, device=layernorm_output.device, dtype=layernorm_output.dtype
@@ -1295,17 +1294,6 @@
 
                 if self.num_experts == 1:
                     mlp_output, mlp_bias = self.mlp(layernorm_output)
-=======
-                    raise KeyError(self.moe_type)
-
-            with torch.enable_grad() if not self.eval else nullcontext():
-                if mlp_bias == None or (
-                    self.num_experts > 1 and self.moe_type == "deepspeed"
-                ):
-                    # No dropout either
-                    assert mlp_bias is None
-                    output = mlp_output + attention_output
->>>>>>> 29080c3a
                 else:
                     if self.moe_type == "deepspeed":
                         mlp_output, moe_loss, _ = self.mlp(layernorm_output)
@@ -1316,10 +1304,8 @@
                         raise KeyError(self.moe_type)
 
                 with torch.enable_grad() if not self.eval else nullcontext():
-                    if (
-                        self.activation == "swiglu"
-                        or self.num_experts > 1
-                        and self.moe_type == "deepspeed"
+                    if mlp_bias == None or (
+                        self.num_experts > 1 and self.moe_type == "deepspeed"
                     ):
                         # No dropout either
                         assert mlp_bias is None
