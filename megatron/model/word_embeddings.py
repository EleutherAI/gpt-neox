--- conflicted
+++ resolved
@@ -50,20 +50,13 @@
         self.hidden_size = hidden_size
         self.init_method = init_method
         self.num_tokentypes = num_tokentypes
-<<<<<<< HEAD
-        self.mup_embedding_multiplier = (
-            float(neox_args.mup_embedding_multiplier) if neox_args.use_mup else 1.0
-        )
-=======
-
         self.sequence_parallel = (
             neox_args.sequence_parallel
         )  # if we are using sequence parallelism, then we'll want to scatter our inputs across the seqlen dim across TP ranks
 
-        self.use_mup = neox_args.use_mup
-        self.mup_embedding_mult = neox_args.mup_embedding_mult
-        self.mup_rp_embedding_mult = neox_args.mup_rp_embedding_mult
->>>>>>> 62c9738a
+        self.mup_embedding_multiplier = (
+            float(neox_args.mup_embedding_multiplier) if neox_args.use_mup else 1.0
+        )
 
         # Word embeddings (parallel).
         self.word_embeddings = mpu.VocabParallelEmbedding(
