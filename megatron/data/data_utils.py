--- conflicted
+++ resolved
@@ -70,10 +70,7 @@
     pos_label_prefix=None,
     neg_label_prefix=None,
     precompute_model_name=None,
-<<<<<<< HEAD
     reward_prefix=None,
-=======
->>>>>>> 01e74f47
 ):
     """Build train/valid/test datasets."""
     if dataset_impl == "gpt2":
@@ -88,13 +85,10 @@
                 data_prefix + "_" + precompute_model_name, data_impl, skip_warmup
             )
             precompute_indexed_dataset = precompute_indexed_dataset
-<<<<<<< HEAD
         else:
             precompute_indexed_dataset = None
         if reward_prefix is not None:
             reward_dataset = make_indexed_dataset(reward_prefix, data_impl, skip_warmup)
-=======
->>>>>>> 01e74f47
     elif dataset_impl == "pairwise":
         pos_indexed_dataset = make_indexed_dataset(
             pos_data_prefix, data_impl, skip_warmup
@@ -138,10 +132,7 @@
     print_rank_0("     no. of documents:{}".format(total_num_of_documents))
     dataset = None
     documents = np.arange(start=0, stop=total_num_of_documents, step=1, dtype=np.int32)
-<<<<<<< HEAD
-=======
-
->>>>>>> 01e74f47
+
     if dataset_impl == "gpt2":
         dataset = GPT2Dataset(
             name,
@@ -155,11 +146,8 @@
             allow_chopped=allow_chopped,
             build_index_mappings=build_index_mappings,
             label_dataset=label_dataset,
-<<<<<<< HEAD
             reward_dataset=reward_dataset,
             ref_dataset=precompute_indexed_dataset,
-=======
->>>>>>> 01e74f47
         )
     elif dataset_impl == "pairwise":
         dataset = PairwiseDataset(
@@ -179,10 +167,7 @@
             pos_ref_dataset=pos_ref_dataset,
             neg_ref_dataset=neg_ref_dataset,
         )
-<<<<<<< HEAD
-=======
-
->>>>>>> 01e74f47
+        
     return dataset
 
 
@@ -307,7 +292,6 @@
     for i, (
         train_path,
         train_label_path,
-<<<<<<< HEAD
         train_reward_path,
         valid_path,
         valid_label_path,
@@ -315,12 +299,6 @@
         test_path,
         test_label_path,
         test_reward_path,
-=======
-        valid_path,
-        valid_label_path,
-        test_path,
-        test_label_path,
->>>>>>> 01e74f47
         pos_train_path,
         neg_train_path,
         pos_train_label_path,
@@ -339,17 +317,13 @@
             neox_args.train_label_data_paths
             if neox_args.train_label_data_paths
             else [],
-<<<<<<< HEAD
             neox_args.train_reward_data_paths
             if neox_args.train_reward_data_paths
             else [],
-=======
->>>>>>> 01e74f47
             neox_args.valid_data_paths if neox_args.valid_data_paths else [],
             neox_args.valid_label_data_paths
             if neox_args.valid_label_data_paths
             else [],
-<<<<<<< HEAD
             neox_args.valid_reward_data_paths
             if neox_args.valid_reward_data_paths
             else [],
@@ -358,10 +332,6 @@
             neox_args.test_reward_data_paths
             if neox_args.test_reward_data_paths
             else [],
-=======
-            neox_args.test_data_paths if neox_args.test_data_paths else [],
-            neox_args.test_label_data_paths if neox_args.test_label_data_paths else [],
->>>>>>> 01e74f47
             neox_args.pos_train_data_paths if neox_args.pos_train_data_paths else [],
             neox_args.neg_train_data_paths if neox_args.neg_train_data_paths else [],
             neox_args.pos_train_label_data_paths
@@ -408,10 +378,7 @@
                     pos_label_prefix=pos_train_label_path,
                     neg_label_prefix=neg_train_label_path,
                     precompute_model_name=neox_args.precompute_model_name,
-<<<<<<< HEAD
                     reward_prefix=train_reward_path,
-=======
->>>>>>> 01e74f47
                 )
             )
 
@@ -435,10 +402,7 @@
                     pos_label_prefix=pos_valid_label_path,
                     neg_label_prefix=neg_valid_label_path,
                     precompute_model_name=neox_args.precompute_model_name,
-<<<<<<< HEAD
                     reward_prefix=valid_reward_path,
-=======
->>>>>>> 01e74f47
                 )
             )
 
@@ -462,10 +426,7 @@
                     pos_label_prefix=pos_test_label_path,
                     neg_label_prefix=neg_test_label_path,
                     precompute_model_name=neox_args.precompute_model_name,
-<<<<<<< HEAD
                     reward_prefix=test_reward_path,
-=======
->>>>>>> 01e74f47
                 )
             )
     return train_datasets, valid_datasets, test_datasets
