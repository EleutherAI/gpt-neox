--- conflicted
+++ resolved
@@ -111,11 +111,7 @@
 
 - **git_hash**: str
 
-<<<<<<< HEAD
-    Default = 4ea64ab
-=======
     Default = 78b8466
->>>>>>> 91c44bc3
 
     current git hash of repository
 
@@ -2057,9 +2053,6 @@
 
     Default = None
 
-<<<<<<< HEAD
-    Adds a `--comment` to the DeepSpeed launch command. In DeeperSpeed this is passed on to the SlurmLauncher as well. Sometime necessary for cluster rules, or so I've heard.
-=======
     Adds a `--comment` to the DeepSpeed launch command. In DeeperSpeed this is passed on to the SlurmLauncher as well. Sometimes necessary for cluster rules, or so I've heard.
 
 
@@ -2068,5 +2061,4 @@
 
     Default = None
 
-    Adds a `--account` to the DeepSpeed launch command. In DeeperSpeed this is passed on to the SlurmLauncher as well. Sometimes necessary for cluster rules, or so I've heard.
->>>>>>> 91c44bc3
+    Adds a `--account` to the DeepSpeed launch command. In DeeperSpeed this is passed on to the SlurmLauncher as well. Sometimes necessary for cluster rules, or so I've heard.