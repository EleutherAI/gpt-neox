--- conflicted
+++ resolved
@@ -111,11 +111,7 @@
 
 - **git_hash**: str
 
-<<<<<<< HEAD
-    Default = 33e7d4c
-=======
     Default = 0d5992f
->>>>>>> 153e732f
 
     current git hash of repository
 
