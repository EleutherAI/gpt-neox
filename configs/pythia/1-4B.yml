{
  "pipe_parallel_size": 1,
  "model_parallel_size": 1,

  "num_layers": 24,
  "hidden_size": 2048,
  "num_attention_heads": 16,
  "seq_length": 2048,
  "max_position_embeddings": 2048,
  "pos_emb": "rotary",
  "rotary_pct": 0.25,
  "no_weight_tying": true,
  "gpt_j_residual": true,
  "output_layer_parallelism": "column",

  "attention_config": [[["flash"], 24]],

  "scaled_upper_triang_masked_softmax_fusion": true,
  "bias_gelu_fusion": true,

  "init_method": "small_init",
  "output_layer_init_method": "wang_init",

  "optimizer": {
    "type": "Adam",
    "params": {
      "lr": 0.0002,
      "betas": [0.9, 0.95],
      "eps": 1.0e-8
    }
  },
  "min_lr": 0.00002,

  "zero_optimization": {
    "stage": 1,
    "allgather_partitions": true,
    "allgather_bucket_size": 500000000,
    "overlap_comm": true,
    "reduce_scatter": true,
    "reduce_bucket_size": 500000000,
    "contiguous_gradients": true,
    "cpu_offload": false
  },

  "train_micro_batch_size_per_gpu": 16,
  "gas": 1,
  "data_impl": "mmap",
  "num_workers": 1,

  "checkpoint_activations": true,
  "checkpoint_num_layers": 1,
  "partition_activations": true,
  "synchronize_each_layer": true,

  "gradient_clipping": 1.0,
  "weight_decay": 0.1,
  "hidden_dropout": 0,
  "attention_dropout": 0,

  "fp16": {
    "fp16": true,
    "enabled": true,
    "loss_scale": 0,
    "loss_scale_window": 1000,
    "initial_scale_power": 12,
    "hysteresis": 2,
    "min_loss_scale": 1
  },

  "train_iters": 143000,
  "lr_decay_iters": 143000,
  "distributed_backend": "nccl",
  "lr_decay_style": "cosine",
  "warmup": 0.01,
  "checkpoint_factor": 1000,
  "extra_save_iters": [0,1,2,4,8,16,32,64,128,256,512],
  "eval_interval": 143000,
  "eval_iters": 10,


  "log_interval": 10,
  "steps_per_print": 10,
  "wall_clock_breakdown": true,

<<<<<<< HEAD
  "tokenizer-type": "HFTokenizer"

}
=======
  "tokenizer_type": "HFTokenizer"
  }
>>>>>>> 03f4f775
<|MERGE_RESOLUTION|>--- conflicted
+++ resolved
@@ -81,12 +81,5 @@
   "log_interval": 10,
   "steps_per_print": 10,
   "wall_clock_breakdown": true,
-
-<<<<<<< HEAD
-  "tokenizer-type": "HFTokenizer"
-
-}
-=======
   "tokenizer_type": "HFTokenizer"
-  }
->>>>>>> 03f4f775
+  }