# Copyright (c) 2024, EleutherAI
# This file is based on code by the authors denoted below and has been modified from its original version.
#
# Copyright (c) 2024, NVIDIA CORPORATION.  All rights reserved.
#
# Licensed under the Apache License, Version 2.0 (the "License");
# you may not use this file except in compliance with the License.
# You may obtain a copy of the License at
#
#     http://www.apache.org/licenses/LICENSE-2.0
#
# Unless required by applicable law or agreed to in writing, software
# distributed under the License is distributed on an "AS IS" BASIS,
# WITHOUT WARRANTIES OR CONDITIONS OF ANY KIND, either express or implied.
# See the License for the specific language governing permissions and
# limitations under the License.
#
# This file has been modified from its original version
#

"""Pretrain utilities."""
from datetime import datetime
from functools import partial
from collections import defaultdict

import math
import sys
from contextlib import nullcontext

import torch
import torch.nn.functional as F
import deepspeed
from deepspeed.runtime.data_pipeline.curriculum_scheduler import CurriculumScheduler
import numpy as np

from megatron.utils import (
    Timers,
    init_wandb,
    get_ltor_masks_and_position_ids,
    reduce_losses,
)

from megatron import print_rank_0, mpu
from megatron.model import (
    GPT2ModelPipe,
    SoftEmbedding,
    get_params_for_weight_decay_optimization,
    mark_norms_for_sequence_parallel_grad_sync,
)
from megatron.mpu.mappings import gather_from_model_parallel_region
from megatron.checkpointing import load_checkpoint, save_checkpoint
from megatron.data.data_utils import build_train_valid_test_data_iterators
from megatron.initialize import initialize_megatron
from megatron.learning_rates import AnnealingLR
from megatron.logging import tb_wandb_log, training_log
from megatron.utils import (
    OverflowMonitor,
    get_noise_scale_logger,
    get_total_params,
    CharCounter,
)
from megatron.model.gpt2_model import cross_entropy
from megatron.mpu import vocab_parallel_cross_entropy

from pickle import dump
import os


def mup_weights_reinit(neox_args, model):
    def has_method(o, name):
        return callable(getattr(o, name, None))

    for layer in model.modules():
        # This normally would happen in set_base_shapes if we actually were able to use the MuReadout class
        if hasattr(layer, "mup_rescale_parameters") and layer.mup_rescale_parameters:
            layer._rescale_parameters()

        if has_method(layer, "mup_reinitialize_weights"):
            layer.mup_reinitialize_weights(neox_args)


def save_base_shapes(neox_args, base_shapes, use_cache):

    # Instantiation of the base model fails in the init function (init_functions.py) because we haven't called set_base_shapes on it at this point, so disable it temporarily here
    neox_args.use_mup = False

    base_model = GPT2ModelPipe(
        neox_args=neox_args,
        num_tokentypes=0,
        parallel_output=True,
        topology=mpu.get_topology(),
        use_cache=use_cache,
    )

    if not neox_args.is_pipe_parallel:
        base_model = base_model.to_sequential()

    try:
        import mup
    except ModuleNotFoundError:
        print("Please install mup https://github.com/microsoft/mup")
        raise Exception

    base_shapes = mup.get_shapes(base_model)

    del base_model

    old_hidden_size = neox_args.hidden_size
    neox_args.hidden_size = neox_args.hidden_size * neox_args.mup_width_scale

    delta_model = GPT2ModelPipe(
        neox_args=neox_args,
        num_tokentypes=0,
        parallel_output=True,
        topology=mpu.get_topology(),
        use_cache=use_cache,
    )

    if not neox_args.is_pipe_parallel:
        delta_model = delta_model.to_sequential()

    delta_shapes = mup.get_shapes(delta_model)

    # change back
    neox_args.use_mup = True
    neox_args.hidden_size = old_hidden_size

    save_shapes = f"{neox_args.base_shapes_file}.{torch.distributed.get_rank()}"
    print(f"saving base shapes at {save_shapes}")
    mup.make_base_shapes(base_shapes, delta_shapes, savefile=save_shapes)
    print(f"base shapes saved...exiting")
    sys.exit(1)


def mup_coord_check(neox_args, timers, lr_scheduler, train_data_iterator):
    from megatron.mup_substitute import get_coord_data
    from mup.coord_check import plot_coord_data

    def lazy_model(hidden_size):
        def gen():
            old_hidden_size = neox_args.hidden_size
            neox_args.hidden_size = hidden_size

            model, optimizer, _, _ = setup_model_and_optimizer(
                neox_args=neox_args, use_cache=False
            )

            neox_args.hidden_size = old_hidden_size

            return model

        return gen

    models = {}

    # Hidden size needs to be divisible by num attention heads
    for hidden_size in (neox_args.num_attention_heads * (2**p) for p in range(2, 9)):
        models[hidden_size] = lazy_model(hidden_size)

    neox_args.use_mup = True
    df_up = get_coord_data(
        neox_args, timers, lr_scheduler, models, train_data_iterator, mup=True
    )
    neox_args.use_mup = False
    df_sp = get_coord_data(
        neox_args, timers, lr_scheduler, models, train_data_iterator, mup=False
    )

    plot_coord_data(df_up, save_to=f"coord_check_up.{torch.distributed.get_rank()}.jpg")
    plot_coord_data(df_sp, save_to=f"coord_check_sp.{torch.distributed.get_rank()}.jpg")

    print_rank_0("Saved coord check plots... exiting")
    sys.exit(1)


def pretrain(neox_args):
    """Main training program.

    This function will run the following in the order provided:
        1) initialize Megatron.
        2) setup model, optimizer and lr schedule
        3) call train_val_test_data_provider to get train/val/test datasets.
        4) train the model.

    Arguments:
        neox_args: an instance of NeoXArgs containing the configuration for pretrain

    """
    # setup logging and timers
    init_wandb(neox_args=neox_args)
    timers = Timers(
        use_wandb=neox_args.use_wandb,
        tensorboard_writer=neox_args.tensorboard_writer,
        comet_experiment=neox_args.comet_experiment,
    )

    # Initialize and get arguments, timers, and Tensorboard writer.
    initialize_megatron(neox_args=neox_args)

    # Model, optimizer, and learning rate.
    timers("model and optimizer").start()
    model, optimizer, lr_scheduler, reference_model = setup_model_and_optimizer(
        neox_args=neox_args, use_cache=False, iteration=neox_args.iteration
    )
    timers("model and optimizer").stop()

    # Data stuff.
    timers("train/valid/test data iterators").start()
    (
        train_data_iterator,
        valid_data_iterator,
        test_data_iterator,
    ) = build_train_valid_test_data_iterators(neox_args=neox_args)
    timers("train/valid/test data iterators").stop()

    if neox_args.use_mup and neox_args.coord_check:
        mup_coord_check(neox_args, timers, lr_scheduler, train_data_iterator)

    # Print setup timing.
    print_rank_0("done with setups ...")
    timers.log(["model and optimizer", "train/valid/test data iterators"])
    print_rank_0("training ...")

    iteration = neox_args.iteration
    # edge case: save step 0 checkpoint if requested and we're starting from step 0
    if neox_args.save and 0 in neox_args.save_iters and iteration == 0:
        save_checkpoint(
            neox_args=neox_args,
            iteration=iteration,
            model=model,
            optimizer=optimizer,
            lr_scheduler=lr_scheduler,
        )

    if neox_args.do_train and neox_args.train_iters > 0:
        iteration = train(
            neox_args=neox_args,
            timers=timers,
            model=model,
            reference_model=reference_model,
            optimizer=optimizer,
            lr_scheduler=lr_scheduler,
            train_data_iterator=train_data_iterator,
            valid_data_iterator=valid_data_iterator,
        )

    if neox_args.do_valid:
        prefix = "the end of training for val data"
        evaluate_and_print_results(
            neox_args=neox_args,
            prefix=prefix,
            forward_step_func=forward_step,
            data_iterator=valid_data_iterator,
            model=model,
            iteration=iteration,
            verbose=False,
            timers=timers,
            reference_model=reference_model,
        )

    if neox_args.save and iteration != 0:
        save_checkpoint(
            neox_args=neox_args,
            iteration=iteration,
            model=model,
            optimizer=optimizer,
            lr_scheduler=lr_scheduler,
        )

    if neox_args.do_test:
        # Run on test data.
        prefix = "the end of training for test data"
        evaluate_and_print_results(
            neox_args=neox_args,
            prefix=prefix,
            forward_step_func=forward_step,
            data_iterator=test_data_iterator,
            model=model,
            iteration=iteration,
            verbose=True,
            timers=timers,
            chart_name="test",
            reference_model=reference_model,
        )


def _get_batch(neox_args, tokenizer, keys, data, datatype, label_mask_zero=False):
    """Support function for get_batch / get_batch pipe (to avoid code repetition)"""
    data_b = mpu.broadcast_data(keys, data, datatype)
    token_key = keys[0]
    label_key = keys[1] if len(keys) > 1 else None
    # Unpack.
    tokens_ = data_b[token_key].long()
    if label_key in data_b:
        label_mask = (data_b[label_key].long() >= 0)[:, 1:].contiguous()
        labels = torch.where(
            data_b[label_key].long() >= 0,
            data_b[label_key].long(),
            torch.zeros_like(data_b[label_key].long()),
        )[:, 1:].contiguous()
    else:
        label_mask = (tokens_.long() >= 0)[:, 1:].contiguous()
        labels = tokens_[:, 1:].contiguous()
        if label_mask_zero:
            labels = labels * label_mask
    tokens = tokens_[:, :-1].contiguous()

    # Get the masks and position ids.
    attention_mask, loss_mask, position_ids = get_ltor_masks_and_position_ids(
        data=tokens,
        eod_token=neox_args.tokenizer.eod,
        eod_mask_loss=neox_args.eod_mask_loss,
        sliding_window_width=neox_args.sliding_window_width,
    )

    # combine loss masks from get_ltor_masks_and_position_ids with loss masks from data
    loss_mask = label_mask.to(loss_mask.dtype) * loss_mask
    return tokens, labels, loss_mask, attention_mask, position_ids


def get_batch(neox_args, data_iterator):
    """Generate a batch"""

    # Items and their type.
    if neox_args.train_impl in ["normal", "kto"]:
        keys = ["text", "label"] if neox_args.train_label_data_paths else ["text"]
    elif neox_args.train_impl == "dpo":
        keys = (
            [["pos", "pos_label"], ["neg", "neg_label"]]
            if neox_args.pos_train_label_data_paths
            else [["pos"], ["neg"]]
        )
    datatype = torch.int64

    # Broadcast data.
    if data_iterator is not None:
        data = next(data_iterator)
    else:
        data = None
    if neox_args.train_impl == "normal":
        return _get_batch(
            neox_args=neox_args,
            tokenizer=neox_args.tokenizer,
            keys=keys,
            data=data,
            datatype=datatype,
        )
    elif neox_args.train_impl == "kto":
        tup = _get_batch(
            neox_args=neox_args,
            tokenizer=neox_args.tokenizer,
            keys=keys,
            data=data,
            datatype=datatype,
        )
        # Remove the last token from the reward since we predict the next token, so
        # Reward of <current prediction> will be based on the label of <next token>
        rw_data = mpu.broadcast_data(["reward"], data, torch.float)["reward"][
            :, :-1
        ].contiguous()
        ref_data = (
            mpu.broadcast_data(["ref"], data, torch.float)["ref"][:, :-1].contiguous()
            if neox_args.precompute_model_name
            else None
        )
        return tup + (rw_data, ref_data)
    elif neox_args.train_impl in ["dpo", "rm"]:
        pos_tup = _get_batch(
            neox_args=neox_args,
            tokenizer=neox_args.tokenizer,
            keys=keys[0],
            data=data,
            datatype=datatype,
            label_mask_zero=True,
        )
        neg_tup = _get_batch(
            neox_args=neox_args,
            tokenizer=neox_args.tokenizer,
            keys=keys[1],
            data=data,
            datatype=datatype,
            label_mask_zero=True,
        )
        if neox_args.precompute_model_name:
            ref_data = mpu.broadcast_data(["pos_ref", "neg_ref"], data, torch.float)
        else:
            ref_data = {"pos_ref": None}
        return [
            torch.cat((pos_item, neg_item), dim=0)
            for pos_item, neg_item in zip(pos_tup, neg_tup)
        ] + [
            torch.cat((ref_data["pos_ref"], ref_data["neg_ref"]), dim=0)[
                :, :-1
            ].contiguous()
            if ref_data["pos_ref"] is not None
            else None
        ]


def get_batch_pipe(data, neox_args, curr_scheduler=None):
    """A modification of get_batch() to work with the latest batch instead of an iterator."""
    # Items and their type.
    keys = ["text", "label"] if neox_args.train_label_data_paths else ["text"]
    datatype = torch.int64

    tokens, labels, loss_mask, attention_mask, position_ids = _get_batch(
        neox_args, neox_args.tokenizer, keys, data, datatype
    )
    if curr_scheduler is not None:
        # iteration + 1 to align with how/when DeepSpeed updates the buffers
        curriculum_seqlen = curr_scheduler.update_difficulty(neox_args.iteration + 1)
        if curriculum_seqlen < tokens.size()[1]:
            # seqlen-based curriculum learning
            # input_ids, position_ids, labels have size [batch size, seqlen]
            # input_ids = input_ids[:, :curriculum_seqlen].contiguous()
            tokens = tokens[:, :curriculum_seqlen].contiguous()
            position_ids = position_ids[:, :curriculum_seqlen].contiguous()
            if labels is not None:
                labels = labels[:, :curriculum_seqlen].contiguous()
            if loss_mask is not None:
                loss_mask = loss_mask[:, :curriculum_seqlen].contiguous()
            # attention_mask has size [1, 1, seqlen, seqlen]
            attention_mask = attention_mask[
                :, :, :curriculum_seqlen, :curriculum_seqlen
            ].contiguous()

    # unpack data
    return (tokens, position_ids, attention_mask), (labels, loss_mask)


def get_batch_sequential(forward_input, neox_args):
    """A modification of get_batch() to work with the latest batch instead of an iterator."""
    attention_mask, loss_mask, position_ids = get_ltor_masks_and_position_ids(
        data=forward_input[0],
        eod_token=neox_args.tokenizer.eod,
        eod_mask_loss=neox_args.eod_mask_loss,
    )
    return (forward_input[0], forward_input[1], attention_mask)


def average_losses_across_data_parallel_group(losses):
    """Reduce a tensor of losses across all GPUs."""
    averaged_losses = torch.cat([loss.clone().detach().view(1) for loss in losses])
    torch.distributed.all_reduce(averaged_losses, group=mpu.get_data_parallel_group())
    averaged_losses = averaged_losses / torch.distributed.get_world_size(
        group=mpu.get_data_parallel_group()
    )

    return averaged_losses


def mb_moe_loss_func(args, loss_mask, output_tensor=None):
    from megatron.model import megablocks_utils
    from megatron.model.megablocks_utils import moe

    # NOTE: For pipeline parallelism this function will be run on the
    # non-final stages to calculate load balancing loss contribution
    # for the MoE layers within the stage. For these cases, output_tensor
    # will be None.
    loss, loss_dict = (None, {})
    if False:
        assert output_tensor is not None
        loss, loss_dict = loss_func(loss_mask, output_tensor)
        assert loss.numel() == 1

    # NOTE: If recompute is enabled we will collect duplicate load
    # balancing loss contributions. Prune these before calculating
    # the load balancing loss.
    if args.checkpoint_activations:
        # Ignore load balancing loss contributions compute during
        # the forward pass if recompute is turned on.
        load_balancing_loss_data = moe.get_load_balancing_loss()
        if args.num_layers * 2 == len(load_balancing_loss_data):
            load_balancing_loss_data = load_balancing_loss_data[args.num_layers :]
            moe.clear_load_balancing_loss()
            for x in load_balancing_loss_data:
                moe.save_load_balancing_loss(x)

    # Compute the load balancing loss for all MoE layers.
    megablocks_args = args = megablocks_utils.as_megablocks_args(args)
    lbl = moe.batched_load_balancing_loss(megablocks_args)
    moe.clear_load_balancing_loss()

    # Average the load balancing loss across data parallel
    # replicas and save for logging.
    averaged_lbl = average_losses_across_data_parallel_group([lbl])
    loss_dict["load balancing loss"] = averaged_lbl[0]
    return averaged_lbl, loss_dict


def get_logp(logits, labels, force_fp32=False):
<<<<<<< HEAD
    if force_fp32:
        logits = logits.float()
    logp = logits.log_softmax(dim=-1)
    return torch.gather(logp, dim=2, index=labels.unsqueeze(2)).squeeze(2)


def get_pos_neg_logp(logits, labels, force_fp32=False):
    return torch.chunk(get_logp(logits, labels, force_fp32), 2, 0)
=======
    # Rather than reimplementing logp, cross entropy loss is actually logp, just inverted.
    if force_fp32:
        logits = logits.float()
    return -vocab_parallel_cross_entropy(logits, labels)


def get_pos_neg_logp(logits, labels, force_fp32=False):
    # Rather than reimplementing logp, cross entropy loss is actually logp, just inverted.
    if force_fp32:
        logits = logits.float()
    return torch.chunk(-vocab_parallel_cross_entropy(logits, labels), 2, 0)
>>>>>>> 4a2e726c


def forward_step(
    data_iterator,
    model,
    neox_args,
    timers,
    return_logits=False,
    is_train=False,
    reference_model=None,
):
    """Forward step."""
    if neox_args.is_pipe_parallel:
        return model.eval_batch(data_iterator, return_logits=return_logits)

    # Get the batch.
    if neox_args.memory_profiling and neox_args.it:
        torch.cuda.nvtx.range_push(f"Get batch")
    if timers is not None:
        timers("batch generator").start()
    if neox_args.train_impl == "normal":
        tokens, labels, loss_mask, attention_mask, position_ids = get_batch(
            neox_args=neox_args, data_iterator=data_iterator
        )
    elif neox_args.train_impl == "kto":
        (
            tokens,
            labels,
            loss_mask,
            attention_mask,
            position_ids,
            rewards,
            ref_logp,
        ) = get_batch(neox_args=neox_args, data_iterator=data_iterator)
    if neox_args.train_impl in ["dpo", "rm"]:
        tokens, labels, loss_mask, attention_mask, position_ids, ref_logp = get_batch(
            neox_args=neox_args, data_iterator=data_iterator
        )

    if timers is not None:
        timers("batch generator").stop()
    if neox_args.memory_profiling:
        torch.cuda.nvtx.range_pop()

    if neox_args.memory_profiling:
        torch.cuda.nvtx.range_push(f"Forward pass")
    metrics = {}
    if neox_args.train_impl == "normal":
        # Sequential returns moe_losses, but this is not yet supported by pipe parallel
        maybe_tuple = model((tokens, position_ids, attention_mask), neox_args=neox_args)
        if type(maybe_tuple) is tuple:
            outputs, moe_losses = maybe_tuple
        else:
            outputs = maybe_tuple
            moe_losses = []
        if (
            is_train
            and neox_args.curriculum_learning
            and neox_args.curriculum_seqlen < neox_args.seq_length
        ):
            loss_mask = loss_mask[:, : neox_args.curriculum_seqlen].contiguous()
            labels = labels[:, : neox_args.curriculum_seqlen].contiguous()
        main_loss = cross_entropy(
            outputs, (labels, loss_mask), _fp16=neox_args.fp16_lm_cross_entropy
        )
        if neox_args.moe_num_experts > 1:
            if neox_args.moe_type == "deepspeed":
                moe_loss = neox_args.moe_loss_coeff * sum(m.item() for m in moe_losses)
            elif neox_args.moe_type == "megablocks":
                moe_loss = mb_moe_loss_func(neox_args, loss_mask, outputs)[0]
            else:
                raise ValueError(f"Unsupported moe_type: {neox_args.moe_type}")
        else:
            moe_loss = 0.0
        loss = main_loss + moe_loss
    elif neox_args.train_impl == "dpo":
        # Based on https://github.com/eric-mitchell/direct-preference-optimization/blob/main/trainers.py#L90
        with torch.inference_mode():
            # So we can gather token logps...
            token_logp_labels = labels.clone()
            pos_loss_mask, neg_loss_mask = torch.chunk(loss_mask, 2, 0)
            if neox_args.dpo_reference_free:
                ref_pos = 0
                ref_neg = 0
            elif ref_logp is None:
                ref_maybe_tuple = reference_model(
                    (tokens, position_ids, attention_mask), neox_args=neox_args
                )
                if type(ref_maybe_tuple) is tuple:
                    # We should ignore MoE losses yeah?
                    ref_outputs, _ = ref_maybe_tuple
                else:
                    ref_outputs = ref_maybe_tuple
                ref_pos, ref_neg = get_pos_neg_logp(
                    ref_outputs, token_logp_labels, neox_args.dpo_fp32
                )
            else:
                ref_pos, ref_neg = torch.chunk(ref_logp, 2, 0)
            ref_pos = (ref_pos * pos_loss_mask).sum(-1)
            ref_neg = (ref_neg * neg_loss_mask).sum(-1)
        chosen_maybe_tuple = model(
            (tokens, position_ids, attention_mask), neox_args=neox_args
        )
        if type(chosen_maybe_tuple) is tuple:
            # We should ignore MoE losses yeah?
            chosen_outputs, _ = chosen_maybe_tuple
        else:
            chosen_outputs = chosen_maybe_tuple
        chosen_pos, chosen_neg = get_pos_neg_logp(
            chosen_outputs, token_logp_labels, neox_args.dpo_fp32
        )
        chosen_pos = (chosen_pos * pos_loss_mask).sum(-1)
        chosen_neg = (chosen_neg * neg_loss_mask).sum(-1)
        with torch.no_grad():
            # Collect metrics...
            if not neox_args.dpo_reference_free:
                metrics["ref_neg"] = ref_neg.clone().detach().mean()
                metrics["ref_pos"] = ref_pos.clone().detach().mean()
            metrics["chosen_neg"] = chosen_neg.clone().detach().mean()
            metrics["chosen_pos"] = chosen_pos.clone().detach().mean()
            if not neox_args.dpo_reference_free:
                chosen_rewards = neox_args.dpo_beta * (
                    chosen_pos.clone().detach() - ref_pos.clone().detach()
                )
                rejected_rewards = neox_args.dpo_beta * (
                    chosen_neg.clone().detach() - ref_neg.clone().detach()
                )
                metrics["chosen_rewards"] = chosen_rewards.mean()
                metrics["rejected_rewards"] = rejected_rewards.mean()
                reward_acc = (chosen_rewards > rejected_rewards).float()
                metrics["reward_acc"] = reward_acc.mean()
                metrics["margins"] = (chosen_rewards - rejected_rewards).mean()
        pi_logrations = chosen_pos - chosen_neg
        ref_logrations = ref_pos - ref_neg
        logits = pi_logrations - ref_logrations
        loss = -F.logsigmoid(neox_args.dpo_beta * logits).mean()
    elif neox_args.train_impl == "kto":
        # Based on https://github.com/huggingface/trl/blob/main/trl/trainer/kto_trainer.py
        # Except we don't have an extra input for KL logp, we just split the batch in half
        with torch.no_grad():
            # So we can gather token logps...
            token_logp_labels = labels.clone()
            token_logp_labels[token_logp_labels == -100] = 0
            if ref_logp is None:
                # Did not precompute logits....
                ref_maybe_tuple = reference_model(
                    (tokens, position_ids, attention_mask), neox_args=neox_args
                )
                if type(ref_maybe_tuple) is tuple:
                    # We should ignore MoE losses yeah?
                    ref_outputs, _ = ref_maybe_tuple
                else:
                    ref_outputs = ref_maybe_tuple
                # gather across tensor parallel group
                ref_outputs = gather_from_model_parallel_region(ref_outputs)

                ref_logp = get_logp(ref_outputs, token_logp_labels, neox_args.kto_fp32)
            else:
                print(f"REF LOGP: {ref_logp.clone().detach().mean()}")
            ref_logp = ref_logp * loss_mask
            scaling = (rewards.sum(-1) > 0.001).float() * neox_args.kto_desirable_weight
            scaling += (
                rewards.sum(-1) < -0.001
            ).float() * neox_args.kto_undesirable_weight
            pos_mask = (rewards > 0.001).float()
            neg_mask = (rewards < -0.001).float()
        chosen_maybe_tuple = model(
            (tokens, position_ids, attention_mask), neox_args=neox_args
        )
        if type(chosen_maybe_tuple) is tuple:
            # We should ignore MoE losses yeah?
            chosen_outputs, _ = chosen_maybe_tuple
        else:
            chosen_outputs = chosen_maybe_tuple
        chosen_outputs = gather_from_model_parallel_region(chosen_outputs)
        chosen_logp = get_logp(chosen_outputs, token_logp_labels, neox_args.kto_fp32)
        chosen_logp = chosen_logp * loss_mask
        with torch.no_grad():
            # Collect metrics...
            metrics["ref_logp"] = ref_logp.clone().detach().sum(-1).mean()
            metrics["policy_logp"] = chosen_logp.clone().detach().sum(-1).mean()
            metrics["pos_ref_logp"] = (
                (ref_logp * pos_mask).clone().detach().sum(-1).mean()
            )
            metrics["neg_ref_logp"] = (
                (ref_logp * neg_mask).clone().detach().sum(-1).mean()
            )
            metrics["pos_policy_logp"] = (
                (chosen_logp * pos_mask).clone().detach().sum(-1).mean()
            )
            metrics["neg_policy_logp"] = (
                (chosen_logp * neg_mask).clone().detach().sum(-1).mean()
            )
            metrics["kl"] = (
                chosen_logp.clone().detach() - ref_logp.clone().detach()
            ).sum() / loss_mask.sum()
            policy_rewards = (
                neox_args.kto_beta
                * rewards
                * (chosen_logp.clone().detach() - ref_logp.clone().detach())
            )
            reward_acc = (policy_rewards.sum(-1) > 0.0).float()
            metrics["reward_acc"] = reward_acc.mean()
            metrics["policy_rewards"] = policy_rewards.sum()
            print(metrics)
        pol_logp1, pol_logp2 = torch.chunk(chosen_logp, 2, 0)
        ref_logp1, ref_logp2 = torch.chunk(ref_logp, 2, 0)
        reward1, reward2 = torch.chunk(rewards, 2, 0)
        scaling1, scaling2 = torch.chunk(scaling, 2, 0)
        kl1 = torch.clamp((pol_logp1 - ref_logp1).sum(-1), min=0).mean()
        kl2 = torch.clamp((pol_logp2 - ref_logp2).sum(-1), min=0).mean()
        log_ratio1 = pol_logp1 - ref_logp1
        log_ratio2 = pol_logp2 - ref_logp2

        # TODO: Add pack_until_overflow sequence support
        loss = (
            0.5
            * scaling1.mean(-1)
            * (
                1
                - F.sigmoid(
                    (
                        neox_args.kto_beta
                        * reward1.mean(-1)
                        * (log_ratio1.sum(-1) - kl2.clone().detach())
                    )
                )
            )
        ) + (
            0.5
            * scaling2.mean(-1)
            * (
                1
                - F.sigmoid(
                    (
                        neox_args.kto_beta
                        * reward2.mean(-1)
                        * (log_ratio2.sum(-1) - kl1.clone().detach())
                    )
                )
            )
        )
        # print(loss.shape)
        loss = loss.mean()
        # print(loss.shape)
    if neox_args.memory_profiling:
        torch.cuda.nvtx.range_pop()
    if return_logits:
        return loss, outputs, metrics
    return loss, metrics


def get_model(neox_args, use_cache=False):
    """Build the model."""

    # Build model on cpu.
    print_rank_0("building GPT2 model ...")

    # Temporarily disable mup so that the base model does not use the mup init functions before set_base_shapes is called below.
    # If mup isn't being used anyways, this has no effect.
    old_use_mup = neox_args.use_mup
    neox_args.use_mup = False

    if neox_args.zero_stage in [2, 3]:
        if neox_args.pipe_parallel_size == 1:
            print_rank_0(
                "ZeRO stage 2/3 and the PipelineModule are incompatible, please set 'pipe_parallel_size' to 0 instead"
            )
            exit()
        if neox_args.pipe_parallel_size > 1:
            print_rank_0(
                "ZeRO stage 2/3 and pipeline paralleism are not supported simultaneously"
            )
            exit()
        if neox_args.model_parallel_size > 1:
            print_rank_0(
                "ZeRO stage 2/3 and model paralleism are not currently supported simultaneously"
            )
            exit()

    with deepspeed.zero.Init(
        config_dict_or_path=neox_args.deepspeed_config
    ) if neox_args.zero_stage == 3 else nullcontext() as gs:
        model = GPT2ModelPipe(
            neox_args=neox_args,
            num_tokentypes=0,
            parallel_output=True,
            topology=mpu.get_topology(),
            use_cache=use_cache,
        )

    ### soft prompt tuning stuff ###
    if neox_args.soft_prompt_tuning is not None and neox_args.soft_prompt_tuning.get(
        "enabled", False
    ):
        soft_prompt = SoftEmbedding(
            neox_args,
            wte=getattr(model, "0").word_embeddings,
            n_tokens=neox_args.soft_prompt_tuning.get("n_tokens", 10),
            init_string=neox_args.soft_prompt_tuning.get("init_string", ""),
            init_range=neox_args.soft_prompt_tuning.get("init_range", 0.5),
        )
        model.insert_layers(
            layers=soft_prompt, idx=1
        )  # insert the soft prompt layer directly after the word embeddings

        # freeze everything but the soft prompt
        for name, param in model.named_parameters():
            if not "soft_embedding" in name:
                param.requires_grad = False

    if not neox_args.is_pipe_parallel:
        # Export PipeParallel model to nn.Sequential model to avoid the overhead of deepspeed's pipe parallel training
        model = model.to_sequential()

    neox_args.use_mup = old_use_mup

    if neox_args.use_mup:
        try:
            import mup
        except ModuleNotFoundError:
            print("Please install mup https://github.com/microsoft/mup")
            raise Exception

        base_shapes = f"{neox_args.base_shapes_file}.{torch.distributed.get_rank()}"

        if neox_args.save_base_shapes:
            save_base_shapes(neox_args, base_shapes, use_cache)

        mup.set_base_shapes(model, base_shapes)

        # Call the mup replacement init functions on the model now that set_base_shapes has given each weight a .infshape attribute
        mup_weights_reinit(neox_args, model)

    if neox_args.deepspeed:
        # DeepSpeed handles CUDA, FP16, and DDP components.
        return model
    else:
        raise ValueError("Must be using deepspeed to run neox")


def get_optimizer(model, neox_args, dummy=False):
    """Set up the optimizer."""
    if neox_args.no_load_optim and neox_args.deepspeed:
        # Required to have something so...
        dummy = True
        neox_args.optimizer = {"params": {"lr": 0.0}}
        neox_args.optimizer_type = "adam"
    elif neox_args.no_load_optim:
        return None, None

    if neox_args.optimizer is None:
        print_rank_0(
            f"ERROR: Optimizer is None. Either set the optimizer dict in your config (if training) or set no_load_optim in your config (if inference)"
        )
        exit()
    # Build parameter groups (weight decay and non-decay).
    param_groups = get_params_for_weight_decay_optimization(model, neox_args)
    print_rank_0(
        f'Configuring Optimizer type: {neox_args.optimizer_type} with params: {neox_args.optimizer["params"]}'
    )

    if neox_args.create_moe_param_group:
        from deepspeed.moe.utils import (
            is_moe_param,
            split_params_into_different_moe_groups_for_optimizer,
        )

        param_groups = split_params_into_different_moe_groups_for_optimizer(
            param_groups
        )

    # Add model parallel attribute if it is not set.
    for param_group in param_groups:
        for param in param_group["params"]:
            if not hasattr(param, "model_parallel"):
                param.model_parallel = False

    # Filter out params that don't require a grad (for soft prompt tuning, etc.)
    _param_groups = []
    for param_group in param_groups:
        trainable_params = [p for p in param_group["params"] if p.requires_grad]
        if dummy:
            trainable_params = [trainable_params[0]]  # just take the first one
        param_group["params"] = trainable_params
        _param_groups.append(param_group)
        if dummy:
            # Only need one.
            break
    param_groups = _param_groups

    # If we're using mup, then the optimizer must be adam or sgd
    assert not neox_args.use_mup or (
        neox_args.optimizer_type.lower() == "adam"
        or neox_args.optimizer_type.lower() == "sgd"
    ), f"If use_mup == True, you must specify either the adam or sgd optimizers. You passed: {neox_args.optimizer_type.lower()}"

    if neox_args.optimizer_type.lower() in ["cpu_adam", "cpu_torch_adam"]:
        if neox_args.optimizer == "cpu_torch_adam":
            cpu_adam_optimizer = torch.optim.Adam
        else:
            from deepspeed.ops.adam import DeepSpeedCPUAdam

            cpu_adam_optimizer = DeepSpeedCPUAdam
        optimizer = cpu_adam_optimizer(
            param_groups,
            weight_decay=neox_args.weight_decay,
            **neox_args.optimizer["params"],
        )
    elif neox_args.optimizer_type.lower() == "onebitadam":
        assert neox_args.deepspeed
        optimizer = None
        # onebitadam needs to be instantiated within the deepspeed engine to work :|
    elif neox_args.optimizer_type.lower() == "sm3":
        from .optimizers import SM3

        optimizer = SM3(param_groups, **neox_args.optimizer["params"])
    elif neox_args.optimizer_type.lower() == "madgrad_wd":
        from .optimizers import madgrad_wd

        optimizer = madgrad_wd(
            param_groups,
            weight_decay=neox_args.weight_decay,
            **neox_args.optimizer["params"],
        )
    elif neox_args.optimizer_type.lower() == "lion":
        # if we want the deepspeed zero lion...megatron lion will throw DeepSpeed Error
        if neox_args.zero_optimization["stage"] != 0:
            from deepspeed.ops.lion import FusedLion

            lion_optimizer = FusedLion
        # if not zero
        else:
            from .optimizers import Lion

            lion_optimizer = Lion

        optimizer = lion_optimizer(
            param_groups,
            weight_decay=neox_args.weight_decay,
            **neox_args.optimizer["params"],
        )
    elif neox_args.optimizer_type.lower() == "adam":
        # Use Adam
        if neox_args.use_mup:
            try:
                from mup import MuAdam

                adam_optimizer = MuAdam
            except ModuleNotFoundError:
                print("Please install mup https://github.com/microsoft/mup")
                raise Exception
        else:
            if neox_args.use_bnb_optimizer:
                try:
                    import bitsandbytes as bnb

                    adam_optimizer = bnb.optim.Adam8bit
                except ModuleNotFoundError:
                    print(
                        "Please install bitsandbytes following https://github.com/facebookresearch/bitsandbytes."
                    )
                    raise Exception
            else:
                try:
                    # default to apex as it's slightly faster
                    from apex.optimizers import FusedAdam as Adam
                except ImportError:
                    # if apex isn't installed, use deepspeed's FusedAdam
                    print(
                        "WARNING: APEX not installed - defaulting to deepspeed's fused adam"
                    )
                    from deepspeed.ops.adam import FusedAdam as Adam
                adam_optimizer = Adam
        optimizer = adam_optimizer(
            param_groups,
            weight_decay=neox_args.weight_decay,
            **neox_args.optimizer["params"],
        )
    elif neox_args.optimizer_type.lower() == "sgd":
        try:
            from mup import MuSGD
        except ModuleNotFoundError:
            print("Please install mup https://github.com/microsoft/mup")
            raise Exception
        optimizer = MuSGD(
            param_groups,
            weight_decay=neox_args.weight_decay,
            **neox_args.optimizer["params"],
        )
    else:
        raise ValueError(f"Optimizer type {neox_args.optimizer_type} not recognized")

    if neox_args.deepspeed:
        # fp16 wrapper is not required for DeepSpeed.
        return optimizer, param_groups
    else:
        raise ValueError("Must be using deepspeed to run neox")


def get_learning_rate_scheduler(optimizer, neox_args):
    """Build the learning rate scheduler."""
    if (neox_args.no_load_optim) and not neox_args.deepspeed:
        # TODO: this should be configured as a separate arg
        return None
    if neox_args.deepspeed and neox_args.optimizer_type.lower() == "onebitadam":
        print_rank_0(
            "WARNING: onebitadam requires the lr scheduler be built by deepspeed - "
            "Make sure one is added to your deepspeed config"
        )
        return None

    # Add linear learning rate scheduler.
    if neox_args.lr_decay_iters is not None:
        num_iters = neox_args.lr_decay_iters
    else:
        num_iters = neox_args.train_iters
    num_iters = max(1, num_iters)
    init_step = 0
    warmup_iter = neox_args.warmup * num_iters
    lr_scheduler = AnnealingLR(
        optimizer,
        start_lr=neox_args.lr,
        warmup_iter=warmup_iter,
        total_iters=num_iters,
        decay_style=neox_args.lr_decay_style,
        last_iter=init_step,
        min_lr=neox_args.min_lr,
        use_checkpoint_lr_scheduler=neox_args.use_checkpoint_lr_scheduler,
        override_lr_scheduler=neox_args.override_lr_scheduler,
        use_mup=neox_args.use_mup,
    )

    return lr_scheduler


def setup_model_and_optimizer(neox_args, use_cache=False, iteration=None):
    """Setup memory profiler"""
    if neox_args.memory_profiling:
        torch.cuda.memory._record_memory_history(
            True,
            # keep a maximum 100,000 alloc/free events from before the snapshot
            trace_alloc_max_entries=100000,
            trace_alloc_record_context=True,
        )

    """Setup model and optimizer."""
    needs_reference_model = (
<<<<<<< HEAD
        (neox_args.train_impl == "dpo") and (neox_args.precompute_model_name is None)
    ) or ((neox_args.train_impl == "kto") and (neox_args.precompute_model_name is None))
=======
        (neox_args.train_impl == "dpo")
        and (neox_args.precompute_model_name is None)
        and (not neox_args.dpo_reference_free)
    )
>>>>>>> 4a2e726c
    model = get_model(neox_args=neox_args, use_cache=use_cache)
    if needs_reference_model:
        reference_model = get_model(neox_args=neox_args, use_cache=use_cache)
    else:
        reference_model = None
    optimizer, param_groups = get_optimizer(model=model, neox_args=neox_args)
    lr_scheduler = get_learning_rate_scheduler(optimizer=optimizer, neox_args=neox_args)
    if neox_args.deepspeed and needs_reference_model:
        # Need an optimizer & lr_scheduler so make a very small one to keep deepspeed happy...
        ref_optimizer, ref_param_groups = get_optimizer(
            model=reference_model, neox_args=neox_args, dummy=True
        )
        ref_lr_scheduler = get_learning_rate_scheduler(
            optimizer=ref_optimizer, neox_args=neox_args
        )
    else:
        ref_optimizer, ref_param_groups, ref_lr_scheduler = None, None, None
    if neox_args.deepspeed:
        print_rank_0("DeepSpeed is enabled.")
        _model_params = param_groups if optimizer is None else None
        _lr_scheduler = lr_scheduler

        model, optimizer, _, lr_scheduler = deepspeed.initialize(
            model=model,
            optimizer=optimizer,
            args=neox_args,
            lr_scheduler=_lr_scheduler,
            dist_init_required=False,
            model_parameters=_model_params,
            # Need to remove the below so that it doesn't conflict with --deepspeed_config required by autotuning
            # config_params=neox_args.deepspeed_config,
            mpu=mpu if not neox_args.is_pipe_parallel else None,
        )
        if needs_reference_model:
            reference_model, _, _, _ = deepspeed.initialize(
                model=reference_model,
                optimizer=ref_optimizer,
                args=neox_args,
                lr_scheduler=ref_lr_scheduler,
                dist_init_required=False,
                model_parameters=ref_param_groups,
                mpu=mpu if not neox_args.is_pipe_parallel else None,
            )
        mark_norms_for_sequence_parallel_grad_sync(model, neox_args)
        if neox_args.moe_num_experts > 1 and neox_args.moe_type == "megablocks":
            # We need to additionally set this flag to ensure DS parallelism properly handles this foreign MoE.
            model.has_moe_layers = True
        model.total_params = get_total_params(model.module)
        print_rank_0(f' > total params: {"{:,}".format(model.total_params)}')

        if neox_args.is_pipe_parallel:
            model.set_has_attention_mask(True)
            if neox_args.curriculum_learning:
                curr_scheduler = CurriculumScheduler(neox_args.curriculum_learning)
                if iteration is not None and iteration > 0:
                    curr_scheduler.update_difficulty(iteration)
            else:
                curr_scheduler = None
            model.set_batch_fn(
                partial(
                    get_batch_pipe, neox_args=neox_args, curr_scheduler=curr_scheduler
                )
            )
        else:
            model.module.set_batch_fn(
                partial(get_batch_sequential, neox_args=neox_args)
            )

    else:
        raise ValueError("Must be using deepspeed to run neox")

    if neox_args.load is not None:
        neox_args.iteration = load_checkpoint(
            neox_args=neox_args,
            model=model,
            optimizer=optimizer,
            lr_scheduler=lr_scheduler,
            iteration=iteration,
        )
        if needs_reference_model:
            _ = load_checkpoint(
                neox_args=neox_args,
                model=reference_model,
                optimizer=ref_optimizer,
                lr_scheduler=ref_lr_scheduler,
                iteration=iteration,
            )
            reference_model.eval()
        print_rank_0(
            f"Loading checkpoint and starting from iteration {neox_args.iteration}"
        )
    else:
        neox_args.iteration = 0

    # need this for correct lr scheduling resume from ckpt
    # but it will not exist if this is being called for inference
    if lr_scheduler is not None:
        lr_scheduler.optimizer = model.optimizer

    return model, optimizer, lr_scheduler, reference_model


def backward_step(neox_args, timers, optimizer, model, loss):
    """Backward step."""

    # Backward pass.
    timers("backward-backward").start()
    if neox_args.deepspeed:
        model.backward(loss)
    else:
        raise ValueError("Must be using deepspeed to run neox")
    timers("backward-backward").stop()

    if neox_args.deepspeed:
        # DeepSpeed backward propagation already addressed all reduce communication.
        # Reset the timer to avoid breaking timer logs below.
        timers("backward-allreduce").reset()
    else:
        raise ValueError("Must be using deepspeed to run neox")


def train_step(
    neox_args,
    timers,
    data_iterator,
    model,
    optimizer,
    lr_scheduler,
    reference_model=None,
):
    """Single training step."""

    # Pipeline parallelism schedules forward/backward/step
    if neox_args.is_pipe_parallel:
        reduced_loss = train_step_pipe(
            neox_args=neox_args, timers=timers, model=model, data_iterator=data_iterator
        )
        reduce_metrics = reduced_loss
        if (
            neox_args.memory_profiling
            and neox_args.iteration >= neox_args.profile_step_start
            and neox_args.iteration <= neox_args.profile_step_stop
            and torch.distributed.get_rank() == 0
        ):
            save_snapshot(neox_args)
    else:
        losses = []
        metric_dicts = defaultdict(list)
        for _ in range(neox_args.gradient_accumulation_steps):
            # Forward model for one step.
            timers("forward").start()
            loss, metric_dict = forward_step(
                neox_args=neox_args,
                timers=timers,
                data_iterator=data_iterator,
                model=model,
                is_train=True,
                reference_model=reference_model,
            )
            timers("forward").stop()
            losses.append(loss)
            for key in metric_dict.keys():
                metric_dicts[key].append(metric_dict[key])
            # Calculate gradients, reduce across processes, and clip.
            if (
                neox_args.profile
                and neox_args.iteration >= neox_args.profile_step_start
                and neox_args.iteration <= neox_args.profile_step_stop
            ):
                torch.cuda.nvtx.range_push(f"Backward pass")
            timers("backward").start()
            backward_step(
                neox_args=neox_args,
                timers=timers,
                optimizer=optimizer,
                model=model,
                loss=loss,
            )
            timers("backward").stop()
            if (
                neox_args.profile
                and neox_args.iteration >= neox_args.profile_step_start
                and neox_args.iteration <= neox_args.profile_step_stop
            ):
                torch.cuda.nvtx.range_pop()
            # Update parameters.
            if (
                neox_args.profile
                and neox_args.iteration >= neox_args.profile_step_start
                and neox_args.iteration <= neox_args.profile_step_stop
            ):
                torch.cuda.nvtx.range_push(f"Optimizer step")

            timers("optimizer").start()
            if neox_args.deepspeed:
                model.step()
            else:
                raise ValueError("Must be using deepspeed to run neox")
            timers("optimizer").stop()
            if (
                neox_args.profile
                and neox_args.iteration >= neox_args.profile_step_start
                and neox_args.iteration <= neox_args.profile_step_stop
            ):
                torch.cuda.nvtx.range_pop()
            if (
                neox_args.profile
                and neox_args.iteration >= neox_args.profile_step_start
                and neox_args.iteration <= neox_args.profile_step_stop
                and torch.distributed.get_rank() == 0
            ):
                save_snapshot(neox_args)
        # reduces metrics across machines for logging
        reduce_metrics = {
            key: reduce_losses(metric_dicts[key]).mean() for key in metric_dicts.keys()
        }
        reduce_metrics["lm_loss"] = reduce_losses(losses).mean()

    if neox_args.precision == "fp16" and model.optimizer.overflow:
        skipped_iter = 1
    else:
        skipped_iter = 0

    collect_loss_for_unit_test(reduce_metrics["lm_loss"])
    return reduce_metrics, skipped_iter


def train_step_pipe(neox_args, timers, model, data_iterator):
    """Single training step with DeepSpeed's pipeline parallel engine."""

    assert neox_args.deepspeed
    loss = model.train_batch(data_iter=data_iterator)
    loss_dict = {"lm_loss": loss}
    # Don't break Megatron's timers because we changed code paths.
    for t in [
        "forward",
        "backward",
        "allreduce",
        "optimizer",
        "batch generator",
        "data loader",
    ]:
        timers(t).reset()
    return loss_dict


def train(
    neox_args,
    timers,
    model,
    reference_model,
    optimizer,
    lr_scheduler,
    train_data_iterator,
    valid_data_iterator,
):
    """Train the model function."""

    # Turn on training mode which enables dropout.
    model.train()

    # Tracking loss.
    total_loss_dict = {}

    # Iterations.
    iteration = neox_args.iteration

    timers("interval time").start()
    report_memory_flag = True

    # get noise scale logger (if neox_args.log_gradient_noise_scale is True)
    noise_scale_logger = get_noise_scale_logger(neox_args)

    # to monitor if we've skipped many iterations in a row and trigger an early exit
    overflow_monitor = OverflowMonitor(optimizer)

    if neox_args.profile:
        schedule = torch.profiler.schedule(
            wait=neox_args.profile_step_start,
            warmup=1,
            active=neox_args.profile_step_stop - neox_args.profile_step_start,
        )
        prof = torch.profiler.profile(
            schedule=schedule,
            on_trace_ready=torch.profiler.tensorboard_trace_handler(
                neox_args.tensorboard_dir
            ),
            record_shapes=True,
            profile_memory=True,
            with_flops=True,
            with_modules=True,
            with_stack=True,
        )
        prof.start()
    while iteration < neox_args.train_iters:
        if neox_args.profile:
            prof.step()
        if neox_args.profile and iteration == neox_args.profile_step_start:
            torch.cuda.cudart().cudaProfilerStart()
        loss_dict, skipped_iter = train_step(
            neox_args=neox_args,
            timers=timers,
            data_iterator=train_data_iterator,
            model=model,
            optimizer=optimizer,
            lr_scheduler=lr_scheduler,
            reference_model=reference_model,
        )
        if neox_args.profile and iteration == neox_args.profile_step_stop:
            torch.cuda.cudart().cudaProfilerStop()
            prof.stop()
        iteration += 1
        neox_args.iteration = iteration
        if neox_args.precision == "fp16":
            overflow_monitor.check(skipped_iter)  # check for repeated overflow
        if neox_args.log_gradient_noise_scale:  # log noise scale if applicable
            noise_scale_logger.update()

        # get learning rate (if present) - if doing soft prompt tuning + pipe parallel, you
        # may have no tunable parameters on a specific rank
        if optimizer.param_groups:
            lr = optimizer.param_groups[0].get("lr", 0)
        else:
            lr = 0

        # Logging.
        report_memory_flag = training_log(
            neox_args=neox_args,
            timers=timers,
            loss_dict=loss_dict,
            total_loss_dict=total_loss_dict,
            learning_rate=lr,
            iteration=iteration,
            loss_scale=optimizer.cur_scale if neox_args.precision == "fp16" else None,
            report_memory_flag=report_memory_flag,
            skipped_iter=skipped_iter,
            model=model,
            optimizer=optimizer,
            noise_scale_logger=noise_scale_logger,
        )

        # Checkpointing
        if neox_args.save and iteration in neox_args.save_iters:
            save_checkpoint(
                neox_args=neox_args,
                iteration=iteration,
                model=model,
                optimizer=optimizer,
                lr_scheduler=lr_scheduler,
            )
        # Evaluation
        if (
            neox_args.eval_interval
            and iteration % neox_args.eval_interval == 0
            and neox_args.do_valid
        ):
            prefix = "iteration {}".format(iteration)
            evaluate_and_print_results(
                neox_args=neox_args,
                prefix=prefix,
                forward_step_func=forward_step,
                data_iterator=valid_data_iterator,
                model=model,
                iteration=iteration,
                verbose=False,
                timers=timers,
                reference_model=reference_model,
            )

        if neox_args.exit_interval and iteration % neox_args.exit_interval == 0:
            torch.distributed.barrier()
            time_str = datetime.now().strftime("%Y-%m-%d %H:%M:%S")
            rank = torch.distributed.get_rank()
            print_rank_0(
                "rank: {} | time: {} | exiting the program at iteration {}".format(
                    rank, time_str, iteration
                )
            )
            sys.exit()

    return iteration


def evaluate(
    neox_args,
    forward_step_fn,
    data_iterator,
    model,
    verbose=False,
    timers=None,
    reference_model=None,
):
    """Evaluation.
    neox_args: NeoX Arguments
    forward_step_fn: function with args `neox_args, timers,
                    data_iterator & model that will run a forward pass on the model
    data_iterator: Iterator that iterates over batches of data. Should return data in the form:
                    {'text': np.array([tokens], dtype=np.int64)}
                    where the size of the array is the model's context size + 1
                    (`get_batch` transforms it into inputs / labels)
    """
    # Turn on evaluation mode which disables dropout.
    model.eval()
    losses = []
    metric_dicts = defaultdict(list)
    if neox_args.char_level_ppl:
        data_iterator = CharCounter(data_iterator, neox_args.tokenizer)

    with torch.no_grad():
        iteration = 0
        while iteration < neox_args.eval_iters:
            iteration += 1
            if verbose and iteration % neox_args.log_interval == 0:
                print_rank_0(
                    "Evaluating iter {}/{}".format(iteration, neox_args.eval_iters)
                )

            # although we're not accumulating gradients here, we count one iter as train_batch_size_per_gpu * g.a.s
            # to be consistent with deepspeed's pipe parallel engine
            # since pipe parallel already takes gradient_accumulation_steps into account - default to 1 here if pipe parallel is true
            for _ in range(
                1
                if neox_args.is_pipe_parallel
                else neox_args.gradient_accumulation_steps
            ):
                # Forward evaluation
                loss, metric_dict = forward_step_fn(
                    model=model,
                    data_iterator=data_iterator,
                    neox_args=neox_args,
                    timers=timers,
                    reference_model=reference_model,
                )
                losses.append(loss)
                for key in metric_dict.keys():
                    metric_dicts[key].append(metric_dict[key])
            # When contiguous memory optimizations are enabled, the buffers
            # allocated by the optimizations are deallocated during backward pass
            # in the absence of backward pass the buffers should be reset after each
            # forward pass
            if neox_args.deepspeed and neox_args.deepspeed_activation_checkpointing:
                deepspeed.checkpointing.reset()

    # reduces losses across processes for logging & run eval harness tasks
    eval_results = {"lm_loss": reduce_losses(losses).mean().item()}
    for key in metric_dicts.keys():
        eval_results[key] = reduce_losses(metric_dicts[key]).mean().item()
    eval_results["lm_loss_ppl"] = math.exp(eval_results["lm_loss"])

    if neox_args.char_level_ppl:
        # calculate character level perplexity, if specified
        # if neox_args.char_level_ppl:
        # unwrap the data_iterator
        tokens_per_char = data_iterator.tokens_per_char()
        print_rank_0(f"Counting chars took {data_iterator.total_time} seconds")

        data_iterator = data_iterator.data_iterator
        eval_results["lm_loss_char_lvl_ppl"] = math.exp(
            eval_results["lm_loss"] * tokens_per_char
        )

    if neox_args.eval_tasks:
        from eval_tasks import run_eval_harness

        eval_results.update(
            run_eval_harness(
                model, forward_step_fn, neox_args, eval_tasks=neox_args.eval_tasks
            ).get("results")
        )
    # Move model back to the train mode.
    model.train()
    return eval_results


def collect_loss_for_unit_test(lm_ss):
    # Logic moved to separate function to allow tracking in unit tests with unittest.mock.patch
    pass


def evaluate_and_print_results(
    neox_args,
    prefix,
    forward_step_func,
    data_iterator,
    model,
    iteration,
    verbose=False,
    timers=None,
    chart_name="validation",
    reference_model=None,
):
    """Helper function to evaluate and dump results on screen."""
    total_loss_dict = evaluate(
        neox_args=neox_args,
        forward_step_fn=forward_step_func,
        data_iterator=data_iterator,
        model=model,
        verbose=verbose,
        timers=timers,
        reference_model=reference_model,
    )
    string = f" {chart_name} results at {prefix} | "
    for k, v in total_loss_dict.items():
        if isinstance(v, dict):
            if neox_args.eval_tasks and "results" in v:
                v = v["results"]
                print(v)
            for k2, v2 in v.items():
                k3 = "_".join([k, k2])
                string += f"{k3} value: {v2:.6E} | "
                tb_wandb_log(
                    f"{chart_name}/{k3}",
                    v2,
                    iteration,
                    use_wandb=neox_args.use_wandb,
                    tensorboard_writer=neox_args.tensorboard_writer,
                    comet_experiment=neox_args.comet_experiment,
                )
        else:
            string += f"{k} value: {v:.6E} | "
            tb_wandb_log(
                f"{chart_name}/{k}",
                v,
                iteration,
                use_wandb=neox_args.use_wandb,
                tensorboard_writer=neox_args.tensorboard_writer,
                comet_experiment=neox_args.comet_experiment,
            )

    length = len(string) + 1
    print_rank_0("-" * length)
    print_rank_0(string)
    print_rank_0("-" * length)


def save_snapshot(neox_args):
    assert (
        neox_args.memory_profiling_path is not None
    ), "Must pass memory_profiling_path config arg to use profiling"
    snapshot = torch.cuda.memory._snapshot()
    snapshot_path = os.path.join(neox_args.memory_profiling_path)
    if not os.path.exists(snapshot_path):
        os.makedirs(snapshot_path)
    with open(os.path.join(snapshot_path, "mem_snapshot.pickle"), "wb") as f:
        dump(snapshot, f)<|MERGE_RESOLUTION|>--- conflicted
+++ resolved
@@ -489,16 +489,6 @@
 
 
 def get_logp(logits, labels, force_fp32=False):
-<<<<<<< HEAD
-    if force_fp32:
-        logits = logits.float()
-    logp = logits.log_softmax(dim=-1)
-    return torch.gather(logp, dim=2, index=labels.unsqueeze(2)).squeeze(2)
-
-
-def get_pos_neg_logp(logits, labels, force_fp32=False):
-    return torch.chunk(get_logp(logits, labels, force_fp32), 2, 0)
-=======
     # Rather than reimplementing logp, cross entropy loss is actually logp, just inverted.
     if force_fp32:
         logits = logits.float()
@@ -510,7 +500,6 @@
     if force_fp32:
         logits = logits.float()
     return torch.chunk(-vocab_parallel_cross_entropy(logits, labels), 2, 0)
->>>>>>> 4a2e726c
 
 
 def forward_step(
@@ -1059,15 +1048,8 @@
 
     """Setup model and optimizer."""
     needs_reference_model = (
-<<<<<<< HEAD
-        (neox_args.train_impl == "dpo") and (neox_args.precompute_model_name is None)
+        (neox_args.train_impl == "dpo") and (neox_args.precompute_model_name is None) and (not neox_args.dpo_reference_free)
     ) or ((neox_args.train_impl == "kto") and (neox_args.precompute_model_name is None))
-=======
-        (neox_args.train_impl == "dpo")
-        and (neox_args.precompute_model_name is None)
-        and (not neox_args.dpo_reference_free)
-    )
->>>>>>> 4a2e726c
     model = get_model(neox_args=neox_args, use_cache=use_cache)
     if needs_reference_model:
         reference_model = get_model(neox_args=neox_args, use_cache=use_cache)
