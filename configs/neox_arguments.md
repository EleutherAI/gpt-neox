--- conflicted
+++ resolved
@@ -111,11 +111,7 @@
 
 - **git_hash**: str
 
-<<<<<<< HEAD
-    Default = b2f1101
-=======
     Default = 6bb4e62
->>>>>>> 96638029
 
     current git hash of repository
 
