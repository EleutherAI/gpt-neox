# Copyright (c) 2024 EleutherAI
# This file is based on code by the authors denoted below and has been modified from its original version.
#
# Copyright (c) 2024, NVIDIA CORPORATION.  All rights reserved.
#
# Licensed under the Apache License, Version 2.0 (the "License");
# you may not use this file except in compliance with the License.
# You may obtain a copy of the License at
#
#     http://www.apache.org/licenses/LICENSE-2.0
#
# Unless required by applicable law or agreed to in writing, software
# distributed under the License is distributed on an "AS IS" BASIS,
# WITHOUT WARRANTIES OR CONDITIONS OF ANY KIND, either express or implied.
# See the License for the specific language governing permissions and
# limitations under the License.

"""Transformer."""

import math
from contextlib import nullcontext

import torch
import torch.nn.functional as F
import torch.nn as nn
from pkg_resources import packaging
from importlib.metadata import version

from megatron.model.moe import ParallelDroplessMoE

from .norms import get_norm
from megatron import mpu
from megatron.model.fused_softmax import FusedScaleMaskSoftmax
from megatron.model.activations import get_activation
from megatron.model.utils import exists, get_fusion_type
from megatron.model.positional_embeddings import (
    RotaryEmbedding,
    apply_rotary_pos_emb_torch,
    apply_rotary_pos_emb,
    AliBi,
)
from megatron.model.fused_rope import (
    FusedRoPEFunc,
    fused_apply_rotary_pos_emb_cached,
)
from megatron.model.fused_bias_dropout import (
    get_bias_dropout_add,
    bias_dropout_add_fused_train,
    bias_dropout_add_fused_inference,
)
from megatron.model.utils import configure_sparse_attention

try:
    from flash_attn.ops.activations import swiglu
except ImportError:
    swiglu = None

# flags required to enable jit fusion kernels
torch._C._jit_set_profiling_mode(False)
torch._C._jit_set_profiling_executor(False)
torch._C._jit_override_can_fuse_on_cpu(True)
torch._C._jit_override_can_fuse_on_gpu(True)

""" We use the following notation throughout this file:
     h: hidden size
     n: number of attention heads
     kv: number of key or value heads
     p: number of model parallel partitions
     np: n/p
     kvp: kv/p
     hp: h/p
     hn: h/n
     b: batch size
     s: sequence length
     l: number of layers
    Transformer takes input of size [s, b, h] and returns a
    tensor of the same size. We use the following arguments:
        hyperparameters: transformer hyperparameters
        attention_mask_func: a function that takes `unmasked-attention-scores`
            with size [b, np, s, s] and an `attention-mask` and will apply
            the masking. The function should return a masked score of the
            same size [b, np, s, s].
               masked-attention-scores = attention_mask_func(
                                     unmasked-attention-scores, attention-mask)
"""


class ParallelMLP(nn.Module):
    """MLP.

    MLP will take the input with h hidden state, project it to 4*h
    hidden dimension, perform nonlinear transformation, and project the
    state back into h hidden dimension. At the end, dropout is also
    applied.
    """

    def __init__(
        self,
        neox_args,
        init_method,
        output_layer_init_method,
        parallel_output=False,
<<<<<<< HEAD
=======
        multiple_of=256,
        MOE=False,
        MoE_mp_size=1,
>>>>>>> f5325805
    ):
        super().__init__()
        assert (
            neox_args.intermediate_size == None or neox_args.expansion_factor == None
        ), "Must pass either the absolute intermediate size or the relative expansion factor for the mamba projections"

        self.activation_func, self.is_gated = get_activation(neox_args)
        self.activation_type = neox_args.activation
        self.bias_gelu_fusion = neox_args.bias_gelu_fusion
        self.multiple_of = multiple_of

        if neox_args.intermediate_size:
            ffn_dim = neox_args.intermediate_size
        elif neox_args.expansion_factor:
            ffn_dim = int(neox_args.expansion_factor * neox_args.hidden_size)
        else:
            # 4h is default for ffn_dim
            ffn_dim = 4 * neox_args.hidden_size
        ffn_dim_in = ffn_dim
        if self.is_gated:
            # set activation function to be gated implementation
            self.activation_func = Gated_Activation(
                self.activation_func,
                (swiglu is not None)
                and (neox_args.activation == "swiglu")
                and neox_args.use_flashattn_swiglu,
            )
            # auto scale so gated activations has equal parameters
            ffn_dim = int(ffn_dim * 2 / 3)
            ffn_dim_in = ffn_dim // 2
        # set multiple
        ffn_dim = int(
            (2 * self.multiple_of)
            * ((ffn_dim + (2 * multiple_of) - 1) // (2 * multiple_of))
        )
        ffn_dim_in = int(
            self.multiple_of * ((ffn_dim_in + multiple_of - 1) // multiple_of)
        )

        self.linear1 = mpu.ColumnParallelLinear(
            neox_args=neox_args,
            input_size=neox_args.hidden_size,
            output_size=ffn_dim,
            gather_output=False,
            init_method=init_method,
            skip_bias_add=True,
<<<<<<< HEAD
=======
            MOE=MOE,
            MoE_mp_size=MoE_mp_size,
            bias=neox_args.use_bias_in_mlp,
>>>>>>> f5325805
        )
        # Project back to h.
        self.linear2 = mpu.RowParallelLinear(
            neox_args=neox_args,
            input_size=ffn_dim_in,
            output_size=neox_args.hidden_size,
            input_is_parallel=True,
            init_method=output_layer_init_method,
            parallel_output=parallel_output,
            skip_bias_add=True,
<<<<<<< HEAD
=======
            MOE=MOE,
            MoE_mp_size=MoE_mp_size,
            bias=neox_args.use_bias_in_mlp,
>>>>>>> f5325805
        )

    def forward(self, hidden_states):
        # [s, b, intermediate_size]
        intermediate_parallel, bias_parallel = self.linear1(hidden_states)

        if self.is_gated or (self.activation_type == "gelu" and self.bias_gelu_fusion):
            intermediate_parallel = self.activation_func(
                intermediate_parallel, bias_parallel
            )
        else:
            intermediate_parallel = self.activation_func(
                intermediate_parallel + bias_parallel
            )

        # [s, b, h]
        output, output_bias = self.linear2(intermediate_parallel)
        return output, output_bias


<<<<<<< HEAD
class LLaMAParallelMLP(nn.Module):
    """LLaMA's MLP.

    MLP will take the input with h hidden state, project it to 4*h
    hidden dimension, perform nonlinear transformation, and project the
    state back into h hidden dimension. At the end, dropout is also
    applied.

    Note: multiple_of is used to compute the hidden dimension of the MLP
    """

    def __init__(
        self,
        neox_args,
        init_method,
        output_layer_init_method,
        parallel_output=False,
        multiple_of=256,
    ):
=======
class Gated_Activation(torch.nn.Module):
    def __init__(self, activation_func, use_swiglu=False):
>>>>>>> f5325805
        super().__init__()
        self.activation_func = activation_func
        self.use_swiglu = use_swiglu

    def forward(self, x, bias=None):
        x, gate = x.chunk(2, dim=-1)
        if bias is not None:
            bias_1, bias_2 = bias.chunk(2, dim=-1)
            x = x + bias_1
            gate = gate + bias_2
        if not self.use_swiglu:
            intermediate_parallel = self.activation_func(gate)
            return intermediate_parallel * x
        else:
<<<<<<< HEAD
            ff_dim = int(2 * neox_args.hidden_size * 4 / 3)
            ff_dim = self.multiple_of * ((ff_dim + multiple_of - 1) // multiple_of)

        self.w1 = mpu.ColumnParallelLinear(
            neox_args=neox_args,
            input_size=neox_args.hidden_size,
            output_size=ff_dim,
            gather_output=False,
            init_method=init_method,
            skip_bias_add=True,
            bias=False,
        )
        self.w3 = mpu.ColumnParallelLinear(
            neox_args=neox_args,
            input_size=neox_args.hidden_size,
            output_size=ff_dim,
            gather_output=False,
            init_method=init_method,
            skip_bias_add=True,
            bias=False,
        )
        self.w2 = mpu.RowParallelLinear(
            neox_args=neox_args,
            input_size=ff_dim,
            output_size=neox_args.hidden_size,
            input_is_parallel=True,
            init_method=output_layer_init_method,
            skip_bias_add=True,
            parallel_output=parallel_output,
            bias=False,
        )

    def forward(self, hidden_states):
        w1_out, _ = self.w1(hidden_states)
        w3_out, _ = self.w3(hidden_states)
        return self.w2(self.activation_func(w1_out) * w3_out)
=======
            return swiglu(gate, x)
>>>>>>> f5325805


class ParallelLinear(nn.Module):
    """
    A Parallel Linear Layer transforming the transformer outputs from hidden_size -> vocab_size
    """

    def __init__(
        self,
        neox_args,
        parallel_output=True,
        init_method=nn.init.xavier_normal_,
        is_last_layer=False,
    ):
        super().__init__()
        self.is_rm = neox_args.train_impl == "rm"
        parallelism = neox_args.output_layer_parallelism if not self.is_rm else "row"
        if parallelism == "column":
            self.final_linear = mpu.ColumnParallelLinear(
                neox_args=neox_args,
                input_size=neox_args.hidden_size,
                output_size=neox_args.padded_vocab_size,
                bias=False,
                init_method=init_method,
                gather_output=not parallel_output,
                skip_bias_add=False,
                mup_rescale_parameters=is_last_layer,  # rescale params only called if neox_args.use_mup = True, despite it not being included here
                seq_dim=1,  # important: must mark that this layer receives shape [b, s, h] not [s, b, h] and so Seq. Parallel comms must gather along dim=1 rather than dim=0
            )
        else:
            if not self.is_rm:
                print(
                    'ERROR: Output layer parallelism over the hidden dim is currently broken (https://github.com/EleutherAI/gpt-neox/issues/905). Please run with output_layer_parallelism = "column" until this issue is fixed.'
                )
                exit()
                # self.final_linear = mpu.RowParallelLinear(
                #     neox_args=neox_args,
                #     input_size=neox_args.hidden_size,
                #     output_size=neox_args.padded_vocab_size,
                #     bias=False,
                #     input_is_parallel=False,
                #     init_method=init_method,
                #     parallel_output=parallel_output,
                #     skip_bias_add=False,
                #     mup_rescale_parameters=is_last_layer,  # only called if neox_args.use_mup = True, despite it not being included here
                # )
            else:  # Not using cross entropy loss for RMs
                self.rm_linear = mpu.RowParallelLinear(
                    neox_args=neox_args,
                    input_size=neox_args.hidden_size,
                    output_size=1,
                    bias=False,
                    input_is_parallel=False,
                    init_method=init_method,
                    parallel_output=False,
                    skip_bias_add=False,
                    mup_rescale_parameters=is_last_layer,  # only called if neox_args.use_mup = True, despite it not being included here
                )

    def forward(self, hidden_states):
        if not self.is_rm:
            return self.final_linear(hidden_states)
        else:
            return self.rm_linear(hidden_states)


<<<<<<< HEAD
=======
class _MegablocksAdapter(nn.Module):
    def __init__(
        self, neox_args, layer_cls, init_method, output_layer_init_method, ep_group
    ):
        super().__init__()
        megablocks_utils.assert_megablocks_is_available()
        args = megablocks_utils.as_megablocks_args(neox_args)
        args.device = torch.cuda.current_device()
        args.init_method = init_method
        args.output_layer_init_method = output_layer_init_method

        # NOTE: Shard the MoE layers over the data parallel group. Expert
        # parallel sharding and data parallel sharding could be decoupled
        # by extending the optimizer to handle data parallel reductions for
        # MoE and non-MoE parameters separately.
        if args.moe_expert_model_parallelism:
            args.expert_parallel_group = ep_group

        self.moe = layer_cls(args)

    def forward(self, x):
        return self.moe.forward(x)


class MbMoE(_MegablocksAdapter):
    def __init__(self, neox_args, init_method, output_layer_init_method, ep_group):
        super().__init__(
            neox_args,
            megablocks_utils.moe.MoE,
            init_method,
            output_layer_init_method,
            ep_group,
        )


class dMoE(_MegablocksAdapter):
    def __init__(self, neox_args, init_method, output_layer_init_method, ep_group):
        super().__init__(
            neox_args,
            megablocks_utils.dmoe.dMoE,
            init_method,
            output_layer_init_method,
            ep_group,
        )


>>>>>>> f5325805
class ParallelSelfAttention(nn.Module):
    """Parallel self-attention layer abstract class.

    Self-attention layer takes input with size [b, s, h]
    and returns output of the same size.
    """

    def __init__(
        self,
        neox_args,
        attention_mask_func,
        init_method,
        output_layer_init_method,
        layer_number,
        rpe=None,
        rotary=False,
        use_cache=False,
        parallel_output=False,
    ):
        super().__init__()

        self.fp16 = neox_args.precision == "fp16"
        self.bf16 = neox_args.precision == "bfloat16"
        self.attention_mask_func = attention_mask_func
        self.apply_query_key_layer_scaling = neox_args.apply_query_key_layer_scaling
        self.use_cache = use_cache
        self.attention_softmax_in_fp32 = neox_args.attention_softmax_in_fp32
        if self.apply_query_key_layer_scaling:
            self.attention_softmax_in_fp32 = True
        self.layer_number = layer_number
        # Per attention head and per partition values.
        world_size = mpu.get_model_parallel_world_size()
        self.hidden_size_per_partition = mpu.divide(neox_args.hidden_size, world_size)
        self.hidden_size_per_attention_head = mpu.divide(
            neox_args.hidden_size, neox_args.num_attention_heads
        )
        self.num_attention_heads_per_partition = mpu.divide(
            neox_args.num_attention_heads, world_size
        )
        self.pos_emb = neox_args.pos_emb

        self.use_qk_layernorm = neox_args.use_qk_layernorm
        if self.use_qk_layernorm:
            norm, eps = get_norm(neox_args)
            self.qk_layernorm = norm(
                [
                    self.num_attention_heads_per_partition,
                    self.hidden_size_per_attention_head,
                ],
                eps=eps,
            )

        self.sliding_window_width = neox_args.sliding_window_width

        if (
            not neox_args.num_kv_heads
            or neox_args.num_kv_heads == neox_args.num_attention_heads
        ):
            self.gqa = False
        else:
            self.gqa = True
        if self.gqa:
            self.num_kv_heads_per_partition = mpu.divide(
                neox_args.num_kv_heads, world_size
            )  # we do not yet clone KV heads in MQA across TP ranks...
            self.kv_hidden_size = (
                neox_args.num_kv_heads * self.hidden_size_per_attention_head
            )  # how large the total hidden dim for each of K and V is
        else:
            self.num_kv_heads_per_partition = self.num_attention_heads_per_partition
            self.kv_hidden_size = neox_args.hidden_size

        if not self.gqa:
            # Strided linear layer.
            self.query_key_value = mpu.ColumnParallelLinear(
                neox_args=neox_args,
                input_size=neox_args.hidden_size,
                output_size=3 * neox_args.hidden_size,
                gather_output=False,
                init_method=init_method,
                bias=neox_args.use_bias_in_attn_linear,
            )
        else:
            # QKV proj is smaller if we are using GQA / MQA
            self.query_key_value = mpu.ColumnParallelLinear(
                neox_args=neox_args,
                input_size=neox_args.hidden_size,
                output_size=neox_args.hidden_size + 2 * self.kv_hidden_size,
                gather_output=False,
                init_method=init_method,
                bias=neox_args.use_bias_in_attn_linear,
            )

        coeff = None
        self.norm_factor = math.sqrt(self.hidden_size_per_attention_head)
        if self.apply_query_key_layer_scaling:
            coeff = max(1, self.layer_number)
            self.norm_factor *= coeff

        if neox_args.use_mup:
            self.norm_factor = self.hidden_size_per_attention_head

        self.rpe = rpe

        if self.pos_emb == "alibi":
            self.alibi_embed = AliBi(
                neox_args.num_attention_heads,
                neox_args.model_parallel_size,
                mpu.get_model_parallel_rank(),
            )

        # TODO: this arg shouldn't need to be passed in - get from neox_args
        if rotary:
            if neox_args.rotary_pct == 1:
                self.rotary_ndims = None
            else:
                assert neox_args.rotary_pct < 1
                self.rotary_ndims = int(
                    self.hidden_size_per_attention_head * neox_args.rotary_pct
                )
            dim = (
                self.rotary_ndims
                if self.rotary_ndims is not None
                else self.hidden_size_per_attention_head
            )
            self.rotary_emb = RotaryEmbedding(
                dim,
                base=neox_args.rotary_emb_base,
                max_seq_len=neox_args.seq_length,
                precision=neox_args.params_dtype,
                save_inv_freqs=neox_args.rotary_save_freqs_buffer,
            )
        else:
            self.rotary_emb = None

        self.rope_fusion = neox_args.rope_fusion
        self.attention_type = neox_args.attention_config[layer_number]
        self.use_flash_attention = self.attention_type == "flash"
        self.use_triton = (
            self.use_flash_attention
            and self.pos_emb == "alibi"
            and (
                not packaging.version.Version(version("flash-attn"))
                >= packaging.version.Version("2.4.0.post1")
            )
        )
        self.sparse = self.attention_type not in ("global", "flash")

        if self.gqa:
            assert not self.sparse

        if self.sparse:
            self.sparse_attn = configure_sparse_attention(
                neox_args,
                self.attention_type,
                self.num_attention_heads_per_partition,
                mpu=mpu,
            )
        else:
            if self.use_flash_attention:
                # we now use Flash Attention 2's provided interface.
                # TODO: we no longer need to use flash_triton_fn since flash cuda supports alibi.
                # consider adding OpenAI's more recent Flash-2 Triton kernel in future
                # from https://github.com/openai/triton/blob/main/python/tutorials/06-fused-attention.py
                from flash_attn.flash_attn_interface import (
                    flash_attn_func,
                    flash_attn_varlen_func,
                )
                from flash_attn.flash_attn_triton import (
                    flash_attn_func as flash_attn_unpadded_unpacked_func_triton,
                )

                self.flash_triton_fn = flash_attn_unpadded_unpacked_func_triton
                self.flash_qkv_fn = flash_attn_func
                self.flash_varlen_qkv_fn = flash_attn_varlen_func
            else:
                self.scale_mask_softmax = FusedScaleMaskSoftmax(
                    input_in_fp16=self.fp16,
                    input_in_bf16=self.bf16,
                    fusion_type=get_fusion_type(neox_args),
                    mask_func=self.attention_mask_func,
                    softmax_in_fp32=self.attention_softmax_in_fp32,
                    scale=coeff,
                )

            # Dropout. Note that for a single iteration, this layer will generate
            # different outputs on different number of parallel partitions but
            # on average it should not be partition dependent.
            self.dropout_p = neox_args.attention_dropout
            self.attention_dropout = nn.Dropout(self.dropout_p)

        # Output.
        self.dense = mpu.RowParallelLinear(
            neox_args=neox_args,
            input_size=neox_args.hidden_size,
            output_size=neox_args.hidden_size,
            input_is_parallel=True,
            init_method=output_layer_init_method,
            skip_bias_add=True,
            parallel_output=parallel_output,
            bias=neox_args.use_bias_in_attn_linear,
        )

    def attention(
        self, query_layer, key_layer, value_layer, layer_past, attention_mask
    ):
        # ===================================
        # Raw attention scores. [b, np, s, s]
        # ===================================

        # [b, np, sq, sk]
        output_size = (
            query_layer.size(1),
            query_layer.size(2),
            query_layer.size(0),
            key_layer.size(0),
        )
        # [sq, b, np, hn] -> [sq, b * np, hn]
        query_layer = query_layer.view(
            output_size[2], output_size[0] * output_size[1], -1
        )
        key_layer = key_layer.view(output_size[3], output_size[0] * output_size[1], -1)
        # preallocating result tensor: [b * np, sq, sk]
        matmul_result = torch.empty(
            output_size[0] * output_size[1],
            output_size[2],
            output_size[3],
            dtype=query_layer.dtype,
            device=torch.cuda.current_device(),
        )

        # Raw attention scores. [b * np, sq, sk]
        matmul_result = torch.baddbmm(
            matmul_result,
            query_layer.transpose(0, 1),  # [b * np, sq, hn]
            key_layer.transpose(0, 1).transpose(1, 2),  # [b * np, hn, sk]
            beta=0.0,
            alpha=(1.0 / self.norm_factor),
        )

        # change view to [b, np, sq, sk]
        attention_scores = matmul_result.view(*output_size)
        # ==================================================
        # Update attention mask for inference. [b, np, sq, sk]
        # ==================================================

        if self.use_cache:
            with torch.no_grad():
                attention_mask = attention_mask[
                    ..., : attention_scores.size(3), : attention_scores.size(3)
                ]

        # ===========================
        # Attention probs and dropout
        # ===========================

        if exists(self.rpe):
            rpe = self.rpe(query_layer.size(0), key_layer.size(0))
            attention_scores += rpe  # [1, np, sq, sk]

        if self.pos_emb == "alibi":
            attention_scores = self.alibi_embed(attention_scores)

        # attention scores and attention mask [b, np, sq, sk]
        attention_probs = self.scale_mask_softmax(attention_scores, attention_mask)

        # This is actually dropping out entire tokens to attend to, which might
        # seem a bit unusual, but is taken from the original Transformer paper.
        with mpu.get_cuda_rng_tracker().fork():
            attention_probs = self.attention_dropout(attention_probs)

        # =========================
        # Context layer. [sq, b, hp]
        # =========================

        # value_layer -> context layer.
        # [sk, b, np, hn] --> [b, np, sq, hn]

        # context layer shape: [b, np, sq, hn]
        output_size = (
            value_layer.size(1),
            value_layer.size(2),
            query_layer.size(0),
            value_layer.size(3),
        )

        # change view [sk, b * np, hn]
        value_layer = value_layer.view(
            value_layer.size(0), output_size[0] * output_size[1], -1
        )

        # change view [b * np, sq, sk]
        attention_probs = attention_probs.view(
            output_size[0] * output_size[1], output_size[2], -1
        )

        # matmul: [b * np, sq, hn]
        context_layer = torch.bmm(attention_probs, value_layer.transpose(0, 1))

        # change view [b, np, sq, hn]
        context_layer = context_layer.view(*output_size)
        return context_layer

    def flash_attention(self, query_layer, key_layer, value_layer):
        # [b, np, sq, sk]
        output_size = (
            query_layer.size(1),
            query_layer.size(2),
            query_layer.size(0),
            key_layer.size(0),
        )

        if self.use_flash_attention and not self.use_triton:

            # [sk, b, np, hn] -> [b, sk, np, hn] -> [b * sk, 1, np, hn]
            key_layer = key_layer.transpose(0, 1).reshape(
                output_size[0], output_size[3], self.num_kv_heads_per_partition, -1
            )
            value_layer = value_layer.transpose(0, 1).reshape(
                output_size[0], output_size[3], self.num_kv_heads_per_partition, -1
            )

            # [sq, b, np, hn] -> [b, sq, np, hn]
            query_layer = query_layer.transpose(0, 1).reshape(
                output_size[0], output_size[2], output_size[1], -1
            )

            # only pass in window_size or alibi_slopes kwarg
            # if we use Sliding Window Attention / AliBi.
            # Flash attn defaults to (-1,-1), or
            # does not have this kwarg prior to v2.3.0
            extra_kwargs = (
                {"window_size": (self.sliding_window_width, -1)}
                if self.sliding_window_width is not None
                else {}
            )
            if self.pos_emb == "alibi":
                extra_kwargs["alibi_slopes"] = self.alibi_embed.slopes.to(
                    query_layer.device
                ).to(torch.float32)

            if not self.training:
                batch_size = output_size[0]
                max_seqlen_q = output_size[2]
                max_seqlen_k = output_size[3]

                cu_seqlens_q = torch.arange(
                    0,
                    (batch_size + 1) * max_seqlen_q,
                    step=max_seqlen_q,
                    dtype=torch.int32,
                    device=query_layer.device,
                )

                cu_seqlens_k = torch.arange(
                    0,
                    (batch_size + 1) * max_seqlen_k,
                    step=max_seqlen_k,
                    dtype=torch.int32,
                    device=key_layer.device,
                )

                q_shape = query_layer.shape
                k_shape = key_layer.shape
                v_shape = value_layer.shape
                is_causal = max_seqlen_q == max_seqlen_k
                output = self.flash_varlen_qkv_fn(
                    query_layer.reshape(
                        (q_shape[0] * q_shape[1], q_shape[2], q_shape[3])
                    ),
                    key_layer.reshape(
                        (k_shape[0] * k_shape[1], k_shape[2], k_shape[3])
                    ),
                    value_layer.reshape(
                        (v_shape[0] * v_shape[1], v_shape[2], v_shape[3])
                    ),
                    cu_seqlens_q,
                    cu_seqlens_k,
                    max_seqlen_q,
                    max_seqlen_k,
                    softmax_scale=None,
                    causal=is_causal,
                    **extra_kwargs,
                )
                output = output.reshape(q_shape)
            else:
                output = self.flash_qkv_fn(
                    query_layer,
                    key_layer,
                    value_layer,
                    self.dropout_p if self.training else 0.0,
                    softmax_scale=None,
                    causal=True,
                    **extra_kwargs,
                )

            matmul_result = output
            # [b, sq, np, hn] -> [b, np, sq, hn]
            matmul_result = matmul_result.transpose(1, 2)

        else:
            # we still use Triton if using AliBi with flash-attn<2.4.0.post1.

            # [sq, b, np, hn] -> [b, sq, np, hn]
            sq = query_layer.size(0)
            b = query_layer.size(1)
            sk = key_layer.size(0)

            query_layer = query_layer.transpose(0, 1)
            key_layer = key_layer.transpose(0, 1)
            value_layer = value_layer.transpose(0, 1)

            bias = self.alibi_embed.bias(sq, sk, query_layer.device, query_layer.dtype)
            bias = bias.unsqueeze(0).tile((b, 1, 1, 1))

            matmul_result = self.flash_triton_fn(
                query_layer, key_layer, value_layer, bias=bias, causal=True
            )
            matmul_result = matmul_result.transpose(1, 2)

        return matmul_result

    def sparse_attention(self, query_layer, key_layer, value_layer, attention_mask):
        # TODO: sparse attn dropout?
        # TODO: pad to block size
        # shape of q/k/v is [sq, b, np, hn] and needs to be transposed to [b, np, sq, hn]
        query_layer, key_layer, value_layer = map(
            lambda t: t.permute(1, 2, 0, 3).contiguous(),
            (query_layer, key_layer, value_layer),
        )
        # output shape [b, np(heads), sq, hn]
        attn_mask = attention_mask.to(query_layer.dtype) * -10000
        if exists(self.rpe):
            rpe = self.rpe(query_layer.size(0), key_layer.size(0))
        else:
            rpe = None
        attn_scores = self.sparse_attn(
            query_layer, key_layer, value_layer, attn_mask=attn_mask, rpe=rpe
        )
        # apply dropout
        if self.training:
            attn_scores = self.attention_dropout(attn_scores)
        return attn_scores

    def gqa_project(self, hidden_states, attention_mask, layer_past=None):
        # QKV projection and separation into separate Q/K/V layers for GQA,
        # where KV projections may be smaller than Q projection.
        # the logic for this is explained in comments of this function
        # detailing the intermediate sizes of tensors at each reshape.

        # pass through projection: [sq, b, h] --> [sq, b, ((np + 2 * kvp) * hn)]
        mixed_x_layer, _ = self.query_key_value(hidden_states)

        # split the last dim, so that the first (q head * head dim) dimensions go to Q,
        # the last smaller 2 * (kv head * head dim) each divided between K and V separately
        split_sizes = (
            self.num_attention_heads_per_partition
            * self.hidden_size_per_attention_head,
            self.num_kv_heads_per_partition * self.hidden_size_per_attention_head,
            self.num_kv_heads_per_partition * self.hidden_size_per_attention_head,
        )

        # [sq, b, ((np + 2 * kvp) * hn)] --> 1 x [sq, b, np * hn] , 2 x [sq, b, kvp * hn]
        (query_layer, key_layer, value_layer) = [
            x.contiguous()
            for x in torch.split(
                mixed_x_layer,
                split_sizes,
                dim=mixed_x_layer.dim() - 1,
            )
        ]

        # reshape Q to proper output shape (last dim = correct full "real" head size again)
        # [sq, b, np * hn] --> [sq, b, np, hn]
        new_query_shape = (
            query_layer.size(0),
            query_layer.size(1),
            self.num_attention_heads_per_partition,
            self.hidden_size_per_attention_head,
        )

        query_layer = query_layer.view(*new_query_shape)

        # reshape K/V to proper output shape (last dim = correct full "real" head size again)
        # 2 x [sq, b, np, (hn * (kvp / np))] --> 2 x [sq, b, kvp, hn]
        new_kv_shape = (
            key_layer.size(0),
            key_layer.size(1),
            self.num_kv_heads_per_partition,
            self.hidden_size_per_attention_head,
        )

        key_layer = key_layer.view(*new_kv_shape)

        value_layer = value_layer.view(*new_kv_shape)

        # if not using Flash attention, we repeat K/V heads to match Q head counts
        if not self.use_flash_attention:
            key_layer = torch.repeat_interleave(
                key_layer,
                repeats=int(
                    self.num_attention_heads_per_partition
                    // self.num_kv_heads_per_partition
                ),
                dim=2,
            )
            value_layer = torch.repeat_interleave(
                value_layer,
                repeats=int(
                    self.num_attention_heads_per_partition
                    // self.num_kv_heads_per_partition
                ),
                dim=2,
            )

        return query_layer, key_layer, value_layer

    def forward(self, hidden_states, attention_mask, layer_past=None):

        # hidden_states: [sq, b, h]

        # =====================
        # Query, Key, and Value
        # =====================

        if not self.gqa:
            # QKV projection for MHA.

            # Attention heads [sq, b, h] --> [sq, b, (np * 3 * hn)]
            mixed_x_layer, _ = self.query_key_value(hidden_states)

            # [sq, b, (np * 3 * hn)] --> [sq, b, np, 3 * hn]
            new_tensor_shape = mixed_x_layer.size()[:-1] + (
                self.num_attention_heads_per_partition,
                3 * self.hidden_size_per_attention_head,
            )
            mixed_x_layer = mixed_x_layer.view(*new_tensor_shape)

            # [sq, b, np, 3 * hn] --> 3 [sq, b, np, hn]
            (query_layer, key_layer, value_layer) = mpu.split_tensor_along_last_dim(
                mixed_x_layer, 3
            )
        else:
            # Grouped Query Attention (GQA) - specific logic for performing QKV proj
            # and separating out Q, K, and V outputs.

            # output shapes: 1 x [sq, b, np, hn], 2 x [sq, b, kvp, hn] if using flash
            query_layer, key_layer, value_layer = self.gqa_project(
                hidden_states, attention_mask, layer_past=layer_past
            )

        # QK Normalization https://arxiv.org/abs/2302.05442
        if self.use_qk_layernorm:
            query_layer = self.qk_layernorm(query_layer)
            key_layer = self.qk_layernorm(key_layer)

        if exists(self.rotary_emb):
            if exists(self.rotary_ndims):
                # partial rotary
                query_rot, query_pass = (
                    query_layer[..., : self.rotary_ndims],
                    query_layer[..., self.rotary_ndims :],
                )
                key_rot, key_pass = (
                    key_layer[..., : self.rotary_ndims],
                    key_layer[..., self.rotary_ndims :],
                )
            else:
                # full rotary
                query_rot, key_rot = query_layer, key_layer

            seq_len = key_layer.shape[0]
            offset = 0
            if exists(layer_past) and layer_past.numel() > 0:
                offset = layer_past[0].shape[0]
                seq_len += offset
            cos, sin = self.rotary_emb(value_layer, seq_len=seq_len)
            if self.rope_fusion:
                query_layer, key_layer = (
                    fused_apply_rotary_pos_emb_cached(rot, cos, sin)
                    for rot in [query_rot, key_rot]
                )
            else:
                if self.bf16:
                    apply_rotary_fn = apply_rotary_pos_emb_torch
                else:
                    apply_rotary_fn = apply_rotary_pos_emb
                query_layer, key_layer = apply_rotary_fn(
                    query_rot, key_rot, cos, sin, offset=offset
                )

            if exists(self.rotary_ndims):
                query_layer = torch.cat((query_layer, query_pass), dim=-1)
                key_layer = torch.cat((key_layer, key_pass), dim=-1)

        # ==================================
        # Cache key and value for inference
        # ==================================

        if exists(layer_past) and layer_past.numel() > 0:
            past_key, past_value = layer_past
            key_layer = torch.cat((past_key.type_as(key_layer), key_layer), dim=0)
            value_layer = torch.cat(
                (past_value.type_as(value_layer), value_layer), dim=0
            )

        if self.use_cache:
            present = torch.stack((key_layer, value_layer))

        if self.use_flash_attention:
            context_layer = self.flash_attention(query_layer, key_layer, value_layer)
        elif not self.sparse:
            context_layer = self.attention(
                query_layer, key_layer, value_layer, layer_past, attention_mask
            )
        else:
            context_layer = self.sparse_attention(
                query_layer, key_layer, value_layer, attention_mask
            )

        # [b, np, sq, hn] --> [sq, b, np, hn]
        context_layer = context_layer.permute(2, 0, 1, 3).contiguous()

        # [sq, b, np, hn] --> [sq, b, hp]
        new_context_layer_shape = context_layer.size()[:-2] + (
            self.hidden_size_per_partition,
        )
        context_layer = context_layer.view(*new_context_layer_shape)

        # =================
        # Output. [sq, b, h]
        # =================

        output, bias = self.dense(context_layer)

        if self.use_cache:
            output = [output, present]

        return output, bias


class ParallelTransformerLayer(nn.Module):
    """A single transformer layer.

    Transformer layer takes input with size [b, s, h] and returns an
    output of the same size.
    """

    def __init__(
        self,
        neox_args,
        attention_mask_func,
        init_method,
        output_layer_init_method,
        layer_number,
        rpe=None,
        rotary=False,
        use_cache=False,
    ):

        super().__init__()
        self.layer_number = layer_number

        norm, eps = get_norm(neox_args)

        # Layernorm on the input data.
        self.input_layernorm = norm(neox_args.hidden_size, eps=eps)
        self.use_cache = use_cache

        self.hidden_dropout = neox_args.hidden_dropout
        self.bias_dropout_fusion = neox_args.bias_dropout_fusion
        self.gpt_j_residual = neox_args.gpt_j_residual
        self.gpt_j_tied = neox_args.gpt_j_tied
<<<<<<< HEAD
        self.mlp_type = neox_args.mlp_type
        self.num_experts = (
            neox_args.moe_num_experts
            if layer_number % neox_args.moe_expert_interval == 0
            else 1
        )
=======
        self.moe_type = neox_args.moe_type
        self.activation = neox_args.activation
>>>>>>> f5325805

        if self.gpt_j_residual:
            # GPT-J style layers allow us to defer the reduction of results across TP ranks until the end of the two sublayers.
            # the reduction we use is a simple allreduce for pure Tensor Parallel,
            # but needs to be a reduce-scatter when using Megatron-style Sequence Parallel (LN sharding.)
            self.reduce = (
                mpu.mappings.reduce_from_model_parallel_region
                if not neox_args.sequence_parallel
                else mpu.mappings.reduce_scatter_to_sequence_parallel_region
            )

        # Self attention.
        self.attention = ParallelSelfAttention(
            neox_args=neox_args,
            attention_mask_func=attention_mask_func,
            init_method=init_method,
            output_layer_init_method=output_layer_init_method,
            layer_number=layer_number,
            rpe=rpe,
            use_cache=self.use_cache,
            rotary=rotary,
            parallel_output=self.gpt_j_residual,
        )

        # Layernorm on the output of the attention layer.
        # If GPT-J residuals are used, this is surpurfulous but leaving it in
        # leads to cleaner code
        self.post_attention_layernorm = norm(neox_args.hidden_size, eps=eps)

<<<<<<< HEAD
        # Dense MLP selector
        def get_mlp(mlp_type, **kw):
            if mlp_type == "regular":
                return ParallelMLP(
                    neox_args=neox_args,
                    init_method=init_method,
                    output_layer_init_method=output_layer_init_method,
                    parallel_output=self.gpt_j_residual,
                    **kw,
                )
            elif mlp_type == "llama":
                return LLaMAParallelMLP(
                    neox_args=neox_args,
                    init_method=init_method,
                    output_layer_init_method=output_layer_init_method,
                    parallel_output=self.gpt_j_residual,
                    **kw,
                )
            else:
                raise KeyError(mlp_type)
=======
        # MLP
        def get_mlp(**kw):
            return ParallelMLP(
                neox_args=neox_args,
                init_method=init_method,
                output_layer_init_method=output_layer_init_method,
                parallel_output=self.gpt_j_residual,
                multiple_of=neox_args.mlp_multiple_of,
                **kw,
            )
>>>>>>> f5325805

        # Dense MLP
        if self.num_experts <= 1:
<<<<<<< HEAD
            self.mlp = get_mlp(neox_args.mlp_type)
        # Dropless MoE MLP
=======
            self.mlp = get_mlp()
>>>>>>> f5325805
        else:
            self.mlp = ParallelDroplessMoE(
                neox_args=neox_args,
                init_method=init_method,
                output_layer_init_method=output_layer_init_method,
            )

        self.layer_past = None  # used to cache k/v pairs in inference

    def _get_bias_dropout(self):
        if self.bias_dropout_fusion:
            fn = (
                bias_dropout_add_fused_train
                if self.training
                else bias_dropout_add_fused_inference
            )
        else:
            fn = get_bias_dropout_add(self.training)
        return fn

    def forward(self, x, attention_mask, layer_past=None):
        layer_past = layer_past if layer_past is not None else self.layer_past
        bias_dropout_fn = self._get_bias_dropout()

        # x: [b, s, h]
        if self.gpt_j_residual:
            # pseudocode:
            # x = x + attn(ln(x)) + mlp(ln(x))
            # this means we can avoid doing the allreduce in the attn / mlp outputs
            # to save communication time (we can do a single allreduce after we add mlp / attn outputs).
            # due to a bug, the two layernorms are not tied in GPT-NeoX-20B. This is non-desirable, but
            # we preserve the functionality for backwards compatibility

            residual = x
            # applies the correct normalization depending on if the norms are tied
            if self.gpt_j_tied:
                x = self.input_layernorm(x)
                x1, x2 = x, x
            else:
                x1, x2 = self.input_layernorm(x), self.post_attention_layernorm(x)

            # attention operator
            attention_output, attention_bias = self.attention(
                x1, attention_mask, layer_past=layer_past
            )
            if self.use_cache:
                attention_output, presents = attention_output
                self.layer_past = presents

            if attention_bias is not None:
                with torch.enable_grad() if not self.eval else nullcontext():
                    attention_output = bias_dropout_fn(
                        attention_output,
                        bias=attention_bias.expand_as(attention_output),
                        residual=None,
                        prob=self.hidden_dropout,
                    )

            # mlp operator
            mlp_output, mlp_bias = self.mlp(x2)
            if mlp_bias is not None:
                with torch.enable_grad() if not self.eval else nullcontext():
                    output = bias_dropout_fn(
                        mlp_output,
                        bias=mlp_bias.expand_as(mlp_output),
                        residual=attention_output,
                        prob=self.hidden_dropout,
                    )
            else:
                output = mlp_output

            # output = (x + attn(ln(x)) + mlp(ln(x))
            output = residual + self.reduce(output)
        else:
            # pseudocode:
            # x = x + attn(ln1(x))
            # x = x + mlp(ln2(x))

            residual = x

            # x = x + attn(ln1(x))
            attention_output, attention_bias = self.attention(
                self.input_layernorm(x), attention_mask, layer_past=layer_past
            )
            if self.use_cache:
                attention_output, presents = attention_output
                self.layer_past = presents
            with torch.enable_grad() if not self.eval else nullcontext():
                if attention_bias is not None:
                    # Use special bias_dropout_fn if we have a bias term from the above attention layer
                    attention_output = bias_dropout_fn(
                        attention_output,
                        bias=attention_bias.expand_as(residual),
                        residual=residual,
                        prob=self.hidden_dropout,
                    )
                else:
                    # Otherwise just apply dropout + residual
                    attention_output = (
                        torch.nn.functional.dropout(
                            attention_output,
                            p=self.hidden_dropout,
                            training=self.training,
                        )
                        + residual
                    )

            # output = x + mlp(ln2(x))
            layernorm_output = self.post_attention_layernorm(attention_output)

            # call signatures of both dense and MoE are the same
            mlp_output, mlp_bias = self.mlp(layernorm_output)

<<<<<<< HEAD
            with torch.enable_grad():
                # dense llama MLP and MoE don't support bias
                if self.mlp_type == "llama" or self.num_experts > 1:
=======
            with torch.enable_grad() if not self.eval else nullcontext():
                if mlp_bias == None or (
                    self.num_experts > 1 and self.moe_type == "deepspeed"
                ):
>>>>>>> f5325805
                    # No dropout either
                    assert mlp_bias is None
                    output = mlp_output + attention_output
                else:
                    output = bias_dropout_fn(
                        mlp_output,
                        bias=mlp_bias.expand_as(attention_output),
                        residual=attention_output,
                        prob=self.hidden_dropout,
                    )

        return output


class ParallelTransformerLayerPipe(ParallelTransformerLayer):
    """Extends ParallelTransformerLayer to forward attention_mask through the pipeline."""

    def forward(self, args):
        assert (
            len(args) == 2
        ), "ParallelTransformerLayerPipe expects 2 arguments - hidden_states and attention_mask"
        hidden_states, attention_mask = args
        # we are returning just [hidden_states, mask]
        return super().forward(hidden_states, attention_mask), attention_mask


class ParallelLinearPipe(ParallelLinear):
    """Another helper class to pass presents through to the output when doing inference with a Pipe Parallel model"""

    def forward(self, args):
        assert isinstance(
            args, torch.Tensor
        ), "ParallelLinearPipe expects a single argument - hidden_states"
        hidden_state = args
        logits, bias = super().forward(hidden_state)
        return logits


class NormPipe(nn.Module):
    """Just a helper class to pass presents through to the output when doing inference with a Pipe Parallel model"""

    def __init__(self, norm_class, hidden_size, eps):
        super().__init__()
        self.norm = norm_class(hidden_size, eps=eps)

    def forward(self, args):
        assert not isinstance(
            args, tuple
        ), "NormPipe should only receive a single tensor as input"
        return self.norm(args)


def parallel_lm_logits(
    input_,
    word_embeddings_weight,
    parallel_output,
    seq_parallel=False,
    seq_dim=1,
    bias=None,
):
    """LM logits using word embedding weights."""
    # Parallel logits.
    if seq_parallel:
        # if using Sequence Parallelism, our logits are sharded along the sequence dimension.
        # gather them here. (backward pass: reduce-scatter)
        input_parallel = mpu.gather_from_sequence_parallel_region(
            input_, seq_dim=seq_dim
        )
    else:
        # Set up backprop all-reduce.
        input_parallel = mpu.copy_to_model_parallel_region(input_)

    # Matrix multiply.
    if bias is None:
        logits_parallel = F.linear(input_parallel, word_embeddings_weight)
    else:
        logits_parallel = F.linear(input_parallel, word_embeddings_weight, bias)

    # Gather if needed.
    if parallel_output:
        return logits_parallel

    return mpu.gather_from_model_parallel_region(logits_parallel)<|MERGE_RESOLUTION|>--- conflicted
+++ resolved
@@ -100,12 +100,7 @@
         init_method,
         output_layer_init_method,
         parallel_output=False,
-<<<<<<< HEAD
-=======
-        multiple_of=256,
-        MOE=False,
-        MoE_mp_size=1,
->>>>>>> f5325805
+        multiple_of=256
     ):
         super().__init__()
         assert (
@@ -152,12 +147,7 @@
             gather_output=False,
             init_method=init_method,
             skip_bias_add=True,
-<<<<<<< HEAD
-=======
-            MOE=MOE,
-            MoE_mp_size=MoE_mp_size,
-            bias=neox_args.use_bias_in_mlp,
->>>>>>> f5325805
+            bias=neox_args.use_bias_in_mlp
         )
         # Project back to h.
         self.linear2 = mpu.RowParallelLinear(
@@ -168,14 +158,8 @@
             init_method=output_layer_init_method,
             parallel_output=parallel_output,
             skip_bias_add=True,
-<<<<<<< HEAD
-=======
-            MOE=MOE,
-            MoE_mp_size=MoE_mp_size,
             bias=neox_args.use_bias_in_mlp,
->>>>>>> f5325805
-        )
-
+        )
     def forward(self, hidden_states):
         # [s, b, intermediate_size]
         intermediate_parallel, bias_parallel = self.linear1(hidden_states)
@@ -194,30 +178,8 @@
         return output, output_bias
 
 
-<<<<<<< HEAD
-class LLaMAParallelMLP(nn.Module):
-    """LLaMA's MLP.
-
-    MLP will take the input with h hidden state, project it to 4*h
-    hidden dimension, perform nonlinear transformation, and project the
-    state back into h hidden dimension. At the end, dropout is also
-    applied.
-
-    Note: multiple_of is used to compute the hidden dimension of the MLP
-    """
-
-    def __init__(
-        self,
-        neox_args,
-        init_method,
-        output_layer_init_method,
-        parallel_output=False,
-        multiple_of=256,
-    ):
-=======
 class Gated_Activation(torch.nn.Module):
     def __init__(self, activation_func, use_swiglu=False):
->>>>>>> f5325805
         super().__init__()
         self.activation_func = activation_func
         self.use_swiglu = use_swiglu
@@ -232,46 +194,7 @@
             intermediate_parallel = self.activation_func(gate)
             return intermediate_parallel * x
         else:
-<<<<<<< HEAD
-            ff_dim = int(2 * neox_args.hidden_size * 4 / 3)
-            ff_dim = self.multiple_of * ((ff_dim + multiple_of - 1) // multiple_of)
-
-        self.w1 = mpu.ColumnParallelLinear(
-            neox_args=neox_args,
-            input_size=neox_args.hidden_size,
-            output_size=ff_dim,
-            gather_output=False,
-            init_method=init_method,
-            skip_bias_add=True,
-            bias=False,
-        )
-        self.w3 = mpu.ColumnParallelLinear(
-            neox_args=neox_args,
-            input_size=neox_args.hidden_size,
-            output_size=ff_dim,
-            gather_output=False,
-            init_method=init_method,
-            skip_bias_add=True,
-            bias=False,
-        )
-        self.w2 = mpu.RowParallelLinear(
-            neox_args=neox_args,
-            input_size=ff_dim,
-            output_size=neox_args.hidden_size,
-            input_is_parallel=True,
-            init_method=output_layer_init_method,
-            skip_bias_add=True,
-            parallel_output=parallel_output,
-            bias=False,
-        )
-
-    def forward(self, hidden_states):
-        w1_out, _ = self.w1(hidden_states)
-        w3_out, _ = self.w3(hidden_states)
-        return self.w2(self.activation_func(w1_out) * w3_out)
-=======
             return swiglu(gate, x)
->>>>>>> f5325805
 
 
 class ParallelLinear(nn.Module):
@@ -338,55 +261,6 @@
             return self.rm_linear(hidden_states)
 
 
-<<<<<<< HEAD
-=======
-class _MegablocksAdapter(nn.Module):
-    def __init__(
-        self, neox_args, layer_cls, init_method, output_layer_init_method, ep_group
-    ):
-        super().__init__()
-        megablocks_utils.assert_megablocks_is_available()
-        args = megablocks_utils.as_megablocks_args(neox_args)
-        args.device = torch.cuda.current_device()
-        args.init_method = init_method
-        args.output_layer_init_method = output_layer_init_method
-
-        # NOTE: Shard the MoE layers over the data parallel group. Expert
-        # parallel sharding and data parallel sharding could be decoupled
-        # by extending the optimizer to handle data parallel reductions for
-        # MoE and non-MoE parameters separately.
-        if args.moe_expert_model_parallelism:
-            args.expert_parallel_group = ep_group
-
-        self.moe = layer_cls(args)
-
-    def forward(self, x):
-        return self.moe.forward(x)
-
-
-class MbMoE(_MegablocksAdapter):
-    def __init__(self, neox_args, init_method, output_layer_init_method, ep_group):
-        super().__init__(
-            neox_args,
-            megablocks_utils.moe.MoE,
-            init_method,
-            output_layer_init_method,
-            ep_group,
-        )
-
-
-class dMoE(_MegablocksAdapter):
-    def __init__(self, neox_args, init_method, output_layer_init_method, ep_group):
-        super().__init__(
-            neox_args,
-            megablocks_utils.dmoe.dMoE,
-            init_method,
-            output_layer_init_method,
-            ep_group,
-        )
-
-
->>>>>>> f5325805
 class ParallelSelfAttention(nn.Module):
     """Parallel self-attention layer abstract class.
 
@@ -1060,17 +934,12 @@
         self.bias_dropout_fusion = neox_args.bias_dropout_fusion
         self.gpt_j_residual = neox_args.gpt_j_residual
         self.gpt_j_tied = neox_args.gpt_j_tied
-<<<<<<< HEAD
-        self.mlp_type = neox_args.mlp_type
+        self.activation = neox_args.activation
         self.num_experts = (
             neox_args.moe_num_experts
             if layer_number % neox_args.moe_expert_interval == 0
             else 1
         )
-=======
-        self.moe_type = neox_args.moe_type
-        self.activation = neox_args.activation
->>>>>>> f5325805
 
         if self.gpt_j_residual:
             # GPT-J style layers allow us to defer the reduction of results across TP ranks until the end of the two sublayers.
@@ -1100,28 +969,6 @@
         # leads to cleaner code
         self.post_attention_layernorm = norm(neox_args.hidden_size, eps=eps)
 
-<<<<<<< HEAD
-        # Dense MLP selector
-        def get_mlp(mlp_type, **kw):
-            if mlp_type == "regular":
-                return ParallelMLP(
-                    neox_args=neox_args,
-                    init_method=init_method,
-                    output_layer_init_method=output_layer_init_method,
-                    parallel_output=self.gpt_j_residual,
-                    **kw,
-                )
-            elif mlp_type == "llama":
-                return LLaMAParallelMLP(
-                    neox_args=neox_args,
-                    init_method=init_method,
-                    output_layer_init_method=output_layer_init_method,
-                    parallel_output=self.gpt_j_residual,
-                    **kw,
-                )
-            else:
-                raise KeyError(mlp_type)
-=======
         # MLP
         def get_mlp(**kw):
             return ParallelMLP(
@@ -1132,16 +979,10 @@
                 multiple_of=neox_args.mlp_multiple_of,
                 **kw,
             )
->>>>>>> f5325805
 
         # Dense MLP
         if self.num_experts <= 1:
-<<<<<<< HEAD
-            self.mlp = get_mlp(neox_args.mlp_type)
-        # Dropless MoE MLP
-=======
             self.mlp = get_mlp()
->>>>>>> f5325805
         else:
             self.mlp = ParallelDroplessMoE(
                 neox_args=neox_args,
@@ -1255,16 +1096,9 @@
             # call signatures of both dense and MoE are the same
             mlp_output, mlp_bias = self.mlp(layernorm_output)
 
-<<<<<<< HEAD
-            with torch.enable_grad():
-                # dense llama MLP and MoE don't support bias
-                if self.mlp_type == "llama" or self.num_experts > 1:
-=======
             with torch.enable_grad() if not self.eval else nullcontext():
-                if mlp_bias == None or (
-                    self.num_experts > 1 and self.moe_type == "deepspeed"
-                ):
->>>>>>> f5325805
+                # MoE don't support bias
+                if mlp_bias == None or self.num_experts > 1:
                     # No dropout either
                     assert mlp_bias is None
                     output = mlp_output + attention_output
