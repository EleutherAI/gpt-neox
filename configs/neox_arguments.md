--- conflicted
+++ resolved
@@ -111,15 +111,9 @@
 
 - **git_hash**: str
 
-<<<<<<< HEAD
     Default = 9aa01e7
-=======
-    Default = e0587af
->>>>>>> 6534f19e
-
+    
     current git hash of repository
-
-
 
 - **log_dir**: str
 
