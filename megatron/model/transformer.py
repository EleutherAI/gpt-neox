--- conflicted
+++ resolved
@@ -597,15 +597,9 @@
             # x = x + attn(ln(x)) + mlp(ln(x))
             # this means we can avoid doing the allreduce in the attn / mlp outputs
             # to save communication time (we can do a single allreduce after we add mlp / attn outputs).
-<<<<<<< HEAD
             # due to a bug, the two layernorms are not tied in GPT-NeoX-20B. This is non-desirable, but
             # we preserve the functionality for backwards compatibility
             
-            
-=======
-
-            # attention_output = attn(ln1(x))
->>>>>>> 1e6c2369
             residual = x
             # applies the correct normalization depending on if the norms are tied
             if self.gpt_j_tied:
