# Copyright (c) 2024, EleutherAI
#
# Licensed under the Apache License, Version 2.0 (the "License");
# you may not use this file except in compliance with the License.
# You may obtain a copy of the License at
#
#     http://www.apache.org/licenses/LICENSE-2.0
#
# Unless required by applicable law or agreed to in writing, software
# distributed under the License is distributed on an "AS IS" BASIS,
# WITHOUT WARRANTIES OR CONDITIONS OF ANY KIND, either express or implied.
# See the License for the specific language governing permissions and
# limitations under the License.

import math
import torch
import numpy as np
from typing import List, Tuple
from itertools import zip_longest
from functools import partial

from megatron import mpu, print_rank_0
from megatron.data.indexed_dataset import make_dataset as make_indexed_dataset
from megatron.data.blendable_dataset import BlendableDataset
from megatron.data.gpt2_dataset import GPT2Dataset
from megatron.data.pairwise_dataset import PairwiseDataset
from megatron.data.samplers import DistributedBatchSampler


def make_data_loader(dataset, neox_args):
    """Build dataloader given an input dataset."""
    if dataset is None:
        return None
    # Data parallel arguments.
    world_size = mpu.get_data_parallel_world_size()
    rank = mpu.get_data_parallel_rank()
    global_batch_size = neox_args.batch_size * world_size
    num_workers = neox_args.num_workers

    # Use a simple sampler with distributed batch sampler.
    sampler = torch.utils.data.SequentialSampler(dataset)
    batch_sampler = DistributedBatchSampler(
        sampler=sampler,
        batch_size=global_batch_size,
        drop_last=True,
        rank=rank,
        world_size=world_size,
    )
    # Torch dataloader.
    return torch.utils.data.DataLoader(
        dataset, batch_sampler=batch_sampler, num_workers=num_workers, pin_memory=True
    )


def build_the_dataset(
    data_prefix,
    pos_data_prefix,
    neg_data_prefix,
    name,
    data_impl,
    pack_impl,
    dataset_impl,
    allow_chopped,
    num_samples,
    seq_length,
    seed,
    skip_warmup,
    build_index_mappings=True,
    label_prefix=None,
    pos_label_prefix=None,
    neg_label_prefix=None,
    precompute_model_name=None,
):
    """Build train/valid/test datasets."""
    if dataset_impl == "gpt2":
        indexed_dataset = make_indexed_dataset(data_prefix, data_impl, skip_warmup)
        if label_prefix is None:
            label_dataset = None
        else:
            label_dataset = make_indexed_dataset(label_prefix, data_impl, skip_warmup)
        if precompute_model_name is not None:
            # If we have the name, assume it exists. If it doesn't, it will just be None which is fine.
            precompute_indexed_dataset = make_indexed_dataset(
                data_prefix + "_" + precompute_model_name, data_impl, skip_warmup
            )
            precompute_indexed_dataset = precompute_indexed_dataset
    elif dataset_impl == "pairwise":
        pos_indexed_dataset = make_indexed_dataset(
            pos_data_prefix, data_impl, skip_warmup
        )
        neg_indexed_dataset = make_indexed_dataset(
            neg_data_prefix, data_impl, skip_warmup
        )
        if pos_label_prefix is None:
            pos_label_dataset = None
            # Also do neg here since they both must be the same
            assert neg_label_prefix is None
            neg_label_dataset = None
        else:
            pos_label_dataset = make_indexed_dataset(
                pos_label_prefix, data_impl, skip_warmup
            )
            # Also do neg here since they both must be the same
            assert neg_label_prefix is not None
            neg_label_dataset = make_indexed_dataset(
                neg_label_prefix, data_impl, skip_warmup
            )
        if precompute_model_name is None:
            pos_ref_dataset = None
            neg_ref_dataset = None
        else:
            pos_ref_dataset = make_indexed_dataset(
                pos_data_prefix + "_" + precompute_model_name, data_impl, skip_warmup
            )
            neg_ref_dataset = make_indexed_dataset(
                neg_data_prefix + "_" + precompute_model_name, data_impl, skip_warmup
            )
    else:
        raise NotImplementedError(f"dataset_impl={dataset_impl} not implemented")

    total_num_of_documents = (
        indexed_dataset.sizes.shape[0]
        if dataset_impl == "gpt2"
        else pos_indexed_dataset.sizes.shape[0]
    )
    print_rank_0("    {}:".format(name))
    print_rank_0("     no. of documents:{}".format(total_num_of_documents))
    dataset = None
    documents = np.arange(start=0, stop=total_num_of_documents, step=1, dtype=np.int32)
<<<<<<< HEAD
=======

>>>>>>> 61a3daae
    if dataset_impl == "gpt2":
        dataset = GPT2Dataset(
            name,
            data_prefix,
            documents,
            indexed_dataset,
            num_samples,
            seq_length,
            seed,
            pack_impl=pack_impl,
            allow_chopped=allow_chopped,
            build_index_mappings=build_index_mappings,
            label_dataset=label_dataset,
        )
    elif dataset_impl == "pairwise":
        dataset = PairwiseDataset(
            name,
            pos_data_prefix,
            documents,
            pos_indexed_dataset,
            neg_indexed_dataset,
            num_samples,
            seq_length,
            seed,
            pack_impl=pack_impl,
            allow_chopped=allow_chopped,
            build_index_mappings=build_index_mappings,
            pos_label_dataset=pos_label_dataset,
            neg_label_dataset=neg_label_dataset,
            pos_ref_dataset=pos_ref_dataset,
            neg_ref_dataset=neg_ref_dataset,
        )
<<<<<<< HEAD
=======

>>>>>>> 61a3daae
    return dataset


def build_train_valid_test_datasets(
    data_prefix,
    use_shared_fs,
    data_impl,
    pack_impl,
    allow_chopped,
    splits_string,
    train_valid_test_num_samples,
    seq_length,
    seed,
    skip_warmup,
):
    """Build train, valid, and test datasets."""

    # Indexed dataset.
    indexed_dataset = make_indexed_dataset(data_prefix, data_impl, skip_warmup)

    total_num_of_documents = indexed_dataset.sizes.shape[0]
    splits = get_train_valid_test_split_(splits_string, total_num_of_documents)

    # Print stats about the splits.
    print_rank_0(" > dataset split:")

    def print_split_stats(name, index):
        print_rank_0("    {}:".format(name))
        print_rank_0(
            "     document indices in [{}, {}) total of {} "
            "documents".format(
                splits[index], splits[index + 1], splits[index + 1] - splits[index]
            )
        )

    print_split_stats("train", 0)
    print_split_stats("validation", 1)
    print_split_stats("test", 2)

    def build_dataset(index, name):
        dataset = None
        if splits[index + 1] > splits[index]:
            documents = np.arange(
                start=splits[index], stop=splits[index + 1], step=1, dtype=np.int32
            )
            dataset = GPT2Dataset(
                name,
                data_prefix,
                documents,
                indexed_dataset,
                train_valid_test_num_samples[index],
                seq_length,
                seed,
                pack_impl=pack_impl,
                allow_chopped=allow_chopped,
                use_shared_fs=use_shared_fs,
            )
        return dataset

    train_dataset = build_dataset(0, "train")
    valid_dataset = build_dataset(1, "valid")
    test_dataset = build_dataset(2, "test")

    return train_dataset, valid_dataset, test_dataset


def get_train_valid_test_split_(splits_string, size):
    """Get dataset splits from comma or '/' separated string list."""

    splits = []
    if splits_string.find(",") != -1:
        splits = [float(s) for s in splits_string.split(",")]
    elif splits_string.find("/") != -1:
        splits = [float(s) for s in splits_string.split("/")]
    else:
        splits = [float(splits_string)]
    while len(splits) < 3:
        splits.append(0.0)
    splits = splits[:3]
    splits_sum = sum(splits)
    assert splits_sum > 0.0
    splits = [split / splits_sum for split in splits]
    splits_index = [0]
    for index, split in enumerate(splits):
        splits_index.append(splits_index[index] + int(round(split * float(size))))
    diff = splits_index[-1] - size
    for index in range(1, len(splits_index)):
        splits_index[index] -= diff
    assert len(splits_index) == 4
    assert splits_index[-1] == size
    return splits_index


def get_normalized_weights_and_num_samples(
    weights: List[float], num_samples: int
) -> Tuple[List[float], List[int]]:
    # Normalize weights
    weight_sum = sum(weights)
    assert weight_sum > 0.0
    weights = [weight / weight_sum for weight in weights]
    # Add 0.5% (the 1.005 factor) so in case the blending dataset does
    # not uniformly distribute the number of samples, we still have
    # samples left to feed to the network.
    weighted_num_samples = []
    for weight in weights:
        weighted_num_samples.append(int(math.ceil(num_samples * weight * 1.005)))
    return weights, weighted_num_samples


def build_weighted_datasets(
    neox_args,
    train_num_samples,
    valid_num_samples,
    test_num_samples,
    train_weights,
    valid_weights,
    test_weights,
    build_index_mappings=True,
):
    # build individual datasets
    train_datasets, valid_datasets, test_datasets = [], [], []
    for i, (
        train_path,
        train_label_path,
        valid_path,
        valid_label_path,
        test_path,
        test_label_path,
        pos_train_path,
        neg_train_path,
        pos_train_label_path,
        neg_train_label_path,
        pos_valid_path,
        neg_valid_path,
        pos_valid_label_path,
        neg_valid_label_path,
        pos_test_path,
        neg_test_path,
        pos_test_label_path,
        neg_test_label_path,
    ) in enumerate(
        zip_longest(
            neox_args.train_data_paths if neox_args.train_data_paths else [],
            neox_args.train_label_data_paths
            if neox_args.train_label_data_paths
            else [],
            neox_args.valid_data_paths if neox_args.valid_data_paths else [],
            neox_args.valid_label_data_paths
            if neox_args.valid_label_data_paths
            else [],
            neox_args.test_data_paths if neox_args.test_data_paths else [],
            neox_args.test_label_data_paths if neox_args.test_label_data_paths else [],
            neox_args.pos_train_data_paths if neox_args.pos_train_data_paths else [],
            neox_args.neg_train_data_paths if neox_args.neg_train_data_paths else [],
            neox_args.pos_train_label_data_paths
            if neox_args.pos_train_label_data_paths
            else [],
            neox_args.neg_train_label_data_paths
            if neox_args.neg_train_label_data_paths
            else [],
            neox_args.pos_valid_data_paths if neox_args.pos_valid_data_paths else [],
            neox_args.neg_valid_data_paths if neox_args.neg_valid_data_paths else [],
            neox_args.pos_valid_label_data_paths
            if neox_args.pos_valid_label_data_paths
            else [],
            neox_args.neg_valid_label_data_paths
            if neox_args.neg_valid_label_data_paths
            else [],
            neox_args.pos_test_data_paths if neox_args.pos_test_data_paths else [],
            neox_args.neg_test_data_paths if neox_args.neg_test_data_paths else [],
            neox_args.pos_test_label_data_paths
            if neox_args.pos_test_label_data_paths
            else [],
            neox_args.neg_test_label_data_paths
            if neox_args.neg_test_label_data_paths
            else [],
        )
    ):
        if train_path or pos_train_path:
            train_datasets.append(
                build_the_dataset(
                    data_prefix=train_path,
                    name=f"train_{i}",
                    data_impl=neox_args.data_impl,
                    pack_impl=neox_args.pack_impl,
                    allow_chopped=neox_args.allow_chopped,
                    num_samples=train_num_samples[i],
                    seq_length=neox_args.seq_length,
                    seed=neox_args.seed,
                    skip_warmup=(not neox_args.mmap_warmup),
                    build_index_mappings=build_index_mappings,
                    label_prefix=train_label_path,
                    dataset_impl=neox_args.dataset_impl,
                    pos_data_prefix=pos_train_path,
                    neg_data_prefix=neg_train_path,
                    pos_label_prefix=pos_train_label_path,
                    neg_label_prefix=neg_train_label_path,
                    precompute_model_name=neox_args.precompute_model_name,
                )
            )

        if valid_path or pos_valid_path:
            valid_datasets.append(
                build_the_dataset(
                    data_prefix=valid_path,
                    name=f"valid_{i}",
                    data_impl=neox_args.data_impl,
                    pack_impl=neox_args.pack_impl,
                    allow_chopped=neox_args.allow_chopped,
                    num_samples=valid_num_samples[i],
                    seq_length=neox_args.seq_length,
                    seed=neox_args.seed,
                    skip_warmup=(not neox_args.mmap_warmup),
                    build_index_mappings=build_index_mappings,
                    label_prefix=valid_label_path,
                    dataset_impl=neox_args.dataset_impl,
                    pos_data_prefix=pos_valid_path,
                    neg_data_prefix=neg_valid_path,
                    pos_label_prefix=pos_valid_label_path,
                    neg_label_prefix=neg_valid_label_path,
                    precompute_model_name=neox_args.precompute_model_name,
                )
            )

        if test_path or pos_test_path:
            test_datasets.append(
                build_the_dataset(
                    data_prefix=test_path,
                    name=f"test_{i}",
                    data_impl=neox_args.data_impl,
                    pack_impl=neox_args.pack_impl,
                    allow_chopped=neox_args.allow_chopped,
                    num_samples=test_num_samples[i],
                    seq_length=neox_args.seq_length,
                    seed=neox_args.seed,
                    skip_warmup=(not neox_args.mmap_warmup),
                    build_index_mappings=build_index_mappings,
                    label_prefix=test_label_path,
                    dataset_impl=neox_args.dataset_impl,
                    pos_data_prefix=pos_test_path,
                    neg_data_prefix=neg_test_path,
                    pos_label_prefix=pos_test_label_path,
                    neg_label_prefix=neg_test_label_path,
                    precompute_model_name=neox_args.precompute_model_name,
                )
            )
    return train_datasets, valid_datasets, test_datasets


def weights_by_num_docs(l: list, alpha=0.3):
    """
    Builds weights from a multinomial distribution over groups of data according to the number of
    samples in each group.

    We sample from a group according to the probability p(L) ∝ |L| ** α,
    where p(L) is the probability of sampling from a given group,
          |L| is the number of examples in that datapoint,
          and α is a coefficient that acts to upsample data from underrepresented groups

    Hence α (`alpha`) allows us to control how much to 'boost' the probability of training on low-resource groups.

    See https://arxiv.org/abs/1911.02116 for more details
    """
    if len(l) == 1:
        return [1.0]

    total_n_docs = sum(l)
    unbiased_sample_probs = [i / total_n_docs for i in l]

    probs = [i**alpha for i in unbiased_sample_probs]

    # normalize
    total = sum(probs)
    probs = [i / total for i in probs]

    # weights should be the inverse of the number of samples
    unbiased_sample_probs_inverse = [1 - p for p in unbiased_sample_probs]
    weights = [p * p2 for p, p2 in zip(probs, unbiased_sample_probs_inverse)]

    # normalize
    total = sum(weights)
    weights = [i / total for i in weights]

    return weights


def build_train_valid_test_data_iterators(neox_args):
    """XXX"""

    (train_dataloader, valid_dataloader, test_dataloader) = (None, None, None)

    print_rank_0("> building train, validation, and test datasets ...")

    # Ensure only the first/last pipeline stages have data loaders
    if neox_args.is_pipe_parallel:
        is_first_stage = mpu.get_pipe_parallel_rank() == 0
        is_last_stage = (
            mpu.get_pipe_parallel_rank() == mpu.get_pipe_parallel_world_size() - 1
        )
        pipe_load = is_first_stage or is_last_stage
    else:
        pipe_load = True

    # Data loader only on rank 0 of each model parallel group.
    if mpu.get_model_parallel_rank() == 0 and pipe_load:
        # Number of train/valid/test samples.
        train_iters = neox_args.train_iters
        eval_iters = (train_iters // neox_args.eval_interval + 1) * neox_args.eval_iters
        test_iters = neox_args.eval_iters
        train_val_test_num_samples = [
            train_iters * neox_args.train_batch_size,
            eval_iters * neox_args.train_batch_size,
            test_iters * neox_args.train_batch_size,
        ]

        if (neox_args.train_data_paths) or (neox_args.pos_train_data_paths):
            # when individual train / valid / test data paths are provided
            # normalize weight values and get num samples for each dataset
            train_weights, train_num_samples = get_normalized_weights_and_num_samples(
                neox_args.train_data_weights, train_val_test_num_samples[0]
            )
            valid_weights, valid_num_samples = get_normalized_weights_and_num_samples(
                neox_args.valid_data_weights, train_val_test_num_samples[1]
            )
            test_weights, test_num_samples = get_normalized_weights_and_num_samples(
                neox_args.test_data_weights, train_val_test_num_samples[2]
            )

            # build individual datasets
            train_datasets, valid_datasets, test_datasets = build_weighted_datasets(
                neox_args,
                train_num_samples,
                valid_num_samples,
                test_num_samples,
                train_weights,
                valid_weights,
                test_weights,
                build_index_mappings=not neox_args.weight_by_num_documents,
            )

            if neox_args.weight_by_num_documents:

                # gets the number of documents in each datapath
                get_num_docs_list = lambda datasets: [
                    dataset.indexed_dataset.sizes.shape[0] for dataset in datasets
                ]
                train_num_docs, valid_num_docs, test_num_docs = (
                    get_num_docs_list(train_datasets),
                    get_num_docs_list(valid_datasets),
                    get_num_docs_list(test_datasets),
                )

                # builds weights according to alpha + the number of docs
                fn = partial(
                    weights_by_num_docs, alpha=neox_args.weighted_sampler_alpha
                )
                train_weights, valid_weights, test_weights = (
                    fn(train_num_docs),
                    fn(valid_num_docs),
                    fn(test_num_docs),
                )
                (
                    train_weights,
                    train_num_samples,
                ) = get_normalized_weights_and_num_samples(
                    train_weights, train_val_test_num_samples[0]
                )
                (
                    valid_weights,
                    valid_num_samples,
                ) = get_normalized_weights_and_num_samples(
                    valid_weights, train_val_test_num_samples[1]
                )
                test_weights, test_num_samples = get_normalized_weights_and_num_samples(
                    test_weights, train_val_test_num_samples[2]
                )

                # rebuild datasets weighted according to new weights
                train_datasets, valid_datasets, test_datasets = build_weighted_datasets(
                    neox_args,
                    train_num_samples,
                    valid_num_samples,
                    test_num_samples,
                    train_weights,
                    valid_weights,
                    test_weights,
                )

            if train_datasets:
                train_ds = BlendableDataset(train_datasets, train_weights)
            if valid_datasets:
                valid_ds = BlendableDataset(valid_datasets, valid_weights)
            if test_datasets:
                test_ds = BlendableDataset(test_datasets, test_weights)
        else:
            # when just data_path is provided
            # split dataset into train, valid and test from data_path
            train_ds, valid_ds, test_ds = build_train_valid_test_datasets(
                data_prefix=neox_args.data_path,
                use_shared_fs=neox_args.use_shared_fs,
                data_impl=neox_args.data_impl,
                splits_string=neox_args.split,
                train_valid_test_num_samples=train_val_test_num_samples,
                seq_length=neox_args.seq_length,
                seed=neox_args.seed,
                skip_warmup=(not neox_args.mmap_warmup),
                pack_impl=neox_args.pack_impl,
                allow_chopped=neox_args.allow_chopped,
            )

        # Build dataloders.
        train_dataloader = make_data_loader(train_ds, neox_args=neox_args)
        valid_dataloader = make_data_loader(valid_ds, neox_args=neox_args)
        test_dataloader = make_data_loader(test_ds, neox_args=neox_args)

        # Flags to know if we need to do training/validation/testing.
        do_train = train_dataloader is not None and neox_args.train_iters > 0
        do_valid = valid_dataloader is not None and neox_args.eval_iters > 0
        do_test = test_dataloader is not None and neox_args.eval_iters > 0
        # Need to broadcast num_tokens and num_type_tokens.
        flags = torch.cuda.LongTensor([int(do_train), int(do_valid), int(do_test)])
    else:
        flags = torch.cuda.LongTensor([0, 0, 0])

    # Broadcast num tokens.
    if neox_args.is_pipe_parallel:
        # Only first/last pipeline stages have data loaders, so pipeline parallelism should
        # broadcast globally instead of just the model parallel group.
        torch.distributed.broadcast(flags, src=0)
    else:
        torch.distributed.broadcast(
            flags,
            mpu.get_model_parallel_src_rank(),
            group=mpu.get_model_parallel_group(),
        )
    neox_args.do_train = flags[0].item()
    neox_args.do_valid = flags[1].item()
    neox_args.do_test = flags[2].item()

    # Shift the start iterations.
    if train_dataloader is not None:
        train_dataloader.batch_sampler.start_iter = (
            neox_args.iteration * neox_args.gradient_accumulation_steps
        ) % len(train_dataloader)
        print_rank_0(
            "setting training data start iteration to {}".format(
                train_dataloader.batch_sampler.start_iter
            )
        )
    if valid_dataloader is not None:
        start_iter_val = (
            (neox_args.iteration * neox_args.gradient_accumulation_steps)
            // neox_args.eval_interval
        ) * neox_args.eval_iters
        valid_dataloader.batch_sampler.start_iter = start_iter_val % len(
            valid_dataloader
        )
        print_rank_0(
            "setting validation data start iteration to {}".format(
                valid_dataloader.batch_sampler.start_iter
            )
        )

    # Build iterators.
    if train_dataloader is not None:
        train_data_iterator = iter(train_dataloader)
    else:
        train_data_iterator = None

    if valid_dataloader is not None:
        valid_data_iterator = iter(valid_dataloader)
    else:
        valid_data_iterator = None

    if test_dataloader is not None:
        test_data_iterator = iter(test_dataloader)
    else:
        test_data_iterator = None

    return train_data_iterator, valid_data_iterator, test_data_iterator


def compile_helper():
    """Compile helper function at runtime. Make sure this
    is invoked on a single process."""
    import os
    import subprocess

    path = os.path.abspath(os.path.dirname(__file__))
    ret = subprocess.run(["make", "-C", path])
    if ret.returncode != 0:
        print("Making C++ dataset helpers module failed, exiting.")
        import sys

        sys.exit(1)<|MERGE_RESOLUTION|>--- conflicted
+++ resolved
@@ -127,10 +127,7 @@
     print_rank_0("     no. of documents:{}".format(total_num_of_documents))
     dataset = None
     documents = np.arange(start=0, stop=total_num_of_documents, step=1, dtype=np.int32)
-<<<<<<< HEAD
-=======
-
->>>>>>> 61a3daae
+
     if dataset_impl == "gpt2":
         dataset = GPT2Dataset(
             name,
@@ -163,10 +160,7 @@
             pos_ref_dataset=pos_ref_dataset,
             neg_ref_dataset=neg_ref_dataset,
         )
-<<<<<<< HEAD
-=======
-
->>>>>>> 61a3daae
+
     return dataset
 
 
