--- conflicted
+++ resolved
@@ -502,13 +502,10 @@
 
     # Output layer parallelism over the hidden dim is currently broken (https://github.com/EleutherAI/gpt-neox/issues/905)
     output_layer_parallelism: Literal["column"] = "column"
-
     """
     Parameter controlling whether the output layer is parallelized over the hidden dim (row) or the vocab dim (column)
     """
 
-<<<<<<< HEAD
-=======
     serve_model_weights: bool = False
     """
     If true, serve model weight pointers over a socket connection
@@ -585,7 +582,6 @@
     When set to True, use the FP8 implementation of Multi Head Attention.
     """
 
->>>>>>> f7a5a6f9
     dim_att: int = None
     """
     Total dimension of the attention mechanism for RWKV. If not set, defaults to hidden_size.
