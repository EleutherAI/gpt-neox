Arguments for gpt-neox. All of the following can be specified in your .yml config file(s):


## NeoXArgsLRScheduler

LR Scheduler Arguments



- **lr_decay_style**: typing.Literal['constant', 'linear', 'cosine', 'exponential']

    Default = linear

    Learning rate decay function. Choose from 'constant', 'linear', 'cosine', 'exponential'.



- **lr_decay_iters**: int

    Default = None

    Number of iterations to decay learning rate over, If None defaults to --train-iters



- **min_lr**: float

    Default = 0.0

    Minimum value for learning rate. The scheduler clips values below this threshold.



- **warmup**: float

    Default = 0.01

    Percentage of total iterations to warmup on (.01 = 1 percent of all training iters).



- **override_lr_scheduler**: bool

    Default = False

    Reset the values of the scheduler (learning rate,warmup iterations, minimum learning rate, maximum number of iterations, and decay style from input arguments and ignore values from checkpoints. Note that all the above values will be reset.



- **use_checkpoint_lr_scheduler**: bool

    Default = False

    Use checkpoint to set the values of the scheduler (learning rate, warmup iterations, minimum learning rate, maximum number of iterations, and decay style from checkpoint and ignore input arguments.



## NeoXArgsLogging

Logging Arguments



- **use_wandb**: bool

    Default = None

    Flag indicating if wandb is to be used.



- **wandb_group**: str

    Default = None

    Weights and Biases group name - used to group together "runs".



- **wandb_team**: str

    Default = None

    Team name for Weights and Biases.



- **wandb_project**: str

    Default = neox

    wandb project name



- **wandb_host**: str

    Default = https://api.wandb.ai

    url of the wandb host



- **wandb_init_all_ranks**: bool

    Default = False

    Initialize wandb on all ranks.



- **git_hash**: str

<<<<<<< HEAD
    Default = 2365fd5
=======
    Default = 11a5537
>>>>>>> 01657aa2

    current git hash of repository



- **log_dir**: str

    Default = None

    Directory to save logs to.



- **tensorboard_dir**: str

    Default = None

    Write TensorBoard logs to this directory.



- **log_interval**: int

    Default = 100

    Interval between logging.



- **log_grad_pct_zeros**: bool

    Default = False

    Log the percentage of zeros for the gradient of each parameter to wandb / tensorboard (useful for debugging). Needs wandb_init_all_ranks set to True if using pipeline parallelism to log all ranks.



- **log_param_norm**: bool

    Default = False

    Log the frob norm of the parameters to wandb / tensorboard (useful for debugging). Needs wandb_init_all_ranks set to True if using pipeline parallelism to log all ranks.



- **log_grad_norm**: bool

    Default = False

    Log the frob norm of the gradients to wandb / tensorboard (useful for debugging).
    (N.B - this will only work with pp = 0 for now, as we don't have access to the gradients of the model because
    deepspeed.)



- **log_optimizer_states**: bool

    Default = False

    Log the frob norm of the optimizer states to wandb / tensorboard (useful for debugging).



- **log_gradient_noise_scale**: bool

    Default = False

    Whether to log the gradient noise scale when training (cf. https://arxiv.org/abs/1812.06162 for explanation)



- **gradient_noise_scale_n_batches**: int

    Default = 5

    Number of batches to accumulate gradients for in the gradient noise scale logger.



- **gradient_noise_scale_cpu_offload**: bool

    Default = False

    Whether to offload the buffered gradients to cpu when measuring gradient noise scale.



- **memory_profiling**: bool

    Default = False

    Whether to take a memory snapshot of the model. Useful for debugging memory issues.



- **memory_profiling_path**: str

    Default = None

    Path to save memory snapshot to.



- **profile**: bool

    Default = False

    Enable nsys profiling. When using this option,
    nsys options should be specified in commandline.
    An example nsys commandline is
    ```
    nsys profile -s none -t nvtx,cuda -o <path/to/output_file>
    --force-overwrite true
    --capture-range=cudaProfilerApi
    --capture-range-end=stop
    ```



- **profile_step_start**: int

    Default = 10

    Step to start profiling at.



- **profile_step_stop**: int

    Default = 12

    Step to stop profiling at.



## NeoXArgsModel

Model Arguments



- **precision**: typing.Literal['fp16', 'fp32', 'bfloat16']

    Default = None

    description of the used precision, either one of fp16 or fp32 (and in the future bf16).



- **num_layers**: int

    Default = None

    Number of transformer layers.



- **hidden_size**: int

    Default = None

    Transformer hidden size.
    When using muP, this is d_model



- **intermediate_size**: int

    Default = None

    Transformer intermediate size. Currently only used for "mlp_type": "llama".

    If not passed, will be set to a reasonable default.



- **num_attention_heads**: int

    Default = None

    Number of transformer attention heads.

    If num_kv_heads is set, will control only number of query heads.



- **num_kv_heads**: int

    Default = None

    Number of transformer key/value attention heads.

    If set to None or the same value as num_attention_heads, will perform multi-head attention (MHA).
    If set to < num_attention_heads but > 1, will perform grouped-query attention (GQA) (https://arxiv.org/pdf/2305.13245.pdf)
    If set to 1, will perform multi-query attention.

    Must be < num_attention_heads and divide num_attention_heads evenly.



- **seq_length**: int

    Default = None

    Maximum sequence length to process.



- **sliding_window_width**: int

    Default = None

    Width of the attention sliding window. Only supported with Flash Attention 2.



- **max_position_embeddings**: int

    Default = None

    Maximum number of position embeddings to use. This is the size of position embedding.



- **norm**: typing.Literal['layernorm', 'rmsnorm', 'scalenorm']

    Default = layernorm

    Normalization layer to use. Choose from "layernorm", "rmsnorm", "scalenorm".



- **layernorm_fusion**: bool

    Default = False

    Use fused layer norm kernel (if `norm` is `layernorm`).



- **use_qk_layernorm**: bool

    Default = False

    Use QK Normalization



- **layernorm_epsilon**: float

    Default = 1e-05

    Layer norm epsilon.



- **rms_norm_epsilon**: float

    Default = 1e-08

    Root mean squared norm epsilon



- **scalenorm_epsilon**: float

    Default = 1e-08

    Scalenorm epsilon



- **pos_emb**: typing.Literal['learned', 'rotary', 'sinusoidal', 'rpe', 'alibi', 'none']

    Default = learned

    Type of positional embedding to use - choose from 'learned', 'rotary', 'sinusoidal', 'rpe', 'none'



- **rpe_num_buckets**: int

    Default = 32

    T5 relative positional encoding number of buckets, default 32.



- **rpe_max_distance**: int

    Default = 128

    T5 relative positional encoding max distance, default 128.



- **opt_pos_emb_offset**: int

    Default = 0

    Learned position embedding offset (only used by OPT, where it should be set to 2).



- **no_weight_tying**: bool

    Default = False

    Disables weight tying between embedding weights and final Linear layer



- **attention_config**: list

    Default = None

    Attention configuration for gpt-neox

    The first item in the list specifies the attention type(s), and should be a list of strings. The second item
    specifies the number of times to repeat those attention types in the full list.

    attention type choices:  [global, local, sparse_fixed, sparse_variable, bslongformer, bigbird, "gmlp", "amlp", "flash", "mamba"]

    So a 12 layer network with only global attention could be specified like:
        [[[`global`], 12]]

    or a 12 layer network with alternating global / local like:
        [[[`global`, `local`], 6]]

    If none is specified, this defaults to
        [[[`global`], n_layers]]



- **sparsity_config**: dict

    Default = None

    Sparsity configuration dict as defined in https://www.deepspeed.ai/docs/config-json/#sparse-attention

    Note that since neox is autoregressive, attention is always "unidirectional" and `horizontal_global_attention` is
    always false.

    The main difference between our sparsity config and deepspeed's is that `mode` is ignored - since it is instead
    specified in attention_config defining each layer.

    An example config is given below:
          "sparse_attention": {
            "block": 16,
            "different_layout_per_head": true,
            "num_local_blocks": 4,
            "num_global_blocks": 1,
            "num_different_global_patterns": 4,
            "num_random_blocks": 0,
            "local_window_blocks": [4],
            "global_block_indices": [0],
            "global_block_end_indices": None,
            "num_sliding_window_blocks": 3
          }



- **num_unique_layers**: int

    Default = None

    Number of unique transformer layers. num-layers should be divisible by this value. Currently only has an effect when pipe_parallel_size=0.



- **param_sharing_style**: str

    Default = grouped

    Ordering of the shared parameters. For example, for a num-layers=4 and --num-unique-layers=2, we will have the following ordering for two unique layers 1 and 2-: grouped: [1, 2, 1, 2] and spaced: [1, 1, 2, 2].



- **make_vocab_size_divisible_by**: int

    Default = 128

    Pad the vocab size to be divisible by this value. This is added for computational efficiency reasons.



- **activation**: typing.Literal['gelu', 'geglu', 'relu', 'softsign', 'swish', 'mish', 'silu']

    Default = gelu

    Activation function to use - choose from ["gelu", "geglu", "relu", "softsign", "swish", "mish", "silu"]



- **scaled_upper_triang_masked_softmax_fusion**: bool

    Default = False

    Enable fusion of query_key_value_scaling time (upper diagonal) masking and softmax.



- **scaled_masked_softmax_fusion**: bool

    Default = False

    Enable fusion of query_key_value_scaling general masking and softmax.



- **bias_gelu_fusion**: bool

    Default = False

    Enable bias and gelu fusion.



- **bias_dropout_fusion**: bool

    Default = False

    Enable bias and dropout fusion.



- **rope_fusion**: bool

    Default = False

    Enable rotary embedding fusion.



- **fp16_lm_cross_entropy**: bool

    Default = False

    Move the cross entropy unreduced loss calculation for lm head to fp16.



- **init_method_std**: float

    Default = 0.02

    Standard deviation of the zero mean normal distribution used for weight initialization.
    When using muP this is the base std



- **apply_query_key_layer_scaling**: bool

    Default = False

    Scale Q * K^T by 1 / layer-number. If this flag is set, then it will automatically set attention-softmax-in-fp32 to true



- **use_cpu_initialization**: bool

    Default = False

    If set, affine parallel weights initialization uses CPU



- **attention_softmax_in_fp32**: bool

    Default = False

    Run attention masking and softmax in fp32.



- **rotary_pct**: float

    Default = 1.0

    pct of hidden dims to apply rotary positional embedding to



- **rotary_emb_base**: int

    Default = 10000

    Base for rotary positional embedding



- **rotary_save_freqs_buffer**: bool

    Default = False

    Used to control whether the `inv_freqs` buffer in rotary embeddings
    will be stored in checkpoints (persistent=True) or not.

    Defaults to false, but is left configurable to maintain backward-compatibility
    with GPT-NeoX checkpoints that were trained with this flag.



- **init_method**: typing.Literal['normal', 'scaled_normal', 'orthogonal', 'scaled_orthogonal', 'xavier_uniform', 'xavier_normal', 'wang_init', 'small_init', 'single_residual_scaled_normal']

    Default = normal

    Init function used on all layers except ff residual outputs - choose from
    ["normal", "scaled_normal", "orthogonal", "scaled_orthogonal", "xavier_uniform", "xavier_normal", "wang_init", "small_init"]



- **output_layer_init_method**: typing.Literal['normal', 'scaled_normal', 'orthogonal', 'scaled_orthogonal', 'xavier_uniform', 'xavier_normal', 'wang_init', 'small_init', 'single_residual_scaled_normal']

    Default = scaled_normal

    Init function used for ff residual outputs - choose from
    ["normal", "scaled_normal", "orthogonal", "scaled_orthogonal", "xavier_uniform", "xavier_normal", "wang_init", "small_init"]



- **gmlp_attn_dim**: int

    Default = 64

    the dimension of the single head self attention in gmlp model (not used in gpt models).
    If None - gmlp model doesn't use attention.



- **gpt_j_residual**: bool

    Default = False

    If false, we use the conventional residual path:
      x = x + attn(ln1(x))
      x = x + mlp(ln2(x))
    Otherwise, we use the residual path from GPT-J, which offers a slight speedup:
      x = ln(x)
      x = x + attn(x) + mlp(x)



- **gpt_j_tied**: bool

    Default = False

    If false, we use
      x = x + attn(ln1(x)) + mlp(ln2(x))
    Otherwise, we tie the layer norms
      y = ln(x)
      x = x + attn(y) + mlp(y)



- **use_bias_in_norms**: bool

    Default = True

    If false, norms (e.g. LayerNorm) will not have bias terms



- **use_bias_in_attn_linear**: bool

    Default = True

    If false, attn_linear (e.g. QKVO) will not have bias terms



- **mlp_type**: str

    Default = regular

    Types:
        regular: Megatron implementation
        llama: LLaMA MLP (SiLU-gated MLP)



- **soft_prompt_tuning**: dict

    Default = None

    Dictionary configuring the soft prompt tuning parameters.
    If enabled, will train *only* the soft prompt, and freezes the rest of the model.
    parameters in the dict are:
        'enabled': bool = True # enables soft prompting
        'num_tokens': int = 10 # length of the soft prompt in tokens
        'init_string': str = '' # if provided, initialize the soft prompt with the word embeddings of this string
        'init_range': float = 0.5 # if no init string is provided, initialize the soft prompt with a uniform distribution between -init_range and init_rang



- **mamba_selective_scan_fusion**: bool

    Default = False

    Enable fused kernels for Mamba selective scan.



- **mamba_causal_conv_fusion**: bool

    Default = False

    Enable fused kernels for Mamba causal Conv1d.



- **mamba_inner_func_fusion**: bool

    Default = False

    Enable fused inner operator for Mamba. (Supersedes conv. and selective scan fusion flags, requires each of those kernels to be installed.)



- **mamba_selective_fp32_params**: bool

    Default = True

    Keep selected parameters in fp32 for Mamba (A and D).
    Requires https://github.com/EleutherAI/DeeperSpeed/pull/61 .



- **mamba_use_bias_in_conv**: bool

    Default = True

    If false, conv1d in mamba block will not have bias term



- **mamba_use_bias_in_linears**: bool

    Default = False

    Enable bias terms in mamba block up- and down- projections (in_proj and out_proj).



- **output_layer_parallelism**: typing.Literal['column']

    Default = column

    Parameter controlling whether the output layer is parallelized over the hidden dim (row) or the vocab dim (column)



## NeoXArgsOptimizer

Optimizer Arguments



- **optimizer_type**: typing.Literal['adam', 'onebitadam', 'cpu_adam', 'cpu_torch_adam', 'sm3', 'madgrad_wd', 'sgd', 'lion']

    Default = adam

    Type of optimizer to use. Choose from ['adam', 'onebitadam', 'cpu_adam', 'cpu_torch_adam', 'sm3', 'madgrad_wd', 'sgd', 'lion']
    NOTE: sgd will use MuSGD from Mup. Mup must be enabled for this optimizer.



- **use_bnb_optimizer**: bool

    Default = False

    Whether to enable the bitsandbytes optimizers



- **zero_stage**: typing.Union[int, typing.List[int], typing.Literal['all']]

    Default = None

    Zero Optimizer stage



- **zero_reduce_scatter**: bool

    Default = None

    Zero: Uses reduce or reduce scatter instead of allreduce to average gradients



- **zero_contiguous_gradients**: bool

    Default = None

    Zero: Copies the gradients to a contiguous buffer as they are produced. Avoids memory fragmentation during backward pass. Only useful when running very large models.



- **zero_reduce_bucket_size**: int

    Default = None

    Zero: Number of elements reduced/allreduced at a time. Limits the memory required for the allgather for large model sizes



- **zero_allgather_bucket_size**: int

    Default = None

    Zero: Number of elements allgathered at a time. Limits the memory required for the allgather for large model sizes



- **lr**: float

    Default = None

    Max Learning rate during training
    When using muP, this is the base learning rate



## NeoXArgsOther

Misc. Arguments



- **distributed_backend**: str

    Default = nccl

    Which backend to use for distributed training.



- **local_rank**: int

    Default = None

    local rank passed from distributed launcher.



- **rank**: int

    Default = None

    global rank of process being run (passed in via distributed launcher)



- **lazy_mpu_init**: bool

    Default = False

    If set to True, initialize_megatron() skips DDP initialization and returns function to complete it instead. Also turns on use-cpu-initialization flag. This is for external DDP manager.



- **short_seq_prob**: float

    Default = 0.1

    Probability of producing a short sequence.



- **eod_mask_loss**: bool

    Default = False

    Mask loss for the end of document tokens.



- **adlr_autoresume**: bool

    Default = False

    Enable auto-resume on adlr cluster.



- **adlr_autoresume_interval**: int

    Default = 1000

    Intervals over which check for auto-resume termination signal



- **seed**: int

    Default = 1234

    Random seed used for python, numpy, pytorch, and cuda.



- **onnx_safe**: bool

    Default = False

    Use workarounds for known problems with Torch ONNX exporter



- **deepscale**: bool

    Default = False

    (Deprecated) enable DeepSpeed (helper flag for user code, no impact on DeepSpeed backend)'



- **deepscale_config**: str

    Default = None

    (Deprecated) deepscale json configuration file.



- **deepspeed_mpi**: bool

    Default = False

    Run via MPI, this will attempt to discover the necessary variables to initialize torch distributed from the MPI environment



- **deepspeed_slurm**: bool

    Default = False

    Run via SLURM, this will attempt to discover the necessary variables to initialize torch distributed from the SLURM environment



- **user_script**: str

    Default = None

    user script to be run



- **iteration**: int

    Default = None

    Set during training



- **do_train**: bool

    Default = None

    Set during training



- **do_valid**: bool

    Default = None

    Set during training



- **do_test**: bool

    Default = None

    Set during training



- **save_iters**: list

    Default = None

    Set during training



- **global_num_gpus**: int

    Default = None

    Set during launching



## NeoXArgsParallelism

Parallelism Arguments



- **pipe_parallel_size**: int

    Default = 0

    Number of pipeline parallel stages. Disable with 0.



- **model_parallel_size**: int

    Default = 1

    Size of the model parallelism.



- **pipe_partition_method**: str

    Default = type:transformer|mlp

    method used to distribute model layers across pipeline stages. Choose from "parameters", which balances the number
    of parameters on each pipeline stage, "uniform", which naively balances the number of layers per stage, or
    "type:[regex]", which balances layers whose class names match [regex]



- **world_size**: int

    Default = None

    Total world size (i.e number of gpus in cluster). Configured post-launch using distributed launcher



- **is_pipe_parallel**: bool

    Default = False

    flag to determine whether pipeline parallelism is on - shouldn't be set by user, is automatically determined
    according to pipeline parallel size.



- **expert_interval**: int

    Default = 2

    Have one MoE layer every expert_interval layers



## NeoXArgsTemplate

NeoXArgsTemplate()



## NeoXArgsTextgen

Text Generation arguments



- **text_gen_type**: str

    Default = None

    How to generate text/sample the model.
    Options: `unconditional`, `input-file`, `interactive`



- **temperature**: float

    Default = 0.0

    exponential scaling output distribution ("higher == more risk")



- **top_p**: float

    Default = 0.0

    Top-p (nucleus) sampling chooses from the smallest possible set of tokens whose cumulative probability exceeds the probability top_p.



- **top_k**: int

    Default = 0

    integer between 0 and the models vocab size. Filters out any logits with a probability less than that of the top_kth token.



- **return_logits**: bool

    Default = False

    Boolean for whether to return the logits for generated tokens



- **maximum_tokens**: int

    Default = 64

    maximum number of tokens to be generated



- **prompt_end**: str

    Default = 


    a single prompt's end. Defaults to newline



- **sample_input_file**: str

    Default = None

    Get input from file instead of interactive mode, each line is an input.



- **sample_output_file**: str

    Default = samples.txt

    Output file



- **num_samples**: int

    Default = 1

    Number of samples to generate unconditionally, defaults to 1 and interactive conditional sampling



- **recompute**: bool

    Default = False

    During generation recompute all attention instead of using previously computed keys/values.
    Should be set to true for sparse attention models



- **eval_results_prefix**: str

    Default = 

    prefix to which to save evaluation results - final fp will be {eval_results_prefix}_eval_results_yy-mm-dd-HH-MM.json



- **eval_tasks**: list

    Default = None

    Tasks to evaluate on using lm_eval_harness

    NOTE: Requires internet connection



- **moe_top_k**: int

    Default = 1

    Activate top K experts in MoE



- **use_tutel**: bool

    Default = False

    Use Tutel optimizations in MoE



- **num_experts**: int

    Default = 1

    Number of MoE experts



- **moe_loss_coeff**: float

    Default = 0.1

    Coefficient for MoE loss



- **moe_train_capacity_factor**: float

    Default = 1.0

    The capacity of the expert at train time



- **moe_eval_capacity_factor**: float

    Default = 1.0

    The capacity of the expert at eval time



- **moe_min_capacity**: int

    Default = 4

    The minimum capacity per expert regardless of the capacity_factor



- **moe_token_dropping**: bool

    Default = True

    Whether to drop tokens when exceeding capacity



- **create_moe_param_group**: bool

    Default = True

    Whether to create a separate parameter group for MoE parameters



- **moe_use_residual**: bool

    Default = True

    Whether to use residual in MoE



- **moe_expert_parallel_size**: int

    Default = 1

    Number of parallel experts in MoE



## NeoXArgsTokenizer

Tokenizer Arguments



- **tokenizer_type**: typing.Literal['GPT2BPETokenizer', 'HFTokenizer', 'HFGPT2Tokenizer', 'SPMTokenizer', 'CharLevelTokenizer', 'TiktokenTokenizer']

    Default = GPT2BPETokenizer

    Type of tokenizer to use - should be one of ["GPT2BPETokenizer", "HFTokenizer", "HFGPT2Tokenizer", "SPMTokenizer", "CharLevelTokenizer", "TiktokenTokenizer"]



- **padded_vocab_size**: int

    Default = None

    Total (padded) vocabulary size of tokenizer. Configured after launching of training,
    as it's dependent on the parallelism size.



## NeoXArgsTraining

Training Arguments



- **data_path**: str

    Default = None

    Path to combined dataset to split.



- **use_shared_fs**: bool

    Default = True

    Whether to use a shared filesystem for data loading. If False, local rank 0 on all nodes will preprocess the data,
    otherwise only global rank 0 will preprocess the data. This is implemented in megatron/data/gpt2_dataset.py::_build_index_mappings.



- **train_data_paths**: list

    Default = None

    List of paths to train datasets.



- **label_data_paths**: list

    Default = None

    List of paths to label datasets (not shifted by 1 yet!).



- **test_data_paths**: list

    Default = None

    List of paths to test datasets.



- **valid_data_paths**: list

    Default = None

    List of paths to validation datasets.



- **train_data_weights**: list

    Default = None

    List of 'weights' that decide how often to sample from each training dataset when blending datasets. If None, defaults to equal weighting.
    Should be a list the same length as `train_data_paths`



- **valid_data_weights**: list

    Default = None

    List of 'weights' that decide how often to sample from each validation dataset when blending datasets. If None, defaults to equal weighting.
    Should be a list the same length as `valid_data_paths`



- **test_data_weights**: list

    Default = None

    List of 'weights' that decide how often to sample from each test dataset when blending datasets. If None, defaults to equal weighting.
    Should be a list the same length as `test_data_paths`



- **weight_by_num_documents**: bool

    Default = False

    If True, Builds dataset weights from a multinomial distribution over groups of data according to the number of
    documents in each group.

    WARNING: setting this to True will override any user provided weights

    We sample from a group according to the probability p(L) ∝ |L| ** α,
    where p(L) is the probability of sampling from a given group,
          |L| is the number of examples in that datapoint,
          and α is a coefficient that acts to upsample data from underrepresented groups

    Hence α (`alpha`) allows us to control how much to 'boost' the probability of training on low-resource groups.

    See https://arxiv.org/abs/1911.02116 for more details



- **weighted_sampler_alpha**: float

    Default = 1.0

    Alpha value for `weight_by_num_documents`. Only has an effect if `weight_by_num_documents` = True.

    when alpha = 1, the probability of sampling from a given group = n_samples / total_samples
    as alpha -> 0, the probability of sampling from all groups becomes equal, and number of documents has no effect
    as alpha -> inf, the probability of sampling from the groups with *the most samples* -> 1



- **data_impl**: typing.Literal['infer', 'mmap', 'cached']

    Default = infer

    Implementation of indexed datasets, can be one of "infer", "cached", or "mmap"



- **mmap_warmup**: bool

    Default = False

    Warm up mmap files.



- **save**: str

    Default = None

    Output directory to save checkpoints to.



- **s3_path**: str

    Default = None

    Path to s3 bucket for saving checkpoints.



- **s3_chunk_size**: int

    Default = 104857600

    The number of bytes in each file chunk when uploading to s3. Defaults to 100MiB.



- **config_files**: dict

    Default = None

    Store of original config files mapping config filename to file contents



- **load**: str

    Default = None

    Directory containing a model checkpoint.



- **checkpoint_validation_with_forward_pass**: bool

    Default = False

    save input and output of a forward pass with the checkpoint and validate after load



- **checkpoint_scale**: typing.Literal['linear', 'log']

    Default = linear

    How step at which checkpoints are saved should scale. "linear" implies 1 checkpoint will be saved at every multiple of `checkpoint-factor`,
    while "log" implies that the number of steps between each checkpoint will be multiplied by `checkpoint-factor` at each step, starting from step 1.



- **checkpoint_factor**: int

    Default = None

    Acts as a multiplier on either the "log" or "linear" checkpoint spacing.

    With `checkpoint-scale="linear"`, `checkpoint-factor=20`, and `train-iters=100`, checkpoints will be saved at
    steps [20, 40, 60, 80, 100].

    With `checkpoint-scale="log"`, `checkpoint-factor=2`, and `train-iters=100`, checkpoints will be saved at
    steps [1, 2, 4, 8, 16, 32, 64, 100].

    Note that the last checkpoint step is always saved.



- **extra_save_iters**: list

    Default = None

    Additional iterations when a checkpoint should be saved.
    Must be a list of ints or `None`.



- **no_save_optim**: bool

    Default = False

    Do not save current optimizer.



- **no_save_rng**: bool

    Default = False

    Do not save current rng state.



- **no_load_optim**: bool

    Default = False

    Do not load optimizer when loading checkpoint.



- **no_load_rng**: bool

    Default = False

    Do not load rng state when loading checkpoint.



- **finetune**: bool

    Default = False

    Load model for finetuning. Do not load optimizer or rng state from checkpoint and set iteration to 0. Assumed when loading a release checkpoint.



- **batch_size**: int

    Default = None

    training microbatch size per gpu



- **train_iters**: int

    Default = None

    Number of iterations to run for training.



- **eval_iters**: int

    Default = 100

    Number of iterations to run for evaluation validation/test for.



- **keep_last_n_checkpoints**: int

    Default = None

    Number of last checkpoints to keep



- **eval_interval**: int

    Default = 1000

    Interval between running evaluation on validation set.



- **split**: str

    Default = 969, 30, 1

    Comma_separated list of proportions for training, validation, and test split. For example the split 90,5,5 will use 90% of data for training, 5% for validation and 5% for test.



- **vocab_file**: str

    Default = None

    Path to the vocab file.



- **merge_file**: str

    Default = None

    Path to the BPE merge file.



- **num_workers**: int

    Default = 2

    Dataloader number of workers.



- **exit_interval**: int

    Default = None

    Exit the program after the iteration is divisible by this value.



- **attention_dropout**: float

    Default = 0.0

    Post attention dropout probability.



- **hidden_dropout**: float

    Default = 0.0

    Dropout probability for hidden state transformer.



- **weight_decay**: float

    Default = 0.1

    Weight decay coefficient for L2 regularization.



- **checkpoint_activations**: bool

    Default = False

    Checkpoint activation to allow for training with larger models, sequences, and batch sizes.



- **checkpoint_num_layers**: int

    Default = 1

    Chunk size (number of layers) for checkpointing.



- **deepspeed_activation_checkpointing**: bool

    Default = True

    DEPRECATED - TODO: remove
    Uses activation checkpointing from deepspeed



- **contiguous_checkpointing**: bool

    Default = False

    Contiguous memory checkpointing for activations.



- **checkpoint_in_cpu**: bool

    Default = False

    Move the activation checkpoints to CPU.



- **synchronize_each_layer**: bool

    Default = False

    does a synchronize at the beginning and end of each checkpointed layer.



- **profile_backward**: bool

    Default = False

    Enables backward pass profiling for checkpointed layers.



- **partition_activations**: bool

    Default = False

    Partition Activations across GPUs before checkpointing.



- **clip_grad**: float

    Default = 1.0

    Gradient clipping based on global L2 norm.



- **hysteresis**: int

    Default = 2

    hysteresis for dynamic loss scaling



- **dynamic_loss_scale**: bool

    Default = None

    flag indicating whether dynamic loss scale is used



- **loss_scale**: float

    Default = None

    Static loss scaling, positive power of 2
    values can improve fp16 convergence. If None, dynamic loss scaling is used.



- **loss_scale_window**: float

    Default = 1000.0

    Window over which to raise/lower dynamic scale.



- **min_scale**: float

    Default = 1.0

    Minimum loss scale for dynamic loss scale.



- **char_level_ppl**: bool

    Default = False

    Whether to calculate character level perplexity as well as token level perplexity. (may incur a time cost)



- **use_mup**: bool

    Default = False

    Whether to use muP



- **coord_check**: bool

    Default = False

    Whether to generate a "coord check" plot to verify mup's implementation in neox



- **coord_check_nsteps**: int

    Default = 10

    Number of steps to do for the coordinate check



- **coord_check_nseeds**: int

    Default = 5

    Number of repetition for each size in coordinate check



- **save_base_shapes**: bool

    Default = False

    Whether to save base shapes for mup. This will save the shapes to the path specified in base-shapes-file.



- **base_shapes_file**: str

    Default = None

    Path to the base shapes to save to/load from



- **mup_embedding_multiplier**: float

    Default = 1.0

    Embedding output multiplier



- **mup_output_multiplier**: float

    Default = 1.0

    Output logits multiplier



- **mup_width_multiplier**: float

    Default = None

    Manually set the layer width multiplier (d_model/d_model,base)



- **mup_d_model_base**: int

    Default = 256

    d_model,base
    Proxy (base) model's layer width



## NeoXArgsDeepspeedConfig

Args for deepspeed config
    Every argument included here will be included in deepspeed config json
    As of Mar 8 2023, up to date compared to https://www.deepspeed.ai/docs/config-json/



- **deepspeed**: bool

    Default = True

    boolean flag to enable DeepSpeed (Always True)



- **train_batch_size**: int

    Default = None

    The effective training batch size. This is the amount of data samples that leads to one step of model update. train_batch_size is aggregated by the batch size that a single GPU processes in one forward/backward pass (a.k.a., train_step_batch_size), the gradient accumulation steps (a.k.a., gradient_accumulation_steps), and the number of GPUs.



- **train_micro_batch_size_per_gpu**: int

    Default = None

    Batch size to be processed by one GPU in one step (without gradient accumulation). When specified, gradient_accumulation_steps is automatically calculated using train_batch_size and number of GPUs. Should not be concurrently specified with gradient_accumulation_steps in the configuration JSON.



- **gradient_accumulation_steps**: int

    Default = 1

    Number of training steps to accumulate gradients before averaging and applying them. This feature is sometimes useful to improve scalability since it results in less frequent communication of gradients between steps. Another impact of this feature is the ability to train with larger batch sizes per GPU. When specified, train_step_batch_size is automatically calculated using train_batch_size and number of GPUs. Should not be concurrently specified with train_step_batch_size in the configuration JSON.



- **optimizer**: dict

    Default = None

    dict containing the keys type and params

    type: The optimizer name. DeepSpeed natively supports Adam, AdamW, OneBitAdam, Lamb, and OneBitLamb optimizers (See here for details) and will import other optimizers from torch.

    params: Dictionary of parameters to instantiate optimizer. The parameter names must match the optimizer constructor signature (e.g., for Adam).



- **scheduler**: dict

    Default = None

    dict containing the keys type and params

    type: The scheduler name. See here (https://deepspeed.readthedocs.io/en/latest/schedulers.html) for list of support schedulers.

    params: Dictionary of parameters to instantiate scheduler. The parameter names should match scheduler constructor signature.



- **fp32_allreduce**: bool

    Default = False

    During gradient averaging perform allreduce with 32 bit values



- **prescale_gradients**: bool

    Default = False

    Scale gradients before doing allreduce



- **gradient_predivide_factor**: float

    Default = 1.0

    Before gradient averaging predivide gradients by a specified factor, can sometimes help with fp16 stability when scaling to large numbers of GPUs



- **sparse_gradients**: bool

    Default = False

    Enable sparse compression of torch.nn.Embedding gradients.



- **fp16**: dict

    Default = None

    Configuration for using mixed precision/FP16 training that leverages NVIDIA’s Apex package.

    Dictionary options as described in Deepspeed documentation: https://www.deepspeed.ai/docs/config-json/#fp16-training-options



- **bf16**: dict

    Default = None

    Configuration for using bfloat16 floating-point format as an alternative to FP16. BFLOAT16 requires hardware support (e.g., NVIDIA A100). Dictionary options as described in Deepspeed documentation: https://www.deepspeed.ai/docs/config-json/#bfloat16-training-options



- **amp**: dict

    Default = None

    Configuration for using automatic mixed precision (AMP) training that leverages NVIDIA’s Apex AMP package.

    Dictionary as described in Deepspeed documentation: https://www.deepspeed.ai/docs/config-json/#automatic-mixed-precision-amp-training-options



- **gradient_clipping**: float

    Default = 1.0

    Enable gradient clipping with provided value



- **zero_optimization**: dict

    Default = None

    Configuration for using ZeRO optimization.

    Multi-level dictionary as described in Deepspeed documentation: https://www.deepspeed.ai/docs/config-json/#zero-optimization-options



- **curriculum_learning**: dict

    Default = None

    



- **curriculum_seqlen**: int

    Default = 0

    Internal var for tracking the current seqlen



- **steps_per_print**: int

    Default = 10

    Print train loss every N steps.



- **wall_clock_breakdown**: bool

    Default = False

    Enable timing of the latency of forward/backward/update training phases.



- **dump_state**: bool

    Default = False

    Print out state information of DeepSpeed object after initialization.



- **flops_profiler**: dict

    Default = None

    Configuration for using FLOPS profiler.

    Dictionary as described in Deepspeed documentation: https://www.deepspeed.ai/docs/config-json/#flops-profiler



- **communication_data_type**: bool

    Default = None

    During gradient averaging, perform communication with selected data type. By default it will be determined by selected regime



- **autotuning**: dict

    Default = None

    Configuration for using autotuning.

    Dictionary as described in Deepspeed documentation: https://www.deepspeed.ai/docs/config-json/#autotuning



- **activation_checkpointing**: dict

    Default = None

    Configuration for using activation checkpointing.

    Dictionary as described in Deepspeed documentation: https://www.deepspeed.ai/docs/config-json/#activation-checkpointing



- **sparse_attention**: dict

    Default = None

    Configuration for using sparse attention.

    Dictionary as described in Deepspeed documentation: https://www.deepspeed.ai/docs/config-json/#sparse-attention



- **data_efficiency**: dict

    Default = None

    Configuration for using data efficiency.

    Dictionary as described in Deepspeed documentation: https://www.deepspeed.ai/docs/config-json/#data-efficiency



- **tensorboard**: dict

    Default = None

    Configuration for using tensorboard.

    Dictionary as described in Deepspeed documentation: https://www.deepspeed.ai/docs/config-json/#monitoring-module-tensorboard-wandb-csv



- **wandb**: dict

    Default = None

    Configuration for using wandb.



- **csv_monitor**: dict

    Default = None

    Configuration for using csv_monitor.



- **elasticity**: dict

    Default = None

    Configuration for using elastic training.

    Dictionary as described in Deepspeed documentation: https://www.deepspeed.ai/docs/config-json/#elastic-training-config-v01-and-v02



- **comms_logger**: dict

    Default = None

    Configuration for using communication logger.

    Dictionary as described in Deepspeed documentation: https://www.deepspeed.ai/docs/config-json/#communication-logging



- **compression_training**: dict

    Default = None

    Configuration for using compression training.

    Dictionary as described in Deepspeed documentation: https://www.deepspeed.ai/docs/config-json/#compression



- **checkpoint**: dict

    Default = None

    Configuration for using checkpointing.

    Dictionary as described in Deepspeed documentation: https://www.deepspeed.ai/docs/config-json/#checkpoint-options



- **data_types**: dict

    Default = None

    Configuration for using data types.

    Dictionary as described in Deepspeed documentation: https://www.deepspeed.ai/docs/config-json/#data-type-options



- **deepspeed_extra_args**: dict

    Default = None

    Dictionary of extra arguments to be included in the yaml config file. This can be used for any argument not included in the above list.



## NeoXArgsDeepspeedRunner

Args for deepspeed runner (deepspeed.launcher.runner).
    Every argument included here will be passed as command line argument to deepspeed.launcher.runner



- **hostfile**: str

    Default = None

    list of hostnames / ssh aliases and the number of GPUs per host

    example file contents:
    worker-1 slots=4
    worker-2 slots=4
    127.0.0 slots=4
    127.0.1 slots=4



- **include**: str

    Default = None

    Specify hardware resources to use during execution. String format is `NODE_SPEC[@NODE_SPEC ...]` where `NODE_SPEC=NAME[:SLOT[,SLOT ...]]`. If `:SLOT` is omitted, include all slots on that host. Example: `"worker-0@worker-1:0,2"` will use all slots. on `worker-0` and slots `[0, 2]` on `worker-1`.



- **exclude**: str

    Default = None

    Specify hardware resources to NOT use during execution. Same format as include



- **num_nodes**: int

    Default = -1

    Total number of worker nodes to run on, this will use the top N hosts from the given hostfile. -1 will use all.



- **num_gpus**: int

    Default = None

    Max number of GPUs to use on each node, will use [0:N) GPU ids on each node. None / not specifying a value will use all.



- **master_port**: int

    Default = 29500

    Port used by PyTorch distributed for communication during training.



- **master_addr**: str

    Default = None

    IP address of node 0, will be inferred via 'hostname -I' if not specified.



- **launcher**: typing.Literal['pdsh', 'openmpi', 'mvapich', 'slurm']

    Default = pdsh

    Launcher backend for multi-node training. Options currently include PDSH, OpenMPI, MVAPICH.



- **force_multi**: bool

    Default = False

    Force multi-node training even if only one node is specified.



- **detect_nvlink_pairs**: bool

    Default = False

    If true, autodetects nvlink pairs and remaps cuda visible devices to place them next to each other. This is an Eleuther addition to deepspeed, and should speed up model parallel training on setups with nvlink pairs when mp=2.



- **autotuning_run**: str

    Default = None

    Either "tune", "run", or `None`.



- **no_ssh_check**: bool

    Default = False

    If true, overrides the default check where DeepSpeed confirms that the headnode is accessible via ssh.



- **comment**: str

    Default = None

    Adds a `--comment` to the DeepSpeed launch command. In DeeperSpeed this is passed on to the SlurmLauncher as well. Sometimes necessary for cluster rules, or so I've heard.



- **account**: str

    Default = None

    Adds a `--account` to the DeepSpeed launch command. In DeeperSpeed this is passed on to the SlurmLauncher as well. Sometimes necessary for cluster rules, or so I've heard.
<|MERGE_RESOLUTION|>--- conflicted
+++ resolved
@@ -111,11 +111,7 @@
 
 - **git_hash**: str
 
-<<<<<<< HEAD
-    Default = 2365fd5
-=======
     Default = 11a5537
->>>>>>> 01657aa2
 
     current git hash of repository
 
