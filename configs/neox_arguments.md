--- conflicted
+++ resolved
@@ -111,11 +111,7 @@
 
 - **git_hash**: str
 
-<<<<<<< HEAD
-    Default = db8b70b
-=======
     Default = 0eb8b39
->>>>>>> 412cf6eb
 
     current git hash of repository
 
