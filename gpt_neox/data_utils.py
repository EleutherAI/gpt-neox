--- conflicted
+++ resolved
@@ -42,11 +42,8 @@
         data_train, data_val = torch.from_numpy(trX), torch.from_numpy(vaX)
     return data_train, data_val
 
-<<<<<<< HEAD
+
 def get_tokenizer(tokenizer_type=None, from_pretrained=True, add_padding_token=True):
-=======
-def get_tokenizer(tokenizer_type=None, from_pretrained=True, add_padding_token=False):
->>>>>>> 67231bf7
     if tokenizer_type is None or (tokenizer_type.lower() == "hf_gpt2tokenizerfast" and from_pretrained):
         tok = GPT2TokenizerFast.from_pretrained('gpt2')
         if add_padding_token:
