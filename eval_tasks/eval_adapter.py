# Copyright (c) 2021, EleutherAI
#
# Licensed under the Apache License, Version 2.0 (the "License");
# you may not use this file except in compliance with the License.
# You may obtain a copy of the License at
#
#     http://www.apache.org/licenses/LICENSE-2.0
#
# Unless required by applicable law or agreed to in writing, software
# distributed under the License is distributed on an "AS IS" BASIS,
# WITHOUT WARRANTIES OR CONDITIONS OF ANY KIND, either express or implied.
# See the License for the specific language governing permissions and
# limitations under the License.

from megatron.utils import is_local_main, print_rank_0
import best_download

# patch best_download (eval harness downloader) to only happen on the first local rank
fn = best_download.download_file


def _download_file(*args, **kwargs):
    if is_local_main():
        fn(*args)


best_download.download_file = _download_file

import os
import sys
import dataclasses
from functools import partial

sys.path.append(
    os.path.abspath(os.path.join(os.path.dirname(__file__), os.path.pardir))
)
from tqdm import tqdm
import torch
import torch.nn.functional as F

from lm_eval.models.gpt2 import GPT2LM
from lm_eval import tasks, evaluator, utils, base
from megatron.text_generation_utils import generate_samples_from_prompt
from megatron import mpu


class EvalHarnessAdapter(GPT2LM):
    """
    An adapter to run NeoX models on LM Evaluation Harness (https://github.com/EleutherAI/lm-evaluation-harness) tasks.

    Args:
        model: A NeoX Model
        forward_step_fn: A function that runs a forward pass through the model, returning `tuple(loss, logits)`.
        neox_args: a NeoXArgs object containing the model configuration.
        batch_size (optional): An argument to override the batch size, which defaults to batch size per gpu * dp world size.
    """

    def __init__(self, model, forward_step_fn, neox_args, batch_size=None):
        self.cache_hook = base.CacheHook(None)
        self.model = model
        self.neox_args = neox_args
        self.tokenizer = neox_args.tokenizer
        self._device = torch.device(f"cuda:{neox_args.local_rank}")
        self._eot_token_id = neox_args.tokenizer.eod_id
        self._max_length = neox_args.max_position_embeddings // 2
        self._max_gen_toks = 128
        self._vocab_size = neox_args.padded_vocab_size

        # parallelism args:
        self.is_main = neox_args.rank == 0
        self.is_local_main = neox_args.local_rank == 0
        self.is_model_parallel = neox_args.model_parallel_size > 1
        self.is_pipe_parallel = self.model.is_pipe_parallel
        self.is_data_parallel = self.model.is_data_parallel
        self.is_last_stage = (
            True if not self.is_pipe_parallel else model.is_last_stage()
        )  # only the last stage of the pipeline model will receive the logits
        self.dp_world_size = mpu.get_data_parallel_world_size()
        self.dp_rank = mpu.get_data_parallel_rank()
        self.dp_group = mpu.get_data_parallel_group()
        self.is_mp_rank_0 = mpu.get_model_parallel_rank() == 0

        self._batch_size = batch_size or (
            neox_args.batch_size * self.dp_world_size
        )  # default batch size to bs per gpu * dp size
        # some utility functions:
        # we need to patch tokenizer methods, because lm_eval uses them internally:
        self.tokenizer.encode = self.tokenizer.tokenize
        self.tokenizer.decode = self.tokenizer.detokenize
        self._forward_step_fn = partial(
            forward_step_fn, neox_args=neox_args, timers=None, return_logits=True
        )
        self.generate = partial(
            generate_samples_from_prompt,
            neox_args=neox_args,
            model=model,
            maximum_tokens=self._max_gen_toks,
            temperature=neox_args.temperature,
            top_p=1.0,
        )

    @property
    def vocab_size(self):
        return self._vocab_size

    @property
    def eot_token_id(self):
        # we use EOT because end of *text* is more accurate for what we're doing than end of *sentence*
        return self._eot_token_id

    @property
    def max_length(self):
        return self._max_length

    @property
    def max_gen_toks(self):
        return self._max_gen_toks

    @property
    def batch_size(self):
        return self._batch_size

    @property
    def device(self):
        return self._device

    def tok_encode(self, string: str):
        return self.tokenizer.encode(string)

    def tok_decode(self, tokens):
        return self.tokenizer.decode(tokens)

    def greedy_until(self, requests):
        """
        Greedy until is lm_eval harness' way to say "do greedy generation" - necessary for some tasks.
        the eval harness dispatches requests to the model, and the model does argmax generation, the results of which
        are returned to the eval harness to evaluate.

        TODO: batched / data parallel generation

        :param requests: Dictionary of requests containing the context (prompt) and 'until' - a token or
                         list of stop tokens.
        """
        self.model.module.inference_mode(use_cache=True)  # tell model to cache kv pairs
        res = []

        def _collate(x):
            toks = self.tokenizer.encode(x[0])
            return (len(toks), x[0])

        reord = utils.Reorderer(requests, _collate)
        for context, until in tqdm(reord.get_reordered(), "Running greedy generation"):
            if isinstance(until, str):
                until = [until]
            stop_tokens = [self.tokenizer.encode(i) for i in until]
            cont = self.generate(
                text=context,
                stop_tokens=stop_tokens,
                recompute=self.neox_args.recompute,
            )
            if cont:
                s = cont[0]["text"] or ""
            else:
                s = ""
     
            for term in until:
                s = s.split(term)[0]
            # partial caching
            #self.cache_hook.add_partial("greedy_until", (context, until), s)

            res.append(s)

        self.model.module.train_mode()  # set back to train mode
        return reord.get_original(res)

    def _loglikelihood_tokens(self, requests, disable_tqdm=False):
        """
        In this method, the model doesn't do any generation, but just returns log likelihoods
        for the next token, which eval harness uses to evaluate.

        :param requests: Dictionary of requests containing the context and the expected continuation.
        :param disable_tqdm: If True, disable tqdm progress bar.
        """
        self.model.module.inference_mode(
            use_cache=False
        )  # tell model to gather parallel outputs, but not cache key-value pairs

        disable_tqdm = disable_tqdm if self.is_main else True
        res = []
        res_len = 0  # storing the result length for later
        with torch.no_grad():

            def _collate(x):
                toks = x[1] + x[2]
                return (-len(toks), tuple(toks))

            reord = utils.Reorderer(requests, _collate)
            for chunk in utils.chunks(
                tqdm(reord.get_reordered(), disable=disable_tqdm), self.batch_size
            ):
                inps, contlens, inplens, padding_length = [], [], [], None
                for cache_key, context_enc, continuation_enc in chunk:
                    # when too long to fit in context, truncate from the left
                    inp = torch.tensor(
                        (context_enc + continuation_enc)[-(self.max_length + 1) :][:-1],
                        dtype=torch.long,
                    ).to(self.device)
                    (inplen,) = inp.shape

                    cont = continuation_enc

                    # since in _collate we make sure length is descending, the longest is always the first one.
                    padding_length = (
                        padding_length if padding_length is not None else inplen
                    )

                    # pad to length
                    inp = torch.cat(
                        [
                            inp,  # [seq]
                            torch.zeros(padding_length - inplen, dtype=torch.long).to(
                                inp.device
                            ),  # [padding_length - seq]
                        ],
                        dim=0,
                    )

                    inps.append(inp.unsqueeze(0))
                    contlens.append(cont)
                    inplens.append(inplen)

                logits = self._model_call(torch.cat(inps, dim=0))
                res_len += len(chunk)

                if logits is not None:
                    multi_logits = F.log_softmax(logits, dim=-1)  # [batch, seq, vocab]
                    for (cache_key, _, _), logits, inp, inplen, cont_toks in zip(
                        chunk, multi_logits, inps, inplens, contlens
                    ):
                        contlen = len(cont_toks)
                        logits = logits[inplen - contlen : inplen].unsqueeze(
                            0
                        )  # [1, seq, vocab]
                        greedy_tokens = logits.argmax(dim=-1)
                        # cont_toks :: [1, seq]
                        cont_toks = (
                            torch.tensor(cont_toks, dtype=torch.long)
                            .unsqueeze(0)
                            .to(multi_logits.device)
                        )
                        max_equal = (greedy_tokens == cont_toks).all()
                        logits = torch.gather(
                            logits, 2, cont_toks.unsqueeze(-1)
                        ).squeeze(
                            -1
                        )  # [1, seq]
                        answer = (float(logits.sum()), bool(max_equal))

                        # partial caching
                        if cache_key is not None:
                            self.cache_hook.add_partial(
                                "loglikelihood", cache_key, answer
                            )

                        res.append(answer)

            # broadcast results to all ranks
            if self.is_pipe_parallel:
                src_rank = self.model.grid.stage_to_global(self.model.num_stages - 1)
                if res:
                    logits_sums, max_equals = list(zip(*res))
                    logits_sums = torch.FloatTensor(logits_sums).cuda()
                    max_equals = torch.LongTensor(max_equals).cuda()
                else:
                    logits_sums = torch.zeros(res_len, dtype=torch.float32).cuda()
                    max_equals = torch.zeros(res_len, dtype=torch.int64).cuda()
                torch.distributed.broadcast(
                    tensor=logits_sums,
                    src=src_rank,
                    group=mpu.get_pipe_parallel_group(),
                )
                torch.distributed.broadcast(
                    tensor=max_equals, src=src_rank, group=mpu.get_pipe_parallel_group()
                )
                max_equals = [bool(i) for i in max_equals.tolist()]
                logits_sums = logits_sums.tolist()
                res = list(zip(logits_sums, max_equals))

        self.model.module.train_mode()  # set back to train mode
        return reord.get_original(res)

    def _dp_scatter(self, inps):
        """
        Scatters the inputs to all data parallel ranks.
        """

        batch_size = inps.shape[0]
        padded = False
        if batch_size % self.dp_world_size != 0:
            # The last batch could potentially not fill the full batch size (if the dataset size is not divisible by batch size)
            # In this case we pad the batch
            padded_size = self.dp_world_size - (batch_size % self.dp_world_size)

            print_rank_0(
                f"WARNING: Batch size ({batch_size}) must be divisible by dp world size ({self.dp_world_size}). Padding inputs to {padded_size}."
            )

            inps = torch.cat(
                [inps] + [inps[0:1, ...] for _ in range(padded_size)], dim=0
            )  # pad with first inp item
            padded = True

        assert (
            inps.shape[0] % self.dp_world_size == 0
        ), f"batch size ({inps.shape[0]}) must be divisible by dp world size ({self.dp_world_size})"

        # get a chunk for each data parallel rank
        chunk_size = inps.shape[0] // self.dp_world_size
        inps = inps[self.dp_rank * chunk_size : (self.dp_rank + 1) * chunk_size]
        # make a dummy dataloader / iterator to pass to model
        # we need to do this because deepspeed pipe parallel only takes an iterator
        # in this format
        return iter([{"text": F.pad(inps, pad=(0, 1))}]), padded

    def _dp_gather(self, logits):
        """
        Gather logits from all data parallel ranks
        """
        if logits is not None:
            tensor_list = [torch.zeros_like(logits) for _ in range(self.dp_world_size)]
            torch.distributed.all_gather(
                tensor_list, logits, group=mpu.get_data_parallel_group()
            )
            logits = torch.cat(tensor_list, dim=0)
            return logits

    def _model_call(self, inps):
        batch_size = inps.shape[0]

        # scatter inputs to all dp ranks:
        inps, padded = self._dp_scatter(inps)

        if self.neox_args.is_pipe_parallel:
            # need these flags to stop deepspeed pipe parallel from hanging
            self.model.first_output_send = True
            self.model.pipe_recv_buf = None

        _, logits = self._forward_step_fn(model=self.model, data_iterator=inps)

        # gather outputs from all dp ranks:
        logits = self._dp_gather(logits)

        # if logits have been padded (normally just last item where batch size is unequal)
        # restore to original shape
        if padded and logits is not None:
            logits = logits[:batch_size, ...]
        return logits

    def _model_generate(self, context, max_length, eos_token_id):
        # Isn't used because we override `greedy_until``.
        raise NotImplementedError()

    @torch.no_grad()
    def run_eval(
        self,
        eval_tasks=None,
        num_fewshot=0,
        bootstrap_iters=2,
        description_dict=None,
        use_cache=True,
        name="neox",
        limit=None,
    ):
        was_training = self.model.training
        self.model.eval()
        in_micro_batches = (
            self.model.micro_batches
        )  # store input microbatches - we need to set to 1 during eval, but want to return to its original value after
        self.model.micro_batches = 1
        if eval_tasks is None:
            eval_tasks = [
                "lambada",
                "piqa",
                "hellaswag",
                "winogrande",
                "mathqa",
                "pubmedqa",
            ]

        # Returns a list containing all values of the task registry that
        # match at least one of the patterns
        import fnmatch

        def pattern_match(patterns, source_list):
            task_names = set()
            for pattern in patterns:
                for matching in fnmatch.filter(source_list, pattern):
                    task_names.add(matching)
            return list(task_names)

        eval_tasks = pattern_match(eval_tasks, tasks.ALL_TASKS)
        print(f"Found tasks: {eval_tasks}")

        # **HACK INCOMING**:
        # first get task dict on local main rank
        # the tasks are downloaded *as they are initialized*, and the downloads don't like multithreading.
        # so we download them once on the local main rank, wait, and then initialize them on all other ranks, which *should* load from the cache.
        if self.is_local_main and self.dp_rank == 0:
            os.environ['CODE_DUMP_INFILL_PATH'] = os.environ['CODE_SETTING_PATH'] #'/fsx/code-fim/FIM-clean/gpt-neox/NEW_NEW_FIMalibi_pass10.jsonl'
            print("setting CODE_DUMP_INFILL_PATH to", os.environ['CODE_DUMP_INFILL_PATH'])

        if self.is_local_main:
            task_dict = tasks.get_task_dict(eval_tasks)
        # torch barrier
        if torch.distributed.is_initialized():
            torch.distributed.barrier()
        task_dict = tasks.get_task_dict(eval_tasks)

        lm = self
        if use_cache:
            # TODO(jon-tow): Append a subset of `neox_args` to the cache database
            # name arg to distinguish model runs that use different configurations.
            lm = base.CachingLM(lm, "lm_cache/" + name + ".db")

        results = evaluator.evaluate(
            lm=lm,
            task_dict=tasks.get_task_dict(eval_tasks),
            description_dict=description_dict,
            num_fewshot=num_fewshot,
            limit=limit,
            bootstrap_iters=bootstrap_iters,
        )

        results["config"] = {
            "model": name,
            "model_args": dataclasses.asdict(self.neox_args),
            "num_fewshot": num_fewshot,
            "batch_size": self.batch_size,
            "device": str(self.device),
            "no_cache": not use_cache,
            "limit": limit,
            "bootstrap_iters": bootstrap_iters,
            "description_dict": description_dict,
        }

        if was_training:
            self.model.train()
        self.model.micro_batches = in_micro_batches
        return results


def run_eval_harness(
    model,
    forward_step_fn,
    neox_args,
    batch_size=None,
    eval_tasks=None,
    num_fewshot=0,
    bootstrap_iters=2,
):
    print_rank_0("Running evaluation harness...")
    adapter = EvalHarnessAdapter(
        model, forward_step_fn, neox_args, batch_size=batch_size
    )
    return adapter.run_eval(
<<<<<<< HEAD
        eval_tasks=eval_tasks, num_fewshot=num_fewshot, bootstrap_iters=bootstrap_iters, use_cache=False
=======
        eval_tasks=eval_tasks,
        num_fewshot=num_fewshot,
        bootstrap_iters=bootstrap_iters,
>>>>>>> ebd47f6e
    )<|MERGE_RESOLUTION|>--- conflicted
+++ resolved
@@ -463,11 +463,5 @@
         model, forward_step_fn, neox_args, batch_size=batch_size
     )
     return adapter.run_eval(
-<<<<<<< HEAD
         eval_tasks=eval_tasks, num_fewshot=num_fewshot, bootstrap_iters=bootstrap_iters, use_cache=False
-=======
-        eval_tasks=eval_tasks,
-        num_fewshot=num_fewshot,
-        bootstrap_iters=bootstrap_iters,
->>>>>>> ebd47f6e
-    )+   )