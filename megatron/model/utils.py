# Copyright (c) 2024 EleutherAI
# This file is based on code by the authors denoted below and has been modified from its original version.
#
# Copyright (c) 2024, NVIDIA CORPORATION.  All rights reserved.
#
# Licensed under the Apache License, Version 2.0 (the "License");
# you may not use this file except in compliance with the License.
# You may obtain a copy of the License at
#
#     http://www.apache.org/licenses/LICENSE-2.0
#
# Unless required by applicable law or agreed to in writing, software
# distributed under the License is distributed on an "AS IS" BASIS,
# WITHOUT WARRANTIES OR CONDITIONS OF ANY KIND, either express or implied.
# See the License for the specific language governing permissions and
# limitations under the License.

"""Utilities for models."""

import torch
<<<<<<< HEAD
from megatron.model.norms import LayerNorm, RMSNorm, ScaleNorm
from megatron.model.transformer_engine import TELayerNorm, TERMSNorm
=======
>>>>>>> 7548a8b7
from megatron.model.fused_softmax import SoftmaxFusionTypes
from megatron import mpu
from types import GeneratorType
import torch.distributed as dist


def get_params_for_weight_decay_optimization(module, neox_args):
    """Divide params into with-weight-decay and without-weight-decay groups.
    Layernorms and biases will have no weight decay but the rest will.
    """
    weight_decay_params = {"params": [], "name": "weight_decay_params"}
    no_weight_decay_params = {
        "params": [],
        "weight_decay": 0.0,
        "name": "no_weight_decay_params",
    }
    for module_ in module.modules():
<<<<<<< HEAD
        if any(
            [
                isinstance(module_, LayerNorm),
                isinstance(module_, RMSNorm),
                isinstance(module_, TELayerNorm),
                isinstance(module_, TERMSNorm),
                isinstance(module_, ScaleNorm),
            ]
        ) or (
            neox_args.weight_decay == 0.0
        ):  # also include all parameters here if no weight decay is being done
=======
        # apply weight decay to any "...Norm" modules.
        if "norm" in type(module_).__name__.lower() or neox_args.weight_decay == 0.0:
            # also include all parameters here if no weight decay is being done
>>>>>>> 7548a8b7
            no_weight_decay_params["params"].extend(
                [p for p in list(module_._parameters.values()) if p is not None]
            )
        else:
            weight_decay_params["params"].extend(
                [
                    p
                    for n, p in list(module_._parameters.items())
                    if p is not None
                    and n != "bias"
                    and not getattr(p, "_no_weight_decay", False)
                ]
            )
            no_weight_decay_params["params"].extend(
                [
                    p
                    for n, p in list(module_._parameters.items())
                    if p is not None
                    and (n == "bias" or getattr(p, "_no_weight_decay", False))
                ]
            )
    if neox_args.weight_decay == 0.0:
        # only return a single param group
        # with onebitadam, we want to minimize the calls to compressed_allreduce. Every param group calls it once.
        # to avoid this, only use a single param group when weight decay is off.
        return [no_weight_decay_params]
    return weight_decay_params, no_weight_decay_params


def exists(x):
    return x is not None


class Lambda(torch.nn.Module):
    def __init__(self, func):
        super().__init__()
        self.func = func

    def forward(self, x):
        return self.func(x)


class SequentialWrapper(torch.nn.Module):
    """
    Used to convert a deepspeed PipelineModule to an nn.Sequential like model whilst retaining
    activation checkpointing.
    """

    def __init__(
        self,
        layers,
        activation_checkpoint_interval,
        activation_checkpoint_func,
        parent_class_name=None,
    ):
        super().__init__()
        self.sequential = torch.nn.Sequential(*layers)
        self.activation_checkpoint_interval = activation_checkpoint_interval
        self.parent_class_name = parent_class_name
        self.activation_checkpoint_func = activation_checkpoint_func
        self.batch_fn = None

    def _is_checkpointable(self, funcs):
        if self.parent_class_name == "GPT2ModelPipe":
            return all(
                "ParallelTransformerLayerPipe" in f.__class__.__name__ for f in funcs
            )
        params = [f.parameters() for f in funcs if isinstance(f, torch.nn.Module)]
        return any(len(list(p)) > 0 for p in params)

    def set_batch_fn(self, fn):
        """Execute a post-processing function on input data.

        Args:
            fn (function): The function to run.
        """
        self.batch_fn = fn

    def inference_mode(self, use_cache=True):
        """
        Sets up the model for inference by turning on k/v caching (if specified) and setting `parallel output` of the final layer to false,
        so logits are gathered across model parallel ranks.

        :param cache: (bool) True if you want to use caching during inference, False otherwise
        """
        _set_use_cache(self.sequential, use_cache)
        recursive_setattr(self.sequential, "training", False)

    def train_mode(self):
        """
        Sets up the model for training by turning off k/v caching.
        """
        _set_use_cache(self.sequential, False)
        recursive_setattr(self.sequential, "training", True)

    def forward(
        self, forward_input, curriculum_seqlen=None, labels=None, neox_args=None
    ):

        if self.batch_fn:
            forward_input = self.batch_fn(forward_input)

        if (
            curriculum_seqlen is not None
            and isinstance(forward_input, tuple)
            and len(forward_input) == 3
        ):
            neox_args.update_value("curriculum_seqlen", curriculum_seqlen)
            tokens = forward_input[0]
            input_ids = forward_input[1]
            attention_mask = forward_input[2]
            if curriculum_seqlen < input_ids.size()[1]:
                # seqlen-based curriculum learning
                # input_ids, position_ids, labels have size [batch size, seqlen]
                input_ids = input_ids[:, :curriculum_seqlen].contiguous()
                tokens = tokens[:, :curriculum_seqlen].contiguous()
                # position_ids = position_ids[:, :curriculum_seqlen].contiguous()
                if labels is not None:
                    labels = labels[:, :curriculum_seqlen].contiguous()
                # attention_mask has size [1, 1, seqlen, seqlen]
                attention_mask = attention_mask[
                    :, :, :curriculum_seqlen, :curriculum_seqlen
                ].contiguous()
            forward_input = (tokens, input_ids, attention_mask)

        moe_losses = []

        def exec_range_func(start, end):
            """Helper function to be used with checkpoint()
            Adapted from torch.utils.checkpoint:checkpoint_sequential()
            """

            def exec_func(*inputs):
                # Single tensor inputs need to be unwrapped
                if len(inputs) == 1:
                    inputs = inputs[0]
                for idx, layer in enumerate(self.sequential[start:end]):
                    inputs = layer(inputs)
                    if hasattr(layer, "last_moe_loss"):
                        moe_losses.append(layer.last_moe_loss)
                return inputs

            return exec_func

        if self.activation_checkpoint_interval == 0:
            func = exec_range_func(0, len(self.sequential))
            x = func(forward_input)
        else:
            num_layers = len(self.sequential)
            x = forward_input
            for start_idx in range(0, num_layers, self.activation_checkpoint_interval):
                end_idx = min(
                    start_idx + self.activation_checkpoint_interval, num_layers
                )

                funcs = self.sequential[start_idx:end_idx]
                # Since we either pass tensors or tuples of tensors without unpacking, we
                # need to be careful not to double-wrap tensors with tuple.
                if not isinstance(x, tuple):
                    x = (x,)

                if self._is_checkpointable(funcs):
                    x = self.activation_checkpoint_func(
                        exec_range_func(start_idx, end_idx), *x
                    )
                else:
                    x = exec_range_func(start_idx, end_idx)(*x)
        return x, moe_losses

    def clear_cache(self):
        """
        Recursively clears the kv cache on all layers
        """
        recursive_setattr(self.sequential, "layer_past", None)


def recursive_setattr(m, attr, value, assert_type=None, type_filter=None):
    """
    Recursively set attributes on a pytorch module or an iterable of modules.
    If an assert_type is provided, it will assert that the type of the value is the same as the assert_type.
    If a type_filter is provided, it will only set attributes on modules that match that type.
    """
    if assert_type is not None:
        assert isinstance(value, assert_type), "Value is not the correct type."

    # if m is a list or a generator, iterate over the elements
    if isinstance(m, (list, GeneratorType)):
        for i in m:
            recursive_setattr(i, attr, value, assert_type, type_filter)
    elif isinstance(m, torch.nn.Module):
        if hasattr(m, attr):
            if type_filter is None or isinstance(m, type_filter):
                setattr(m, attr, value)
        if hasattr(m, "children"):
            recursive_setattr(m.children(), attr, value, assert_type, type_filter)


def _set_use_cache(modules, value: bool):
    """
    Recursively sets an use_cache to `value` on a list of pytorch modules, if they have a use_cache attribute.
    use_cache is used to decide whether we cache past key value activations or not in inference.
    """
    recursive_setattr(modules, "use_cache", value, assert_type=bool)


def configure_sparse_attention(neox_args, attention_type, num_attention_heads, mpu):
    from deepspeed.ops.sparse_attention import (
        SparseSelfAttention,
        VariableSparsityConfig,
        FixedSparsityConfig,
        BigBirdSparsityConfig,
        BSLongformerSparsityConfig,
    )
    from deepspeed.ops.sparse_attention.sparsity_config import (
        LocalSlidingWindowSparsityConfig,
    )

    if attention_type == "sparse_fixed":
        # you can think of local window size as `block_size` * `num_local_blocks`.
        # so if you wanted to set a local window size of 256, set block size to 16 and `num_local_blocks` to 16
        sparsity_config = FixedSparsityConfig(
            num_heads=num_attention_heads,
            block=neox_args.sparsity_config.get("block", 16),
            different_layout_per_head=neox_args.sparsity_config.get(
                "different_layout_per_head", False
            ),
            num_local_blocks=neox_args.sparsity_config.get("num_local_blocks", 4),
            num_global_blocks=neox_args.sparsity_config.get("num_global_blocks", 1),
            num_different_global_patterns=neox_args.sparsity_config.get(
                "num_different_global_patterns", 1
            ),
            attention="unidirectional",
            horizontal_global_attention=False,
        )
    elif attention_type == "sparse_variable":
        sparsity_config = VariableSparsityConfig(
            num_heads=num_attention_heads,
            block=neox_args.sparsity_config.get("block", 16),
            different_layout_per_head=neox_args.sparsity_config.get(
                "different_layout_per_head", False
            ),
            num_random_blocks=neox_args.sparsity_config.get("num_random_blocks", 0),
            local_window_blocks=neox_args.sparsity_config.get(
                "local_window_blocks", [4]
            ),
            global_block_indices=neox_args.sparsity_config.get(
                "global_block_indices", [0]
            ),
            global_block_end_indices=neox_args.sparsity_config.get(
                "global_block_end_indices", None
            ),
            attention="unidirectional",
            horizontal_global_attention=False,
        )
    elif attention_type == "local":
        # can configure with `num_local_blocks` or `num_sliding_window_blocks`
        num_local_blocks = neox_args.sparsity_config.get(
            "num_local_blocks",
            neox_args.sparsity_config.get("num_sliding_window_blocks", 4),
        )
        sparsity_config = LocalSlidingWindowSparsityConfig(
            num_heads=num_attention_heads,
            block=neox_args.sparsity_config.get("block", 16),
            num_sliding_window_blocks=num_local_blocks,
            attention="unidirectional",
        )
    elif attention_type == "bigbird":
        sparsity_config = BigBirdSparsityConfig(
            num_heads=num_attention_heads,
            block=neox_args.sparsity_config.get("block", 16),
            different_layout_per_head=neox_args.sparsity_config.get(
                "different_layout_per_head", False
            ),
            num_random_blocks=neox_args.sparsity_config.get("num_random_blocks", 1),
            num_sliding_window_blocks=neox_args.sparsity_config.get(
                "num_sliding_window_blocks", 3
            ),
            num_global_blocks=neox_args.sparsity_config.get("num_global_blocks", 1),
            attention="unidirectional",
        )
    elif attention_type == "bslongformer":
        sparsity_config = BSLongformerSparsityConfig(
            num_heads=num_attention_heads,
            block=neox_args.sparsity_config.get("block", 16),
            different_layout_per_head=neox_args.sparsity_config.get(
                "different_layout_per_head", False
            ),
            num_sliding_window_blocks=neox_args.sparsity_config.get(
                "num_sliding_window_blocks", 3
            ),
            global_block_indices=neox_args.sparsity_config.get(
                "global_block_indices", [0]
            ),
            global_block_end_indices=neox_args.sparsity_config.get(
                "global_block_end_indices", None
            ),
            attention="unidirectional",
        )
    else:
        raise ValueError(f"Attention type {attention_type} not recognized")
    return SparseSelfAttention(
        sparsity_config=sparsity_config,
        max_seq_length=neox_args.seq_length,
        attn_mask_mode="add",
        mpu=mpu,
    )


def get_fusion_type(neox_args):
    fusion_type = SoftmaxFusionTypes.none
    if neox_args.scaled_upper_triang_masked_softmax_fusion:
        fusion_type = SoftmaxFusionTypes.upper_triang
    elif neox_args.scaled_masked_softmax_fusion:
        fusion_type = SoftmaxFusionTypes.general
    return fusion_type


def reduce_weight_grads_from_model_parallel_region(input_):
    """A hook that can be applied to any weight tensor via .register_hook().
    Allreduces grads for e.g. LN weights across the model parallel group.
    Needed to keep LNs in sync, despite them getting diff data -> diff gradients when using sequence parallel.
    """
    # Bypass the function if no TP -> no comm needed.
    if mpu.get_model_parallel_world_size() == 1:
        return input_

    # Bf16 convert
    dt = input_.dtype
    if dt == torch.bfloat16 and mpu.get_fp32_allreduce():
        input_ = input_.float()

    # All-reduce.
    torch.distributed.all_reduce(input_, group=mpu.get_model_parallel_group())

    # Bf16 convert
    if dt == torch.bfloat16 and mpu.get_fp32_allreduce():
        input_ = input_.bfloat16()

    return input_


def mark_norms_for_sequence_parallel_grad_sync(module, neox_args):
    """Iterate through the modules in our model, and for any "...Norm" classnames,
    register a hook on each of that module's parameters which will allreduce norms' weights' grads across
    the model (sequence) parallel region.
    """

    if not neox_args.sequence_parallel:
        # if we aren't using sequence parallelism, this is a no-op
        return

    for module_ in module.modules():
        if "norm" in type(module_).__name__.lower():
            # this is a norm, we want to allreduce its weight grads across sequence parallel region
            for name, param in module_.named_parameters():
                if param.requires_grad:
                    param.register_hook(reduce_weight_grads_from_model_parallel_region)<|MERGE_RESOLUTION|>--- conflicted
+++ resolved
@@ -18,11 +18,8 @@
 """Utilities for models."""
 
 import torch
-<<<<<<< HEAD
 from megatron.model.norms import LayerNorm, RMSNorm, ScaleNorm
 from megatron.model.transformer_engine import TELayerNorm, TERMSNorm
-=======
->>>>>>> 7548a8b7
 from megatron.model.fused_softmax import SoftmaxFusionTypes
 from megatron import mpu
 from types import GeneratorType
@@ -40,23 +37,9 @@
         "name": "no_weight_decay_params",
     }
     for module_ in module.modules():
-<<<<<<< HEAD
-        if any(
-            [
-                isinstance(module_, LayerNorm),
-                isinstance(module_, RMSNorm),
-                isinstance(module_, TELayerNorm),
-                isinstance(module_, TERMSNorm),
-                isinstance(module_, ScaleNorm),
-            ]
-        ) or (
-            neox_args.weight_decay == 0.0
-        ):  # also include all parameters here if no weight decay is being done
-=======
         # apply weight decay to any "...Norm" modules.
         if "norm" in type(module_).__name__.lower() or neox_args.weight_decay == 0.0:
             # also include all parameters here if no weight decay is being done
->>>>>>> 7548a8b7
             no_weight_decay_params["params"].extend(
                 [p for p in list(module_._parameters.values()) if p is not None]
             )
