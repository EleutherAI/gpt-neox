# Copyright (c) 2021, EleutherAI
#
# Licensed under the Apache License, Version 2.0 (the "License");
# you may not use this file except in compliance with the License.
# You may obtain a copy of the License at
#
#     http://www.apache.org/licenses/LICENSE-2.0
#
# Unless required by applicable law or agreed to in writing, software
# distributed under the License is distributed on an "AS IS" BASIS,
# WITHOUT WARRANTIES OR CONDITIONS OF ANY KIND, either express or implied.
# See the License for the specific language governing permissions and
# limitations under the License.

from dataclasses import dataclass

try:
    from .template import NeoXArgsTemplate
except ImportError:
    from template import NeoXArgsTemplate

try:
    from typing import Literal
except ImportError:
    from typing_extensions import Literal


@dataclass
class NeoXArgsDeepspeedConfig(NeoXArgsTemplate):
    """
    Args for deepspeed config
    Every argument included here will be included in deepspeed config json
    As of Mar 8 2023, up to date compared to https://www.deepspeed.ai/docs/config-json/
    """

    deepspeed: bool = True
    """boolean flag to enable DeepSpeed (Always True)"""

    train_batch_size: int = None
    """
    The effective training batch size. This is the amount of data samples that leads to one step of model update. train_batch_size is aggregated by the batch size that a single GPU processes in one forward/backward pass (a.k.a., train_step_batch_size), the gradient accumulation steps (a.k.a., gradient_accumulation_steps), and the number of GPUs.
    """

    train_micro_batch_size_per_gpu: int = None
    """
    Batch size to be processed by one GPU in one step (without gradient accumulation). When specified, gradient_accumulation_steps is automatically calculated using train_batch_size and number of GPUs. Should not be concurrently specified with gradient_accumulation_steps in the configuration JSON.
    """

    gradient_accumulation_steps: int = 1
    """
    Number of training steps to accumulate gradients before averaging and applying them. This feature is sometimes useful to improve scalability since it results in less frequent communication of gradients between steps. Another impact of this feature is the ability to train with larger batch sizes per GPU. When specified, train_step_batch_size is automatically calculated using train_batch_size and number of GPUs. Should not be concurrently specified with train_step_batch_size in the configuration JSON.
    """

    optimizer: dict = None
    """
    dict containing the keys type and params

    type: The optimizer name. DeepSpeed natively supports Adam, AdamW, OneBitAdam, Lamb, and OneBitLamb optimizers (See here for details) and will import other optimizers from torch.

    params: Dictionary of parameters to instantiate optimizer. The parameter names must match the optimizer constructor signature (e.g., for Adam).
    """

    scheduler: dict = None
    """
    dict containing the keys type and params

    type: The scheduler name. See here (https://deepspeed.readthedocs.io/en/latest/schedulers.html) for list of support schedulers.

    params: Dictionary of parameters to instantiate scheduler. The parameter names should match scheduler constructor signature.
    """

    fp32_allreduce: bool = False
    """
    During gradient averaging perform allreduce with 32 bit values
    """

    prescale_gradients: bool = False
    """
    Scale gradients before doing allreduce
    """

    gradient_predivide_factor: float = 1.0
    """
    Before gradient averaging predivide gradients by a specified factor, can sometimes help with fp16 stability when scaling to large numbers of GPUs
    """

    sparse_gradients: bool = False
    """
    Enable sparse compression of torch.nn.Embedding gradients.
    """

    # ---FP16 Training Options---

    fp16: dict = None
    """
    Configuration for using mixed precision/FP16 training that leverages NVIDIA’s Apex package.

    Dictionary options as described in Deepspeed documentation: https://www.deepspeed.ai/docs/config-json/#fp16-training-options
    """

<<<<<<< HEAD
    bf16: dict = None
    """
    Configuration for using bfloat16 precision during training.
    """
=======
    # ---Automatic Mixed Precision (AMP) Training Options---
>>>>>>> b608043b

    amp: dict = None
    """
    Configuration for using automatic mixed precision (AMP) training that leverages NVIDIA’s Apex AMP package.

    Dictionary as described in Deepspeed documentation: https://www.deepspeed.ai/docs/config-json/#automatic-mixed-precision-amp-training-options
    """

    gradient_clipping: float = 1.0
    """
    Enable gradient clipping with provided value
    """

    # ---ZeRO Optimization Options---

    zero_optimization: dict = None
    """
    Configuration for using ZeRO optimization.

    Multi-level dictionary as described in Deepspeed documentation: https://www.deepspeed.ai/docs/config-json/#zero-optimization-options
    """

    # ---Logging Options---

    curriculum_learning: dict = None
    """"""

    curriculum_seqlen: int = 0
    """
    Internal var for tracking the current seqlen
    """

    steps_per_print: int = 10
    """
    Print train loss every N steps.
    """

    wall_clock_breakdown: bool = False
    """
    Enable timing of the latency of forward/backward/update training phases.
    """

    dump_state: bool = False
    """
    Print out state information of DeepSpeed object after initialization.
    """

    # ---FLOPS Profiler Options---

    flops_profiler: dict = None
    """
    Configuration for using FLOPS profiler.

    Dictionary as described in Deepspeed documentation: https://www.deepspeed.ai/docs/config-json/#flops-profiler
    """

    # ---Communication Options---

    communication_data_type: bool = None
    """
    During gradient averaging, perform communication with selected data type. By default it will be determined by selected regime
    """

    # ---BFLOAT16 Training Options---

    bf16: dict = None
    """
    Configuration for using bfloat16 floating-point format as an alternative to FP16. BFLOAT16 requires hardware support (e.g., NVIDIA A100).

    Dictionary options as described in Deepspeed documentation: https://www.deepspeed.ai/docs/config-json/#bfloat16-training-options
    """

    # ---Autotuning Options---
    autotuning: dict = None
    """
    Configuration for using autotuning.

    Dictionary as described in Deepspeed documentation: https://www.deepspeed.ai/docs/config-json/#autotuning
    """

    # ---Activation Checkpointing Options---

    activation_checkpointing: dict = None
    """
    Configuration for using activation checkpointing.

    Dictionary as described in Deepspeed documentation: https://www.deepspeed.ai/docs/config-json/#activation-checkpointing
    """

    # ---Sparse Attention Options---

    sparse_attention: dict = None
    """
    Configuration for using sparse attention.

    Dictionary as described in Deepspeed documentation: https://www.deepspeed.ai/docs/config-json/#sparse-attention

    """

    # ---Data Efficiency Options---

    data_efficiency: dict = None
    """
    Configuration for using data efficiency.

    Dictionary as described in Deepspeed documentation: https://www.deepspeed.ai/docs/config-json/#data-efficiency
    """

    # ---Monitoring Module Options---

    tensorboard: dict = None
    """
    Configuration for using tensorboard.

    Dictionary as described in Deepspeed documentation: https://www.deepspeed.ai/docs/config-json/#monitoring-module-tensorboard-wandb-csv
    """

    wandb: dict = None
    """
    Configuration for using wandb.
    """

    csv_monitor: dict = None
    """
    Configuration for using csv_monitor.
    """

    # ---Elastic Training Options---

    elasticity: dict = None
    """
    Configuration for using elastic training.

    Dictionary as described in Deepspeed documentation: https://www.deepspeed.ai/docs/config-json/#elastic-training-config-v01-and-v02
    """

    # ---Communication Logging Options---

    comms_logger: dict = None
    """
    Configuration for using communication logger.

    Dictionary as described in Deepspeed documentation: https://www.deepspeed.ai/docs/config-json/#communication-logging
    """

    # ---Compression Options---

    compression_training: dict = None
    """
    Configuration for using compression training.

    Dictionary as described in Deepspeed documentation: https://www.deepspeed.ai/docs/config-json/#compression
    """

    # ---Checkpointing Options---

    checkpoint: dict = None
    """
    Configuration for using checkpointing.

    Dictionary as described in Deepspeed documentation: https://www.deepspeed.ai/docs/config-json/#checkpoint-options
    """

    # ---Data Type Options---

    data_types: dict = None
    """
    Configuration for using data types.

    Dictionary as described in Deepspeed documentation: https://www.deepspeed.ai/docs/config-json/#data-type-options
    """

    # ---EXTRA ARGUMENTS---

    deepspeed_extra_args: dict = None
    """
    Dictionary of extra arguments to be included in the yaml config file. This can be used for any argument not included in the above list.
    """

    autotuning: dict = None
    """Dictionary as described in DeepSpeed autotuning documentation: https://github.com/microsoft/DeepSpeed/tree/master/deepspeed/autotuning"""


@dataclass
class NeoXArgsDeepspeedRunner(NeoXArgsTemplate):
    """
    Args for deepspeed runner (deepspeed.launcher.runner).
    Every argument included here will be passed as command line argument to deepspeed.launcher.runner
    """

    hostfile: str = None
    """
    list of hostnames / ssh aliases and the number of GPUs per host

    example file contents:
    worker-1 slots=4
    worker-2 slots=4
    127.0.0 slots=4
    127.0.1 slots=4
    """

    include: str = None
    """
    Specify hardware resources to use during execution. String format is `NODE_SPEC[@NODE_SPEC ...]` where `NODE_SPEC=NAME[:SLOT[,SLOT ...]]`. If `:SLOT` is omitted, include all slots on that host. Example: `"worker-0@worker-1:0,2"` will use all slots. on `worker-0` and slots `[0, 2]` on `worker-1`.
    """

    exclude: str = None
    """
    Specify hardware resources to NOT use during execution. Same format as include
    """

    num_nodes: int = -1
    """
    Total number of worker nodes to run on, this will use the top N hosts from the given hostfile. -1 will use all.
    """

    num_gpus: int = None
    """
    Max number of GPUs to use on each node, will use [0:N) GPU ids on each node. None / not specifying a value will use all.
    """

    master_port: int = 29500
    """
    Port used by PyTorch distributed for communication during training.
    """

    master_addr: str = None
    """
    IP address of node 0, will be inferred via 'hostname -I' if not specified.
    """

    launcher: Literal["pdsh", "openmpi", "mvapich", "slurm"] = "pdsh"
    """
    Launcher backend for multi-node training. Options currently include PDSH, OpenMPI, MVAPICH.
    """

    force_multi: bool = False
    """
    Force multi-node training even if only one node is specified.
    """

    detect_nvlink_pairs: bool = False
    """
    If true, autodetects nvlink pairs and remaps cuda visible devices to place them next to each other. This is an Eleuther addition to deepspeed, and should speed up model parallel training on setups with nvlink pairs when mp=2.
    """

    autotuning_run: str = None
    """
    Either "tune", "run", or `None`.
    """

    no_ssh_check: bool = False
    """
    If true, overrides the default check where DeepSpeed confirms that the headnode is accessible via ssh.
    """

    comment: str = None
    """
    Adds a `--comment` to the DeepSpeed launch command. In DeeperSpeed this is passed on to the SlurmLauncher as well. Sometime necessary for cluster rules, or so I've heard.
    """<|MERGE_RESOLUTION|>--- conflicted
+++ resolved
@@ -98,14 +98,12 @@
     Dictionary options as described in Deepspeed documentation: https://www.deepspeed.ai/docs/config-json/#fp16-training-options
     """
 
-<<<<<<< HEAD
     bf16: dict = None
     """
     Configuration for using bfloat16 precision during training.
     """
-=======
+
     # ---Automatic Mixed Precision (AMP) Training Options---
->>>>>>> b608043b
 
     amp: dict = None
     """
