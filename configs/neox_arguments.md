--- conflicted
+++ resolved
@@ -111,11 +111,7 @@
 
 - **git_hash**: str
 
-<<<<<<< HEAD
-    Default = 20d4228
-=======
     Default = bb1b145
->>>>>>> 050f560e
 
     current git hash of repository
 
