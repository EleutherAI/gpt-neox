# Copyright (c) 2024, EleutherAI
#
# Licensed under the Apache License, Version 2.0 (the "License");
# you may not use this file except in compliance with the License.
# You may obtain a copy of the License at
#
#     http://www.apache.org/licenses/LICENSE-2.0
#
# Unless required by applicable law or agreed to in writing, software
# distributed under the License is distributed on an "AS IS" BASIS,
# WITHOUT WARRANTIES OR CONDITIONS OF ANY KIND, either express or implied.
# See the License for the specific language governing permissions and
# limitations under the License.

import subprocess
from dataclasses import dataclass

try:
    from .template import NeoXArgsTemplate
except ImportError:
    from template import NeoXArgsTemplate

try:
    from typing import List, Literal, Union
except ImportError:
    from typing_extensions import List, Literal, Union


ATTENTION_TYPE_CHOICES = [
    "global",
    "local",
    "sparse_fixed",
    "sparse_variable",
    "bigbird",
    "bslongformer",
    "gmlp",
    "amlp",
    "flash",
]


def get_git_commit_hash():
    """Gets the git commit hash of your current repo (if it exists)"""
    try:
        git_hash = subprocess.check_output(["git", "describe", "--always"]).strip()
        git_hash = git_hash.decode()
    except subprocess.CalledProcessError:
        git_hash = None
    return git_hash


@dataclass
class NeoXArgsParallelism(NeoXArgsTemplate):
    """
    Parallelism Arguments
    """

    pipe_parallel_size: int = 0
    """
    Number of pipeline parallel stages. Disable with 0.
    """

    model_parallel_size: int = 1
    """
    Size of the model parallelism.
    """

    pipe_partition_method: str = "type:transformer|mlp"
    """
    method used to distribute model layers across pipeline stages. Choose from "parameters", which balances the number
    of parameters on each pipeline stage, "uniform", which naively balances the number of layers per stage, or
    "type:[regex]", which balances layers whose class names match [regex]
    """

    world_size: int = None
    """
    Total world size (i.e number of gpus in cluster). Configured post-launch using distributed launcher
    """

    is_pipe_parallel: bool = False
    """
    flag to determine whether pipeline parallelism is on - shouldn't be set by user, is automatically determined
    according to pipeline parallel size.
    """


@dataclass
class NeoXArgsModel(NeoXArgsTemplate):
    """
    Model Arguments
    """

    precision: Literal["fp16", "fp32", "bfloat16"] = None
    """
    description of the used precision, either one of fp16 or fp32 (and in the future bf16).
    """

    num_layers: int = None
    """
    Number of transformer layers.
    """

    hidden_size: int = None
    """
    Transformer hidden size.
    """

    intermediate_size: int = None
    """
    Transformer intermediate size. Currently only used for "mlp_type": "llama".

    If not passed, will be set to a reasonable default.
    """

    num_attention_heads: int = None
    """
    Number of transformer attention heads. 
    
    If num_kv_heads is set, will control only number of query heads.
    """

    num_kv_heads: int = None 
    """
    Number of transformer key/value attention heads.

    If set to None or the same value as num_attention_heads, will perform multi-head attention (MHA).
    If set to < num_attention_heads but > 1, will perform grouped-query attention (GQA) (https://arxiv.org/pdf/2305.13245.pdf)
    If set to 1, will perform multi-query attention.

    Must be < num_attention_heads and divide num_attention_heads evenly.
    """

    seq_length: int = None
    """
    Maximum sequence length to process.
    """

    sliding_window_width: int = None
    """
    Width of the attention sliding window. Only supported with Flash Attention 2.
    """

    max_position_embeddings: int = None
    """
    Maximum number of position embeddings to use. This is the size of position embedding.
    """

    norm: Literal["layernorm", "rmsnorm", "scalenorm"] = "layernorm"
    """
    Normalization layer to use. Choose from "layernorm", "rmsnorm", "scalenorm".
    """

    layernorm_fusion: bool = False
    """
    Use fused layer norm kernel (if `norm` is `layernorm`).
    """

    use_qk_layernorm: bool = False
    """
    Use QK Normalization
    """

    layernorm_epsilon: float = 1.0e-5
    """
    Layer norm epsilon.
    """

    rms_norm_epsilon: float = 1.0e-8
    """
    Root mean squared norm epsilon
    """

    scalenorm_epsilon: float = 1.0e-8
    """
    Scalenorm epsilon
    """

    pos_emb: Literal[
        "learned", "rotary", "sinusoidal", "rpe", "alibi", "none"
    ] = "learned"
    """
    Type of positional embedding to use - choose from 'learned', 'rotary', 'sinusoidal', 'rpe', 'none'
    """

    rpe_num_buckets: int = 32
    """
    T5 relative positional encoding number of buckets, default 32.
    """

    rpe_max_distance: int = 128
    """
    T5 relative positional encoding max distance, default 128.
    """

    opt_pos_emb_offset: int = 0
    """
    Learned position embedding offset (only used by OPT, where it should be set to 2).
    """

    no_weight_tying: bool = False
    """
    Disables weight tying between embedding weights and final Linear layer
    """

    attention_config: list = None

    """
    Attention configuration for gpt-neox

    The first item in the list specifies the attention type(s), and should be a list of strings. The second item
    specifies the number of times to repeat those attention types in the full list.

    attention type choices:  [global, local, sparse_fixed, sparse_variable, bslongformer, bigbird, "gmlp", "amlp", "flash"]

    So a 12 layer network with only global attention could be specified like:
        [[[`global`], 12]]

    or a 12 layer network with alternating global / local like:
        [[[`global`, `local`], 6]]

    If none is specified, this defaults to
        [[[`global`], n_layers]]
    """

    sparsity_config: dict = None

    """
    Sparsity configuration dict as defined in https://www.deepspeed.ai/docs/config-json/#sparse-attention

    Note that since neox is autoregressive, attention is always "unidirectional" and `horizontal_global_attention` is
    always false.

    The main difference between our sparsity config and deepspeed's is that `mode` is ignored - since it is instead
    specified in attention_config defining each layer.

    An example config is given below:
          "sparse_attention": {
            "block": 16,
            "different_layout_per_head": true,
            "num_local_blocks": 4,
            "num_global_blocks": 1,
            "num_different_global_patterns": 4,
            "num_random_blocks": 0,
            "local_window_blocks": [4],
            "global_block_indices": [0],
            "global_block_end_indices": None,
            "num_sliding_window_blocks": 3
          }
    """

    num_unique_layers: int = None
    """
    Number of unique transformer layers. num-layers should be divisible by this value. Currently only has an effect when pipe_parallel_size=0.
    """

    param_sharing_style: str = "grouped"
    """
    Ordering of the shared parameters. For example, for a num-layers=4 and --num-unique-layers=2, we will have the following ordering for two unique layers 1 and 2-: grouped: [1, 2, 1, 2] and spaced: [1, 1, 2, 2].
    """

    make_vocab_size_divisible_by: int = 128
    """
    Pad the vocab size to be divisible by this value. This is added for computational efficiency reasons.
    """

    activation: Literal[
        "gelu", "geglu", "relu", "softsign", "swish", "mish", "silu"
    ] = "gelu"
    """
    Activation function to use - choose from ["gelu", "geglu", "relu", "softsign", "swish", "mish", "silu"]
    """

    scaled_upper_triang_masked_softmax_fusion: bool = False
    """
    Enable fusion of query_key_value_scaling time (upper diagonal) masking and softmax.
    """

    scaled_masked_softmax_fusion: bool = False
    """
    Enable fusion of query_key_value_scaling general masking and softmax.
    """

    bias_gelu_fusion: bool = False
    """
    Enable bias and gelu fusion.
    """

    bias_dropout_fusion: bool = False
    """
    Enable bias and dropout fusion.
    """

    rope_fusion: bool = False
    """
    Enable rotary embedding fusion.
    """

    fp16_lm_cross_entropy: bool = False
    """
    Move the cross entropy unreduced loss calculation for lm head to fp16.
    """

    init_method_std: float = 0.02
    """
    Standard deviation of the zero mean normal distribution used for weight initialization.
    """

    apply_query_key_layer_scaling: bool = False
    """
    Scale Q * K^T by 1 / layer-number. If this flag is set, then it will automatically set attention-softmax-in-fp32 to true
    """

    use_cpu_initialization: bool = False
    """
    If set, affine parallel weights initialization uses CPU
    """

    attention_softmax_in_fp32: bool = False
    """
    Run attention masking and softmax in fp32.
    """

    rotary_pct: float = 1.0
    """
    pct of hidden dims to apply rotary positional embedding to
    """

    rotary_emb_base: int = 10000
    """
    Base for rotary positional embedding
    """

    init_method: Literal[
        "normal",
        "scaled_normal",
        "orthogonal",
        "scaled_orthogonal",
        "xavier_uniform",
        "xavier_normal",
        "wang_init",
        "small_init",
    ] = "normal"
    """
    Init function used on all layers except ff residual outputs - choose from
    ["normal", "scaled_normal", "orthogonal", "scaled_orthogonal", "xavier_uniform", "xavier_normal", "wang_init", "small_init"]
    """

    output_layer_init_method: Literal[
        "normal",
        "scaled_normal",
        "orthogonal",
        "scaled_orthogonal",
        "xavier_uniform",
        "xavier_normal",
        "wang_init",
        "small_init",
    ] = "scaled_normal"
    """
    Init function used for ff residual outputs - choose from
    ["normal", "scaled_normal", "orthogonal", "scaled_orthogonal", "xavier_uniform", "xavier_normal", "wang_init", "small_init"]
    """

    gmlp_attn_dim: int = 64
    """
    the dimension of the single head self attention in gmlp model (not used in gpt models).
    If None - gmlp model doesn't use attention.
    """

    gpt_j_residual: bool = False
    """
    If false, we use the conventional residual path:
      x = x + attn(ln1(x))
      x = x + mlp(ln2(x))
    Otherwise, we use the residual path from GPT-J, which offers a slight speedup:
      x = ln(x)
      x = x + attn(x) + mlp(x)
    """

    gpt_j_tied: bool = False
    """
    If false, we use
      x = x + attn(ln1(x)) + mlp(ln2(x))
    Otherwise, we tie the layer norms
      y = ln(x)
      x = x + attn(y) + mlp(y)
    """

    use_bias_in_norms: bool = True
    """
    If false, norms (e.g. LayerNorm) will not have bias terms
    """
    use_bias_in_attn_linear: bool = True
    """
    If false, attn_linear (e.g. QKVO) will not have bias terms
    """

    mlp_type: str = "regular"
    """
    Types:
        regular: Megatron implementation
        llama: LLaMA MLP (SiLU-gated MLP)
    """

    soft_prompt_tuning: dict = None
    """
    Dictionary configuring the soft prompt tuning parameters.
    If enabled, will train *only* the soft prompt, and freezes the rest of the model.
    parameters in the dict are:
        'enabled': bool = True # enables soft prompting
        'num_tokens': int = 10 # length of the soft prompt in tokens
        'init_string': str = '' # if provided, initialize the soft prompt with the word embeddings of this string
        'init_range': float = 0.5 # if no init string is provided, initialize the soft prompt with a uniform distribution between -init_range and init_rang
    """

    # Output layer parallelism over the hidden dim is currently broken (https://github.com/EleutherAI/gpt-neox/issues/905)
    output_layer_parallelism: Literal["column"] = "column"

    """
    Parameter controlling whether the output layer is parallelized over the hidden dim (row) or the vocab dim (column)
    """


@dataclass
class NeoXArgsOptimizer(NeoXArgsTemplate):
    """
    Optimizer Arguments
    """

    optimizer_type: Literal[
        "adam",
        "onebitadam",
        "cpu_adam",
        "cpu_torch_adam",
        "sm3",
        "madgrad_wd",
        "sgd",
        "lion",
    ] = "adam"
    """
    Type of optimizer to use. Choose from ['adam', 'onebitadam', 'cpu_adam', 'cpu_torch_adam', 'sm3', 'madgrad_wd', 'sgd', 'lion']
    NOTE: sgd will use MuSGD from Mup. Mup must be enabled for this optimizer.
    """

    use_bnb_optimizer: bool = False
    """
    Whether to enable the bitsandbytes optimizers
    """

    zero_stage: Union[int, List[int], Literal["all"]] = None
    """
    Zero Optimizer stage
    """

    zero_reduce_scatter: bool = None
    """
    Zero: Uses reduce or reduce scatter instead of allreduce to average gradients
    """

    zero_contiguous_gradients: bool = None
    """
    Zero: Copies the gradients to a contiguous buffer as they are produced. Avoids memory fragmentation during backward pass. Only useful when running very large models.
    """

    zero_reduce_bucket_size: int = None
    """
    Zero: Number of elements reduced/allreduced at a time. Limits the memory required for the allgather for large model sizes
    """

    zero_allgather_bucket_size: int = None
    """
    Zero: Number of elements allgathered at a time. Limits the memory required for the allgather for large model sizes
    """

    lr: float = None
    """
    Max Learning rate during training
    """


@dataclass
class NeoXArgsLRScheduler(NeoXArgsTemplate):
    """
    LR Scheduler Arguments
    """

    lr_decay_style: Literal["constant", "linear", "cosine", "exponential"] = "linear"
    """
    Learning rate decay function. Choose from 'constant', 'linear', 'cosine', 'exponential'.
    """

    lr_decay_iters: int = None
    """
    Number of iterations to decay learning rate over, If None defaults to --train-iters
    """

    min_lr: float = 0.0
    """
    Minimum value for learning rate. The scheduler clips values below this threshold.
    """

    warmup: float = 0.01
    """
    Percentage of total iterations to warmup on (.01 = 1 percent of all training iters).
    """

    override_lr_scheduler: bool = False
    """
    Reset the values of the scheduler (learning rate,warmup iterations, minimum learning rate, maximum number of iterations, and decay style from input arguments and ignore values from checkpoints. Note that all the above values will be reset.
    """

    use_checkpoint_lr_scheduler: bool = False
    """
    Use checkpoint to set the values of the scheduler (learning rate, warmup iterations, minimum learning rate, maximum number of iterations, and decay style from checkpoint and ignore input arguments.
    """


@dataclass
class NeoXArgsLogging(NeoXArgsTemplate):
    """
    Logging Arguments
    """

    use_wandb: bool = None
    """Flag indicating if wandb is to be used."""

    wandb_group: str = None
    """Weights and Biases group name - used to group together "runs"."""

    wandb_team: str = None
    """Team name for Weights and Biases."""

    wandb_project: str = "neox"
    """wandb project name"""

    wandb_host: str = "https://api.wandb.ai"
    """url of the wandb host"""

    wandb_init_all_ranks: bool = False
    """Initialize wandb on all ranks."""

    git_hash: str = get_git_commit_hash()
    """current git hash of repository"""

    log_dir: str = None
    """
    Directory to save logs to.
    """

    tensorboard_writer = None
    """
    initialized tensorboard writer
    """

    tensorboard_dir: str = None
    """
    Write TensorBoard logs to this directory.
    """

    log_interval: int = 100
    """
    Interval between logging.
    """

    log_grad_pct_zeros: bool = False
    """
    Log the percentage of zeros for the gradient of each parameter to wandb / tensorboard (useful for debugging). Needs wandb_init_all_ranks set to True if using pipeline parallelism to log all ranks.
    """

    log_param_norm: bool = False
    """
    Log the frob norm of the parameters to wandb / tensorboard (useful for debugging). Needs wandb_init_all_ranks set to True if using pipeline parallelism to log all ranks.
    """

    log_grad_norm: bool = False
    """
    Log the frob norm of the gradients to wandb / tensorboard (useful for debugging).
    (N.B - this will only work with pp = 0 for now, as we don't have access to the gradients of the model because
    deepspeed.)
    """

    log_optimizer_states: bool = False
    """
    Log the frob norm of the optimizer states to wandb / tensorboard (useful for debugging).
    """

    log_gradient_noise_scale: bool = False
    """
    Whether to log the gradient noise scale when training (cf. https://arxiv.org/abs/1812.06162 for explanation)
    """

    gradient_noise_scale_n_batches: int = 5
    """
    Number of batches to accumulate gradients for in the gradient noise scale logger.
    """

    gradient_noise_scale_cpu_offload: bool = False
    """
    Whether to offload the buffered gradients to cpu when measuring gradient noise scale.
    """


@dataclass
class NeoXArgsOther(NeoXArgsTemplate):
    """
    Misc. Arguments
    """

    distributed_backend: str = "nccl"
    """
    Which backend to use for distributed training.
    """

    local_rank: int = None
    """
    local rank passed from distributed launcher.
    """

    rank: int = None
    """
    global rank of process being run (passed in via distributed launcher)
    """

    lazy_mpu_init: bool = False
    """
    If set to True, initialize_megatron() skips DDP initialization and returns function to complete it instead. Also turns on use-cpu-initialization flag. This is for external DDP manager.
    """

    short_seq_prob: float = 0.1
    """
    Probability of producing a short sequence.
    """

    eod_mask_loss: bool = False
    """
    Mask loss for the end of document tokens.
    """

    adlr_autoresume: bool = False
    """
    Enable auto-resume on adlr cluster.
    """

    adlr_autoresume_object = None
    """
    imported autoresume
    """

    adlr_autoresume_interval: int = 1000
    """
    Intervals over which check for auto-resume termination signal
    """

    seed: int = 1234
    """
    Random seed used for python, numpy, pytorch, and cuda.
    """

    onnx_safe: bool = False
    """
    Use workarounds for known problems with Torch ONNX exporter
    """

    deepscale: bool = False
    """
    (Deprecated) enable DeepSpeed (helper flag for user code, no impact on DeepSpeed backend)'
    """

    deepscale_config: str = None
    """(Deprecated) deepscale json configuration file."""

    deepspeed_mpi: bool = False
    """
    Run via MPI, this will attempt to discover the necessary variables to initialize torch distributed from the MPI environment
    """

    deepspeed_slurm: bool = False
    """
    Run via SLURM, this will attempt to discover the necessary variables to initialize torch distributed from the SLURM environment
    """

    user_script: str = None
    """
    user script to be run
    """

    iteration: int = None
    """
    Set during training
    """

    do_train: bool = None
    """
    Set during training
    """

    do_valid: bool = None
    """
    Set during training
    """

    do_test: bool = None
    """
    Set during training
    """

    save_iters: list = None
    """
    Set during training
    """

    global_num_gpus: int = None
    """
    Set during launching
    """


@dataclass
class NeoXArgsTokenizer(NeoXArgsTemplate):
    """
    Tokenizer Arguments
    """

    tokenizer_type: Literal[
        "GPT2BPETokenizer",
        "HFTokenizer",
        "HFGPT2Tokenizer",
        "SPMTokenizer",
        "CharLevelTokenizer",
        "TiktokenTokenizer",
    ] = "GPT2BPETokenizer"
    """
    Type of tokenizer to use - should be one of ["GPT2BPETokenizer", "HFTokenizer", "HFGPT2Tokenizer", "SPMTokenizer", "CharLevelTokenizer", "TiktokenTokenizer"]
    """

    padded_vocab_size: int = None
    """
    Total (padded) vocabulary size of tokenizer. Configured after launching of training,
    as it's dependent on the parallelism size.
    """

    tokenizer = None
    """
    tokenizer object loaded into memory and accessible by other functions
    """


@dataclass
class NeoXArgsTraining(NeoXArgsTemplate):
    """
    Training Arguments
    """

    data_path: str = None
    """
    Path to combined dataset to split.
    """

    use_shared_fs: bool = True
    """
    Whether to use a shared filesystem for data loading. If False, local rank 0 on all nodes will preprocess the data,
    otherwise only global rank 0 will preprocess the data. This is implemented in megatron/data/gpt2_dataset.py::_build_index_mappings.
    """

    train_data_paths: list = None
    """
    List of paths to train datasets.
    """

    label_data_paths: list = None
    """
    List of paths to label datasets (not shifted by 1 yet!).
    """

    test_data_paths: list = None
    """
    List of paths to test datasets.
    """

    valid_data_paths: list = None
    """
    List of paths to validation datasets.
    """

    train_data_weights: list = None
    """
    List of 'weights' that decide how often to sample from each training dataset when blending datasets. If None, defaults to equal weighting.
    Should be a list the same length as `train_data_paths`
    """

    valid_data_weights: list = None
    """
    List of 'weights' that decide how often to sample from each validation dataset when blending datasets. If None, defaults to equal weighting.
    Should be a list the same length as `valid_data_paths`
    """

    test_data_weights: list = None
    """
    List of 'weights' that decide how often to sample from each test dataset when blending datasets. If None, defaults to equal weighting.
    Should be a list the same length as `test_data_paths`
    """

    weight_by_num_documents: bool = False
    """
    If True, Builds dataset weights from a multinomial distribution over groups of data according to the number of
    documents in each group.

    WARNING: setting this to True will override any user provided weights

    We sample from a group according to the probability p(L) ∝ |L| ** α,
    where p(L) is the probability of sampling from a given group,
          |L| is the number of examples in that datapoint,
          and α is a coefficient that acts to upsample data from underrepresented groups

    Hence α (`alpha`) allows us to control how much to 'boost' the probability of training on low-resource groups.

    See https://arxiv.org/abs/1911.02116 for more details
    """

    weighted_sampler_alpha: float = 1.0
    """
    Alpha value for `weight_by_num_documents`. Only has an effect if `weight_by_num_documents` = True.

    when alpha = 1, the probability of sampling from a given group = n_samples / total_samples
    as alpha -> 0, the probability of sampling from all groups becomes equal, and number of documents has no effect
    as alpha -> inf, the probability of sampling from the groups with *the most samples* -> 1
    """

    data_impl: Literal["infer", "mmap", "cached"] = "infer"
    """
    Implementation of indexed datasets, can be one of "infer", "cached", or "mmap"
    """

    mmap_warmup: bool = False
    """
    Warm up mmap files.
    """

    save: str = None
    """
    Output directory to save checkpoints to.
    """

    s3_path: str = None
    """
    Path to s3 bucket for saving checkpoints.
    """

    s3_chunk_size: int = 104_857_600
    """
    The number of bytes in each file chunk when uploading to s3. Defaults to 100MiB.
<<<<<<< HEAD
    """ 
=======
    """
>>>>>>> f7373f80

    config_files: dict = None
    """
    Store of original config files mapping config filename to file contents
    """

    load: str = None
    """
    Directory containing a model checkpoint.
    """

    checkpoint_validation_with_forward_pass: bool = False
    """
    save input and output of a forward pass with the checkpoint and validate after load
    """

    checkpoint_scale: Literal["linear", "log"] = "linear"
    """
    How step at which checkpoints are saved should scale. "linear" implies 1 checkpoint will be saved at every multiple of `checkpoint-factor`,
    while "log" implies that the number of steps between each checkpoint will be multiplied by `checkpoint-factor` at each step, starting from step 1.
    """

    checkpoint_factor: int = None
    """
    Acts as a multiplier on either the "log" or "linear" checkpoint spacing.

    With `checkpoint-scale="linear"`, `checkpoint-factor=20`, and `train-iters=100`, checkpoints will be saved at
    steps [20, 40, 60, 80, 100].

    With `checkpoint-scale="log"`, `checkpoint-factor=2`, and `train-iters=100`, checkpoints will be saved at
    steps [1, 2, 4, 8, 16, 32, 64, 100].

    Note that the last checkpoint step is always saved.
    """

    extra_save_iters: list = None
    """
    Additional iterations when a checkpoint should be saved.
    Must be a list of ints or `None`.
    """

    no_save_optim: bool = False
    """
    Do not save current optimizer.
    """

    no_save_rng: bool = False
    """
    Do not save current rng state.
    """

    no_load_optim: bool = False
    """
    Do not load optimizer when loading checkpoint.
    """

    no_load_rng: bool = False
    """
    Do not load rng state when loading checkpoint.
    """

    finetune: bool = False
    """
    Load model for finetuning. Do not load optimizer or rng state from checkpoint and set iteration to 0. Assumed when loading a release checkpoint.
    """

    batch_size: int = None
    """
    training microbatch size per gpu
    """

    train_iters: int = None
    """
    Number of iterations to run for training.
    """

    eval_iters: int = 100
    """
    Number of iterations to run for evaluation validation/test for.
    """

    keep_last_n_checkpoints: int = None
    """
    Number of last checkpoints to keep
    """

    eval_interval: int = 1000
    """
    Interval between running evaluation on validation set.
    """

    split: str = "969, 30, 1"
    """
    Comma_separated list of proportions for training, validation, and test split. For example the split 90,5,5 will use 90% of data for training, 5% for validation and 5% for test.
    """

    vocab_file: str = None
    """
    Path to the vocab file.
    """

    merge_file: str = None
    """
    Path to the BPE merge file.
    """

    num_workers: int = 2
    """
    Dataloader number of workers.
    """

    exit_interval: int = None
    """
    Exit the program after the iteration is divisible by this value.
    """

    attention_dropout: float = 0.0
    """
    Post attention dropout probability.
    """

    hidden_dropout: float = 0.0
    """
    Dropout probability for hidden state transformer.
    """

    weight_decay: float = 0.1
    """
    Weight decay coefficient for L2 regularization.
    """

    checkpoint_activations: bool = False
    """
    Checkpoint activation to allow for training with larger models, sequences, and batch sizes.
    """

    checkpoint_num_layers: int = 1
    """
    Chunk size (number of layers) for checkpointing.
    """

    deepspeed_activation_checkpointing: bool = True
    """
    DEPRECATED - TODO: remove
    Uses activation checkpointing from deepspeed
    """

    contiguous_checkpointing: bool = False
    """
    Contiguous memory checkpointing for activations.
    """

    checkpoint_in_cpu: bool = False
    """
    Move the activation checkpoints to CPU.
    """

    synchronize_each_layer: bool = False
    """
    does a synchronize at the beginning and end of each checkpointed layer.
    """

    profile_backward: bool = False
    """
    Enables backward pass profiling for checkpointed layers.
    """

    partition_activations: bool = False
    """
    Partition Activations across GPUs before checkpointing.
    """

    clip_grad: float = 1.0
    """
    Gradient clipping based on global L2 norm.
    """

    hysteresis: int = 2
    """
    hysteresis for dynamic loss scaling
    """

    dynamic_loss_scale: bool = None
    """
    flag indicating whether dynamic loss scale is used
    """

    loss_scale: float = None
    """
    Static loss scaling, positive power of 2
    values can improve fp16 convergence. If None, dynamic loss scaling is used.
    """

    loss_scale_window: float = 1000.0
    """
    Window over which to raise/lower dynamic scale.
    """

    min_scale: float = 1.0
    """
    Minimum loss scale for dynamic loss scale.
    """

    char_level_ppl: bool = False
    """
    Whether to calculate character level perplexity as well as token level perplexity. (may incur a time cost)
    """

    use_mup: bool = False
    """
    Whether to use Microsoft's Mup https://github.com/microsoft/mup
    """

    coord_check: bool = False
    """
    Whether to generate a "coord check" plot to verify mup's implementation in neox
    """

    save_base_shapes: bool = False
    """
    Whether to save base shapes for mup. This will save the shapes to the path specified in base-shapes-file.
    """

    base_shapes_file: str = None
    """
    Path to the base shapes to save to/load from
    """

    mup_init_scale: float = 1.0
    """
    Initialization scale: All the parameters are multiplied by this value
    """

    mup_attn_temp: float = 1.0
    """
    Attention temperature: Reciprocal of the multiplier applied to the input to attention softmax
    """

    mup_output_temp: float = 1.0
    """
    Output temperature: Reciprocal of the multiplier applied to the input to softmax that
    produces the distribution over output tokens.
    """

    mup_embedding_mult: float = 1.0
    """
    Scalar by which we multiply the output of the embedding layer
    """

    mup_rp_embedding_mult: float = 1.0
    """
    Scalar by which we multiply vectors representing relative position
    """

    mup_width_scale: int = 2
    """
    What to scale width by when creating the delta model for mup
    """


@dataclass
class NeoXArgsTextgen(NeoXArgsTemplate):
    """
    Text Generation arguments
    """

    text_gen_type: str = None
    """
    How to generate text/sample the model.
    Options: `unconditional`, `input-file`, `interactive`
    """

    temperature: float = 0.0
    """
    exponential scaling output distribution ("higher == more risk")
    """

    top_p: float = 0.0
    """
    Top-p (nucleus) sampling chooses from the smallest possible set of tokens whose cumulative probability exceeds the probability top_p.
    """

    top_k: int = 0
    """
    integer between 0 and the models vocab size. Filters out any logits with a probability less than that of the top_kth token.
    """

    return_logits: bool = False
    """
    Boolean for whether to return the logits for generated tokens
    """

    maximum_tokens: int = 64
    """
    maximum number of tokens to be generated
    """

    prompt_end: str = "\n"
    """
    a single prompt's end. Defaults to newline
    """

    sample_input_file: str = None
    """
    Get input from file instead of interactive mode, each line is an input.
    """

    sample_output_file: str = "samples.txt"
    """
    Output file
    """

    num_samples: int = 1
    """
    Number of samples to generate unconditionally, defaults to 1 and interactive conditional sampling
    """

    recompute: bool = False
    """
    During generation recompute all attention instead of using previously computed keys/values.
    Should be set to true for sparse attention models
    """

    eval_results_prefix: str = ""
    """
    prefix to which to save evaluation results - final fp will be {eval_results_prefix}_eval_results_yy-mm-dd-HH-MM.json
    """

    eval_tasks: list = None
    """
    Tasks to evaluate on using lm_eval_harness

    NOTE: Requires internet connection
    """<|MERGE_RESOLUTION|>--- conflicted
+++ resolved
@@ -848,11 +848,7 @@
     s3_chunk_size: int = 104_857_600
     """
     The number of bytes in each file chunk when uploading to s3. Defaults to 100MiB.
-<<<<<<< HEAD
     """ 
-=======
-    """
->>>>>>> f7373f80
 
     config_files: dict = None
     """
