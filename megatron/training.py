--- conflicted
+++ resolved
@@ -55,13 +55,9 @@
     CharCounter,
 )
 from megatron.model.gpt2_model import cross_entropy
-<<<<<<< HEAD
-# from eval_tasks import run_eval_harness
-=======
 
 from pickle import dump
 import os
->>>>>>> f36aed7f
 
 import seaborn as sns
 import matplotlib.pyplot as plt
