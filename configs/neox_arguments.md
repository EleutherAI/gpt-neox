--- conflicted
+++ resolved
@@ -111,11 +111,7 @@
 
 - **git_hash**: str
 
-<<<<<<< HEAD
-    Default = 67dbe7c
-=======
     Default = b804ee8
->>>>>>> 31cfe521
 
     current git hash of repository
 
