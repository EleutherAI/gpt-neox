--- conflicted
+++ resolved
@@ -111,11 +111,7 @@
 
 - **git_hash**: str
 
-<<<<<<< HEAD
-    Default = 478ea46
-=======
     Default = b804ee8
->>>>>>> 31cfe521
 
     current git hash of repository
 
