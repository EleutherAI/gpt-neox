--- conflicted
+++ resolved
@@ -9,12 +9,9 @@
 from megatron.data.indexed_dataset import make_dataset as make_indexed_dataset
 from megatron.data.blendable_dataset import BlendableDataset
 from megatron.data.gpt2_dataset import GPT2Dataset
-<<<<<<< HEAD
 from megatron.data.t5_dataset import T5Dataset
-=======
 from megatron.data.mlm_dataset import MLMDataset
 from megatron.data.decoder_packed_mtf_dataset import DecoderPackedMTFDataset, get_indexed_dataset
->>>>>>> d7838a7b
 from megatron.data.samplers import DistributedBatchSampler
 
 
@@ -68,34 +65,6 @@
     dataset = None
     documents = np.arange(start=0, stop=total_num_of_documents, step=1, dtype=np.int32)
 
-<<<<<<< HEAD
-    if neox_args.model_arch == "gpt2":
-        dataset = GPT2Dataset(
-            name,
-            data_prefix,
-            documents,
-            indexed_dataset,
-            num_samples,
-            seq_length,
-            seed,
-            build_index_mappings=build_index_mappings,
-        )
-    elif neox_args.model_arch == "t5":
-        dataset = T5Dataset(
-            name,
-            data_prefix,
-            documents,
-            indexed_dataset,
-            num_samples,
-            seq_length,
-            seed,
-            neox_args=neox_args,
-            build_index_mappings=build_index_mappings,
-        )
-    else:
-        raise ValueError("Received a `model_arch` value other than `gpt2` or `t5`!")
-    
-=======
     dataset_args = [
         name,
         data_prefix,
@@ -123,12 +92,32 @@
             mean_noise_span_length=neox_args.mean_noise_span_length,
         )
     else:
-        dataset = GPT2Dataset(
-            *dataset_args,
-            build_index_mappings=build_index_mappings,
-        )
-
->>>>>>> d7838a7b
+        if neox_args.model_arch == "gpt2":
+            dataset = GPT2Dataset(
+                name,
+                data_prefix,
+                documents,
+                indexed_dataset,
+                num_samples,
+                seq_length,
+                seed,
+                build_index_mappings=build_index_mappings,
+            )
+        elif neox_args.model_arch == "t5":
+            dataset = T5Dataset(
+                name,
+                data_prefix,
+                documents,
+                indexed_dataset,
+                num_samples,
+                seq_length,
+                seed,
+                neox_args=neox_args,
+                build_index_mappings=build_index_mappings,
+            )
+        else:
+            raise ValueError("Received a `model_arch` value other than `gpt2` or `t5`!")
+
     return dataset
 
 
@@ -140,11 +129,7 @@
     seq_length,
     seed,
     skip_warmup,
-<<<<<<< HEAD
     neox_args=None,
-=======
-    neox_args=None
->>>>>>> d7838a7b
 ):
     """Build train, valid, and test datasets."""
 
@@ -179,29 +164,6 @@
             documents = np.arange(
                 start=splits[index], stop=splits[index + 1], step=1, dtype=np.int32
             )
-<<<<<<< HEAD
-            if neox_args.model_arch == "gpt2":
-                dataset = GPT2Dataset(
-                    name,
-                    data_prefix,
-                    documents,
-                    indexed_dataset,
-                    train_valid_test_num_samples[index],
-                    seq_length,
-                    seed,
-                )
-            elif neox_args.model_arch == "t5":
-                dataset = T5Dataset(
-                    name,
-                    data_prefix,
-                    documents,
-                    indexed_dataset,
-                    train_valid_test_num_samples[index],
-                    seq_length,
-                    seed,
-                    neox_args=neox_args,
-                )
-=======
 
             dataset_args = [
                 name,
@@ -229,11 +191,15 @@
                     mean_noise_span_length=neox_args.mean_noise_span_length,
                 )
             else:
-                dataset = GPT2Dataset(
-                    *dataset_args,
-                )
-
->>>>>>> d7838a7b
+                if neox_args.model_arch == "gpt2":
+                    dataset = GPT2Dataset(
+                        *dataset_args,
+                    )
+                elif neox_args.model_arch == "t5":
+                    dataset = T5Dataset(
+                        *dataset_args,
+                        neox_args=neox_args,
+                    )
         return dataset
 
     train_dataset = build_dataset(0, "train")
