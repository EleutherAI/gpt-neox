Arguments for gpt-neox. All of the following can be specified in your .yml config file(s):


## NeoXArgsLRScheduler

LR Scheduler Arguments



- **lr_decay_style**: typing.Literal['constant', 'linear', 'cosine', 'exponential']

    Default = linear

    Learning rate decay function. Choose from 'constant', 'linear', 'cosine', 'exponential'.



- **lr_decay_iters**: int

    Default = None

    Number of iterations to decay learning rate over, If None defaults to --train-iters



- **min_lr**: float

    Default = 0.0

    Minimum value for learning rate. The scheduler clips values below this threshold.



- **warmup**: float

    Default = 0.01

    Percentage of total iterations to warmup on (.01 = 1 percent of all training iters).



- **override_lr_scheduler**: bool

    Default = False

    Reset the values of the scheduler (learning rate,warmup iterations, minimum learning rate, maximum number of iterations, and decay style from input arguments and ignore values from checkpoints. Note that all the above values will be reset.



- **use_checkpoint_lr_scheduler**: bool

    Default = False

    Use checkpoint to set the values of the scheduler (learning rate, warmup iterations, minimum learning rate, maximum number of iterations, and decay style from checkpoint and ignore input arguments.



## NeoXArgsLogging

Logging Arguments



- **use_wandb**: bool

    Default = None

    Flag indicating if wandb is to be used.



- **wandb_group**: str

    Default = None

    Weights and Biases group name - used to group together "runs".



- **wandb_team**: str

    Default = None

    Team name for Weights and Biases.



- **wandb_project**: str

    Default = neox

    wandb project name



- **wandb_host**: str

    Default = https://api.wandb.ai

    url of the wandb host



- **wandb_init_all_ranks**: bool

    Default = False

    Initialize wandb on all ranks.



- **git_hash**: str

<<<<<<< HEAD
    Default = b6cb77e
=======
    Default = 8451671
>>>>>>> 2382bd4a

    current git hash of repository



- **log_dir**: str

    Default = None

    Directory to save logs to.



- **tensorboard_dir**: str

    Default = None

    Write TensorBoard logs to this directory.



- **log_interval**: int

    Default = 100

    Interval between logging.



- **log_grad_pct_zeros**: bool

    Default = False

    Log the percentage of zeros for the gradient of each parameter to wandb / tensorboard (useful for debugging). Needs wandb_init_all_ranks set to True if using pipeline parallelism to log all ranks.



- **log_param_norm**: bool

    Default = False

    Log the frob norm of the parameters to wandb / tensorboard (useful for debugging). Needs wandb_init_all_ranks set to True if using pipeline parallelism to log all ranks.



- **log_grad_norm**: bool

    Default = False

    Log the frob norm of the gradients to wandb / tensorboard (useful for debugging).
    (N.B - this will only work with pp = 0 for now, as we don't have access to the gradients of the model because
    deepspeed.)



- **log_optimizer_states**: bool

    Default = False

    Log the frob norm of the optimizer states to wandb / tensorboard (useful for debugging).



- **log_gradient_noise_scale**: bool

    Default = False

    Whether to log the gradient noise scale when training (cf. https://arxiv.org/abs/1812.06162 for explanation)



- **gradient_noise_scale_n_batches**: int

    Default = 5

    Number of batches to accumulate gradients for in the gradient noise scale logger.



- **gradient_noise_scale_cpu_offload**: bool

    Default = False

    Whether to offload the buffered gradients to cpu when measuring gradient noise scale.



- **memory_profiling**: bool

    Default = False

    Whether to take a memory snapshot of the model. Useful for debugging memory issues.



- **memory_profiling_path**: str

    Default = None

    Path to save memory snapshot to.



- **profile**: bool

    Default = False

    Enable nsys profiling. When using this option,
    nsys options should be specified in commandline.
    An example nsys commandline is
    ```
    nsys profile -s none -t nvtx,cuda -o <path/to/output_file>
    --force-overwrite true
    --capture-range=cudaProfilerApi
    --capture-range-end=stop
    ```



- **profile_step_start**: int

    Default = 10

    Step to start profiling at.



- **profile_step_stop**: int

    Default = 12

    Step to stop profiling at.



## NeoXArgsModel

Model Arguments



- **precision**: typing.Literal['fp16', 'fp32', 'bfloat16']

    Default = None

    description of the used precision, either one of fp16 or fp32 (and in the future bf16).



- **num_layers**: int

    Default = None

    Number of transformer layers.



- **hidden_size**: int

    Default = None

    Transformer hidden size.



- **intermediate_size**: int

    Default = None

    Transformer intermediate size. Currently only used for "mlp_type": "llama".

    If not passed, will be set to a reasonable default.



- **num_attention_heads**: int

    Default = None

    Number of transformer attention heads.

    If num_kv_heads is set, will control only number of query heads.



- **num_kv_heads**: int

    Default = None

    Number of transformer key/value attention heads.

    If set to None or the same value as num_attention_heads, will perform multi-head attention (MHA).
    If set to < num_attention_heads but > 1, will perform grouped-query attention (GQA) (https://arxiv.org/pdf/2305.13245.pdf)
    If set to 1, will perform multi-query attention.

    Must be < num_attention_heads and divide num_attention_heads evenly.



- **seq_length**: int

    Default = None

    Maximum sequence length to process.



- **sliding_window_width**: int

    Default = None

    Width of the attention sliding window. Only supported with Flash Attention 2.



- **max_position_embeddings**: int

    Default = None

    Maximum number of position embeddings to use. This is the size of position embedding.



- **norm**: typing.Literal['layernorm', 'rmsnorm', 'scalenorm']

    Default = layernorm

    Normalization layer to use. Choose from "layernorm", "rmsnorm", "scalenorm".



- **layernorm_fusion**: bool

    Default = False

    Use fused layer norm kernel (if `norm` is `layernorm`).



- **use_qk_layernorm**: bool

    Default = False

    Use QK Normalization



- **layernorm_epsilon**: float

    Default = 1e-05

    Layer norm epsilon.



- **rms_norm_epsilon**: float

    Default = 1e-08

    Root mean squared norm epsilon



- **scalenorm_epsilon**: float

    Default = 1e-08

    Scalenorm epsilon



- **pos_emb**: typing.Literal['learned', 'rotary', 'sinusoidal', 'rpe', 'alibi', 'none']

    Default = learned

    Type of positional embedding to use - choose from 'learned', 'rotary', 'sinusoidal', 'rpe', 'none'



- **rpe_num_buckets**: int

    Default = 32

    T5 relative positional encoding number of buckets, default 32.



- **rpe_max_distance**: int

    Default = 128

    T5 relative positional encoding max distance, default 128.



- **opt_pos_emb_offset**: int

    Default = 0

    Learned position embedding offset (only used by OPT, where it should be set to 2).



- **no_weight_tying**: bool

    Default = False

    Disables weight tying between embedding weights and final Linear layer



- **attention_config**: list

    Default = None

    Attention configuration for gpt-neox

    The first item in the list specifies the attention type(s), and should be a list of strings. The second item
    specifies the number of times to repeat those attention types in the full list.

    attention type choices:  [global, local, sparse_fixed, sparse_variable, bslongformer, bigbird, "gmlp", "amlp", "flash", "mamba", "rwkv"]

    So a 12 layer network with only global attention could be specified like:
        [[[`global`], 12]]

    or a 12 layer network with alternating global / local like:
        [[[`global`, `local`], 6]]

    If none is specified, this defaults to
        [[[`global`], n_layers]]



- **sparsity_config**: dict

    Default = None

    Sparsity configuration dict as defined in https://www.deepspeed.ai/docs/config-json/#sparse-attention

    Note that since neox is autoregressive, attention is always "unidirectional" and `horizontal_global_attention` is
    always false.

    The main difference between our sparsity config and deepspeed's is that `mode` is ignored - since it is instead
    specified in attention_config defining each layer.

    An example config is given below:
          "sparse_attention": {
            "block": 16,
            "different_layout_per_head": true,
            "num_local_blocks": 4,
            "num_global_blocks": 1,
            "num_different_global_patterns": 4,
            "num_random_blocks": 0,
            "local_window_blocks": [4],
            "global_block_indices": [0],
            "global_block_end_indices": None,
            "num_sliding_window_blocks": 3
          }



- **num_unique_layers**: int

    Default = None

    Number of unique transformer layers. num-layers should be divisible by this value. Currently only has an effect when pipe_parallel_size=0.



- **param_sharing_style**: str

    Default = grouped

    Ordering of the shared parameters. For example, for a num-layers=4 and --num-unique-layers=2, we will have the following ordering for two unique layers 1 and 2-: grouped: [1, 2, 1, 2] and spaced: [1, 1, 2, 2].



- **make_vocab_size_divisible_by**: int

    Default = 128

    Pad the vocab size to be divisible by this value. This is added for computational efficiency reasons.



- **activation**: typing.Literal['gelu', 'geglu', 'relu', 'softsign', 'swish', 'mish', 'silu']

    Default = gelu

    Activation function to use - choose from ["gelu", "geglu", "relu", "softsign", "swish", "mish", "silu"]



- **scaled_upper_triang_masked_softmax_fusion**: bool

    Default = False

    Enable fusion of query_key_value_scaling time (upper diagonal) masking and softmax.



- **scaled_masked_softmax_fusion**: bool

    Default = False

    Enable fusion of query_key_value_scaling general masking and softmax.



- **bias_gelu_fusion**: bool

    Default = False

    Enable bias and gelu fusion.



- **bias_dropout_fusion**: bool

    Default = False

    Enable bias and dropout fusion.



- **rope_fusion**: bool

    Default = False

    Enable rotary embedding fusion.



- **fp16_lm_cross_entropy**: bool

    Default = False

    Move the cross entropy unreduced loss calculation for lm head to fp16.



- **init_method_std**: float

    Default = 0.02

    Standard deviation of the zero mean normal distribution used for weight initialization.



- **apply_query_key_layer_scaling**: bool

    Default = False

    Scale Q * K^T by 1 / layer-number. If this flag is set, then it will automatically set attention-softmax-in-fp32 to true



- **use_cpu_initialization**: bool

    Default = False

    If set, affine parallel weights initialization uses CPU



- **attention_softmax_in_fp32**: bool

    Default = False

    Run attention masking and softmax in fp32.



- **rotary_pct**: float

    Default = 1.0

    pct of hidden dims to apply rotary positional embedding to



- **rotary_emb_base**: int

    Default = 10000

    Base for rotary positional embedding



- **rotary_save_freqs_buffer**: bool

    Default = False

    Used to control whether the `inv_freqs` buffer in rotary embeddings
    will be stored in checkpoints (persistent=True) or not.

    Defaults to false, but is left configurable to maintain backward-compatibility
    with GPT-NeoX checkpoints that were trained with this flag.



- **init_method**: typing.Literal['normal', 'scaled_normal', 'orthogonal', 'scaled_orthogonal', 'xavier_uniform', 'xavier_normal', 'wang_init', 'small_init', 'single_residual_scaled_normal']

    Default = normal

    Init function used on all layers except ff residual outputs - choose from
    ["normal", "scaled_normal", "orthogonal", "scaled_orthogonal", "xavier_uniform", "xavier_normal", "wang_init", "small_init"]



- **output_layer_init_method**: typing.Literal['normal', 'scaled_normal', 'orthogonal', 'scaled_orthogonal', 'xavier_uniform', 'xavier_normal', 'wang_init', 'small_init', 'single_residual_scaled_normal']

    Default = scaled_normal

    Init function used for ff residual outputs - choose from
    ["normal", "scaled_normal", "orthogonal", "scaled_orthogonal", "xavier_uniform", "xavier_normal", "wang_init", "small_init"]



- **gmlp_attn_dim**: int

    Default = 64

    the dimension of the single head self attention in gmlp model (not used in gpt models).
    If None - gmlp model doesn't use attention.



- **gpt_j_residual**: bool

    Default = False

    If false, we use the conventional residual path:
      x = x + attn(ln1(x))
      x = x + mlp(ln2(x))
    Otherwise, we use the residual path from GPT-J, which offers a slight speedup:
      x = ln(x)
      x = x + attn(x) + mlp(x)



- **gpt_j_tied**: bool

    Default = False

    If false, we use
      x = x + attn(ln1(x)) + mlp(ln2(x))
    Otherwise, we tie the layer norms
      y = ln(x)
      x = x + attn(y) + mlp(y)



- **use_bias_in_norms**: bool

    Default = True

    If false, norms (e.g. LayerNorm) will not have bias terms



- **use_bias_in_attn_linear**: bool

    Default = True

    If false, attn_linear (e.g. QKVO) will not have bias terms



- **mlp_type**: str

    Default = regular

    Types:
        regular: Megatron implementation
        llama: LLaMA MLP (SiLU-gated MLP)



- **soft_prompt_tuning**: dict

    Default = None

    Dictionary configuring the soft prompt tuning parameters.
    If enabled, will train *only* the soft prompt, and freezes the rest of the model.
    parameters in the dict are:
        'enabled': bool = True # enables soft prompting
        'num_tokens': int = 10 # length of the soft prompt in tokens
        'init_string': str = '' # if provided, initialize the soft prompt with the word embeddings of this string
        'init_range': float = 0.5 # if no init string is provided, initialize the soft prompt with a uniform distribution between -init_range and init_rang



- **mamba_selective_scan_fusion**: bool

    Default = False

    Enable fused kernels for Mamba selective scan.



- **mamba_causal_conv_fusion**: bool

    Default = False

    Enable fused kernels for Mamba causal Conv1d.



- **mamba_inner_func_fusion**: bool

    Default = False

    Enable fused inner operator for Mamba. (Supersedes conv. and selective scan fusion flags, requires each of those kernels to be installed.)



- **mamba_selective_fp32_params**: bool

    Default = True

    Keep selected parameters in fp32 for Mamba (A and D).
    Requires https://github.com/EleutherAI/DeeperSpeed/pull/61 .



- **mamba_use_bias_in_conv**: bool

    Default = True

    If false, conv1d in mamba block will not have bias term



- **mamba_use_bias_in_linears**: bool

    Default = False

    Enable bias terms in mamba block up- and down- projections (in_proj and out_proj).



- **output_layer_parallelism**: typing.Literal['column']

    Default = column

    Parameter controlling whether the output layer is parallelized over the hidden dim (row) or the vocab dim (column)



## NeoXArgsOptimizer

Optimizer Arguments



- **optimizer_type**: typing.Literal['adam', 'onebitadam', 'cpu_adam', 'cpu_torch_adam', 'sm3', 'madgrad_wd', 'sgd', 'lion']

    Default = adam

    Type of optimizer to use. Choose from ['adam', 'onebitadam', 'cpu_adam', 'cpu_torch_adam', 'sm3', 'madgrad_wd', 'sgd', 'lion']
    NOTE: sgd will use MuSGD from Mup. Mup must be enabled for this optimizer.



- **use_bnb_optimizer**: bool

    Default = False

    Whether to enable the bitsandbytes optimizers



- **zero_stage**: typing.Union[int, typing.List[int], typing.Literal['all']]

    Default = None

    Zero Optimizer stage



- **zero_reduce_scatter**: bool

    Default = None

    Zero: Uses reduce or reduce scatter instead of allreduce to average gradients



- **zero_contiguous_gradients**: bool

    Default = None

    Zero: Copies the gradients to a contiguous buffer as they are produced. Avoids memory fragmentation during backward pass. Only useful when running very large models.



- **zero_reduce_bucket_size**: int

    Default = None

    Zero: Number of elements reduced/allreduced at a time. Limits the memory required for the allgather for large model sizes



- **zero_allgather_bucket_size**: int

    Default = None

    Zero: Number of elements allgathered at a time. Limits the memory required for the allgather for large model sizes



- **lr**: float

    Default = None

    Max Learning rate during training



## NeoXArgsOther

Misc. Arguments



- **distributed_backend**: str

    Default = nccl

    Which backend to use for distributed training.



- **local_rank**: int

    Default = None

    local rank passed from distributed launcher.



- **rank**: int

    Default = None

    global rank of process being run (passed in via distributed launcher)



- **lazy_mpu_init**: bool

    Default = False

    If set to True, initialize_megatron() skips DDP initialization and returns function to complete it instead. Also turns on use-cpu-initialization flag. This is for external DDP manager.



- **short_seq_prob**: float

    Default = 0.1

    Probability of producing a short sequence.



- **eod_mask_loss**: bool

    Default = False

    Mask loss for the end of document tokens.



- **adlr_autoresume**: bool

    Default = False

    Enable auto-resume on adlr cluster.



- **adlr_autoresume_interval**: int

    Default = 1000

    Intervals over which check for auto-resume termination signal



- **seed**: int

    Default = 1234

    Random seed used for python, numpy, pytorch, and cuda.



- **onnx_safe**: bool

    Default = False

    Use workarounds for known problems with Torch ONNX exporter



- **deepscale**: bool

    Default = False

    (Deprecated) enable DeepSpeed (helper flag for user code, no impact on DeepSpeed backend)'



- **deepscale_config**: str

    Default = None

    (Deprecated) deepscale json configuration file.



- **deepspeed_mpi**: bool

    Default = False

    Run via MPI, this will attempt to discover the necessary variables to initialize torch distributed from the MPI environment



- **deepspeed_slurm**: bool

    Default = False

    Run via SLURM, this will attempt to discover the necessary variables to initialize torch distributed from the SLURM environment



- **user_script**: str

    Default = None

    user script to be run



- **iteration**: int

    Default = None

    Set during training



- **do_train**: bool

    Default = None

    Set during training



- **do_valid**: bool

    Default = None

    Set during training



- **do_test**: bool

    Default = None

    Set during training



- **save_iters**: list

    Default = None

    Set during training



- **global_num_gpus**: int

    Default = None

    Set during launching



## NeoXArgsParallelism

Parallelism Arguments



- **pipe_parallel_size**: int

    Default = 0

    Number of pipeline parallel stages. Disable with 0.



- **model_parallel_size**: int

    Default = 1

    Size of the model parallelism.



- **pipe_partition_method**: str

    Default = type:transformer|mlp

    method used to distribute model layers across pipeline stages. Choose from "parameters", which balances the number
    of parameters on each pipeline stage, "uniform", which naively balances the number of layers per stage, or
    "type:[regex]", which balances layers whose class names match [regex]



- **world_size**: int

    Default = None

    Total world size (i.e number of gpus in cluster). Configured post-launch using distributed launcher



- **is_pipe_parallel**: bool

    Default = False

    flag to determine whether pipeline parallelism is on - shouldn't be set by user, is automatically determined
    according to pipeline parallel size.



- **expert_interval**: int

    Default = 2

    Have one MoE layer every expert_interval layers



## NeoXArgsTemplate

NeoXArgsTemplate()



## NeoXArgsTextgen

Text Generation arguments



- **text_gen_type**: str

    Default = None

    How to generate text/sample the model.
    Options: `unconditional`, `input-file`, `interactive`



- **temperature**: float

    Default = 0.0

    exponential scaling output distribution ("higher == more risk")



- **top_p**: float

    Default = 0.0

    Top-p (nucleus) sampling chooses from the smallest possible set of tokens whose cumulative probability exceeds the probability top_p.



- **top_k**: int

    Default = 0

    integer between 0 and the models vocab size. Filters out any logits with a probability less than that of the top_kth token.



- **return_logits**: bool

    Default = False

    Boolean for whether to return the logits for generated tokens



- **maximum_tokens**: int

    Default = 64

    maximum number of tokens to be generated



- **prompt_end**: str

    Default = 


    a single prompt's end. Defaults to newline



- **sample_input_file**: str

    Default = None

    Get input from file instead of interactive mode, each line is an input.



- **sample_output_file**: str

    Default = samples.txt

    Output file



- **num_samples**: int

    Default = 1

    Number of samples to generate unconditionally, defaults to 1 and interactive conditional sampling



- **recompute**: bool

    Default = False

    During generation recompute all attention instead of using previously computed keys/values.
    Should be set to true for sparse attention models



- **eval_results_prefix**: str

    Default = 

    prefix to which to save evaluation results - final fp will be {eval_results_prefix}_eval_results_yy-mm-dd-HH-MM.json



- **eval_tasks**: list

    Default = None

    Tasks to evaluate on using lm_eval_harness

    NOTE: Requires internet connection



- **moe_top_k**: int

    Default = 1

    Activate top K experts in MoE



- **use_tutel**: bool

    Default = False

    Use Tutel optimizations in MoE



- **moe_num_experts**: int

    Default = 1

    Number of MoE experts



- **moe_loss_coeff**: float

    Default = 0.1

    Coefficient for MoE loss



- **moe_train_capacity_factor**: float

    Default = 1.0

    The capacity of the expert at train time



- **moe_eval_capacity_factor**: float

    Default = 1.0

    The capacity of the expert at eval time



- **moe_min_capacity**: int

    Default = 4

    The minimum capacity per expert regardless of the capacity_factor



- **moe_token_dropping**: bool

    Default = False

    Whether to drop tokens when exceeding capacity



- **create_moe_param_group**: bool

    Default = True

    Whether to create a separate parameter group for MoE parameters



- **moe_use_residual**: bool

    Default = True

    Whether to use residual in MoE



- **moe_expert_parallel_size**: int

    Default = 1

    Number of parallel experts in MoE



- **moe_type**: str

    Default = megablocks

    Either `deepspeed` or `megablocks`



- **moe_glu**: bool

    Default = False

    Use gated linear units in MoE



- **moe_lbl_in_fp32**: bool

    Default = False

    Whether to compute the load balancing loss in fp32.



- **moe_jitter_eps**: float

    Default = None

    Coefficient for MoE routing jitter. Jitter is
    not used if set to None



- **enable_expert_tensor_parallelism**: bool

    Default = False

    Enable expert tensor parallelism



## NeoXArgsTokenizer

Tokenizer Arguments



- **tokenizer_type**: typing.Literal['GPT2BPETokenizer', 'HFTokenizer', 'HFGPT2Tokenizer', 'SPMTokenizer', 'CharLevelTokenizer', 'TiktokenTokenizer']

    Default = GPT2BPETokenizer

    Type of tokenizer to use - should be one of ["GPT2BPETokenizer", "HFTokenizer", "HFGPT2Tokenizer", "SPMTokenizer", "CharLevelTokenizer", "TiktokenTokenizer"]



- **padded_vocab_size**: int

    Default = None

    Total (padded) vocabulary size of tokenizer. Configured after launching of training,
    as it's dependent on the parallelism size.



## NeoXArgsTraining

Training Arguments



- **data_path**: str

    Default = None

    Path to combined dataset to split.



- **use_shared_fs**: bool

    Default = True

    Whether to use a shared filesystem for data loading. If False, local rank 0 on all nodes will preprocess the data,
    otherwise only global rank 0 will preprocess the data. This is implemented in megatron/data/gpt2_dataset.py::_build_index_mappings.



- **train_data_paths**: list

    Default = None

    List of paths to train datasets.



- **label_data_paths**: list

    Default = None

    List of paths to label datasets (not shifted by 1 yet!).



- **test_data_paths**: list

    Default = None

    List of paths to test datasets.



- **valid_data_paths**: list

    Default = None

    List of paths to validation datasets.



- **train_data_weights**: list

    Default = None

    List of 'weights' that decide how often to sample from each training dataset when blending datasets. If None, defaults to equal weighting.
    Should be a list the same length as `train_data_paths`



- **valid_data_weights**: list

    Default = None

    List of 'weights' that decide how often to sample from each validation dataset when blending datasets. If None, defaults to equal weighting.
    Should be a list the same length as `valid_data_paths`



- **test_data_weights**: list

    Default = None

    List of 'weights' that decide how often to sample from each test dataset when blending datasets. If None, defaults to equal weighting.
    Should be a list the same length as `test_data_paths`



- **weight_by_num_documents**: bool

    Default = False

    If True, Builds dataset weights from a multinomial distribution over groups of data according to the number of
    documents in each group.

    WARNING: setting this to True will override any user provided weights

    We sample from a group according to the probability p(L) ∝ |L| ** α,
    where p(L) is the probability of sampling from a given group,
          |L| is the number of examples in that datapoint,
          and α is a coefficient that acts to upsample data from underrepresented groups

    Hence α (`alpha`) allows us to control how much to 'boost' the probability of training on low-resource groups.

    See https://arxiv.org/abs/1911.02116 for more details



- **weighted_sampler_alpha**: float

    Default = 1.0

    Alpha value for `weight_by_num_documents`. Only has an effect if `weight_by_num_documents` = True.

    when alpha = 1, the probability of sampling from a given group = n_samples / total_samples
    as alpha -> 0, the probability of sampling from all groups becomes equal, and number of documents has no effect
    as alpha -> inf, the probability of sampling from the groups with *the most samples* -> 1



- **data_impl**: typing.Literal['infer', 'mmap', 'cached']

    Default = infer

    Implementation of indexed datasets, can be one of "infer", "cached", or "mmap"



- **mmap_warmup**: bool

    Default = False

    Warm up mmap files.



- **save**: str

    Default = None

    Output directory to save checkpoints to.



- **s3_path**: str

    Default = None

    Path to s3 bucket for saving checkpoints.



- **s3_chunk_size**: int

    Default = 104857600

    The number of bytes in each file chunk when uploading to s3. Defaults to 100MiB.



- **config_files**: dict

    Default = None

    Store of original config files mapping config filename to file contents



- **load**: str

    Default = None

    Directory containing a model checkpoint.



- **checkpoint_validation_with_forward_pass**: bool

    Default = False

    save input and output of a forward pass with the checkpoint and validate after load



- **checkpoint_scale**: typing.Literal['linear', 'log']

    Default = linear

    How step at which checkpoints are saved should scale. "linear" implies 1 checkpoint will be saved at every multiple of `checkpoint-factor`,
    while "log" implies that the number of steps between each checkpoint will be multiplied by `checkpoint-factor` at each step, starting from step 1.



- **checkpoint_factor**: int

    Default = None

    Acts as a multiplier on either the "log" or "linear" checkpoint spacing.

    With `checkpoint-scale="linear"`, `checkpoint-factor=20`, and `train-iters=100`, checkpoints will be saved at
    steps [20, 40, 60, 80, 100].

    With `checkpoint-scale="log"`, `checkpoint-factor=2`, and `train-iters=100`, checkpoints will be saved at
    steps [1, 2, 4, 8, 16, 32, 64, 100].

    Note that the last checkpoint step is always saved.



- **extra_save_iters**: list

    Default = None

    Additional iterations when a checkpoint should be saved.
    Must be a list of ints or `None`.



- **no_save_optim**: bool

    Default = False

    Do not save current optimizer.



- **no_save_rng**: bool

    Default = False

    Do not save current rng state.



- **no_load_optim**: bool

    Default = False

    Do not load optimizer when loading checkpoint.



- **no_load_rng**: bool

    Default = False

    Do not load rng state when loading checkpoint.



- **finetune**: bool

    Default = False

    Load model for finetuning. Do not load optimizer or rng state from checkpoint and set iteration to 0. Assumed when loading a release checkpoint.



- **batch_size**: int

    Default = None

    training microbatch size per gpu



- **train_iters**: int

    Default = None

    Number of iterations to run for training.



- **eval_iters**: int

    Default = 100

    Number of iterations to run for evaluation validation/test for.



- **keep_last_n_checkpoints**: int

    Default = None

    Number of last checkpoints to keep



- **eval_interval**: int

    Default = 1000

    Interval between running evaluation on validation set.



- **split**: str

    Default = 969, 30, 1

    Comma_separated list of proportions for training, validation, and test split. For example the split 90,5,5 will use 90% of data for training, 5% for validation and 5% for test.



- **vocab_file**: str

    Default = None

    Path to the vocab file.



- **merge_file**: str

    Default = None

    Path to the BPE merge file.



- **num_workers**: int

    Default = 2

    Dataloader number of workers.



- **exit_interval**: int

    Default = None

    Exit the program after the iteration is divisible by this value.



- **attention_dropout**: float

    Default = 0.0

    Post attention dropout probability.



- **hidden_dropout**: float

    Default = 0.0

    Dropout probability for hidden state transformer.



- **weight_decay**: float

    Default = 0.1

    Weight decay coefficient for L2 regularization.



- **checkpoint_activations**: bool

    Default = False

    Checkpoint activation to allow for training with larger models, sequences, and batch sizes.



- **checkpoint_num_layers**: int

    Default = 1

    Chunk size (number of layers) for checkpointing.



- **deepspeed_activation_checkpointing**: bool

    Default = True

    DEPRECATED - TODO: remove
    Uses activation checkpointing from deepspeed



- **contiguous_checkpointing**: bool

    Default = False

    Contiguous memory checkpointing for activations.



- **checkpoint_in_cpu**: bool

    Default = False

    Move the activation checkpoints to CPU.



- **synchronize_each_layer**: bool

    Default = False

    does a synchronize at the beginning and end of each checkpointed layer.



- **profile_backward**: bool

    Default = False

    Enables backward pass profiling for checkpointed layers.



- **partition_activations**: bool

    Default = False

    Partition Activations across GPUs before checkpointing.



- **clip_grad**: float

    Default = 1.0

    Gradient clipping based on global L2 norm.



- **hysteresis**: int

    Default = 2

    hysteresis for dynamic loss scaling



- **dynamic_loss_scale**: bool

    Default = None

    flag indicating whether dynamic loss scale is used



- **loss_scale**: float

    Default = None

    Static loss scaling, positive power of 2
    values can improve fp16 convergence. If None, dynamic loss scaling is used.



- **loss_scale_window**: float

    Default = 1000.0

    Window over which to raise/lower dynamic scale.



- **min_scale**: float

    Default = 1.0

    Minimum loss scale for dynamic loss scale.



- **char_level_ppl**: bool

    Default = False

    Whether to calculate character level perplexity as well as token level perplexity. (may incur a time cost)



- **use_mup**: bool

    Default = False

    Whether to use Microsoft's Mup https://github.com/microsoft/mup



- **coord_check**: bool

    Default = False

    Whether to generate a "coord check" plot to verify mup's implementation in neox



- **save_base_shapes**: bool

    Default = False

    Whether to save base shapes for mup. This will save the shapes to the path specified in base-shapes-file.



- **base_shapes_file**: str

    Default = None

    Path to the base shapes to save to/load from



- **mup_init_scale**: float

    Default = 1.0

    Initialization scale: All the parameters are multiplied by this value



- **mup_attn_temp**: float

    Default = 1.0

    Attention temperature: Reciprocal of the multiplier applied to the input to attention softmax



- **mup_output_temp**: float

    Default = 1.0

    Output temperature: Reciprocal of the multiplier applied to the input to softmax that
    produces the distribution over output tokens.



- **mup_embedding_mult**: float

    Default = 1.0

    Scalar by which we multiply the output of the embedding layer



- **mup_rp_embedding_mult**: float

    Default = 1.0

    Scalar by which we multiply vectors representing relative position



- **mup_width_scale**: int

    Default = 2

    What to scale width by when creating the delta model for mup



## NeoXArgsDeepspeedConfig

Args for deepspeed config
    Every argument included here will be included in deepspeed config json
    As of Mar 8 2023, up to date compared to https://www.deepspeed.ai/docs/config-json/



- **deepspeed**: bool

    Default = True

    boolean flag to enable DeepSpeed (Always True)



- **train_batch_size**: int

    Default = None

    The effective training batch size. This is the amount of data samples that leads to one step of model update. train_batch_size is aggregated by the batch size that a single GPU processes in one forward/backward pass (a.k.a., train_step_batch_size), the gradient accumulation steps (a.k.a., gradient_accumulation_steps), and the number of GPUs.



- **train_micro_batch_size_per_gpu**: int

    Default = None

    Batch size to be processed by one GPU in one step (without gradient accumulation). When specified, gradient_accumulation_steps is automatically calculated using train_batch_size and number of GPUs. Should not be concurrently specified with gradient_accumulation_steps in the configuration JSON.



- **gradient_accumulation_steps**: int

    Default = 1

    Number of training steps to accumulate gradients before averaging and applying them. This feature is sometimes useful to improve scalability since it results in less frequent communication of gradients between steps. Another impact of this feature is the ability to train with larger batch sizes per GPU. When specified, train_step_batch_size is automatically calculated using train_batch_size and number of GPUs. Should not be concurrently specified with train_step_batch_size in the configuration JSON.



- **optimizer**: dict

    Default = None

    dict containing the keys type and params

    type: The optimizer name. DeepSpeed natively supports Adam, AdamW, OneBitAdam, Lamb, and OneBitLamb optimizers (See here for details) and will import other optimizers from torch.

    params: Dictionary of parameters to instantiate optimizer. The parameter names must match the optimizer constructor signature (e.g., for Adam).



- **scheduler**: dict

    Default = None

    dict containing the keys type and params

    type: The scheduler name. See here (https://deepspeed.readthedocs.io/en/latest/schedulers.html) for list of support schedulers.

    params: Dictionary of parameters to instantiate scheduler. The parameter names should match scheduler constructor signature.



- **fp32_allreduce**: bool

    Default = False

    During gradient averaging perform allreduce with 32 bit values



- **prescale_gradients**: bool

    Default = False

    Scale gradients before doing allreduce



- **gradient_predivide_factor**: float

    Default = 1.0

    Before gradient averaging predivide gradients by a specified factor, can sometimes help with fp16 stability when scaling to large numbers of GPUs



- **sparse_gradients**: bool

    Default = False

    Enable sparse compression of torch.nn.Embedding gradients.



- **fp16**: dict

    Default = None

    Configuration for using mixed precision/FP16 training that leverages NVIDIA’s Apex package.

    Dictionary options as described in Deepspeed documentation: https://www.deepspeed.ai/docs/config-json/#fp16-training-options



- **bf16**: dict

    Default = None

    Configuration for using bfloat16 floating-point format as an alternative to FP16. BFLOAT16 requires hardware support (e.g., NVIDIA A100).

    Dictionary options as described in Deepspeed documentation: https://www.deepspeed.ai/docs/config-json/#bfloat16-training-options



- **amp**: dict

    Default = None

    Configuration for using automatic mixed precision (AMP) training that leverages NVIDIA’s Apex AMP package.

    Dictionary as described in Deepspeed documentation: https://www.deepspeed.ai/docs/config-json/#automatic-mixed-precision-amp-training-options



- **gradient_clipping**: float

    Default = 1.0

    Enable gradient clipping with provided value



- **zero_optimization**: dict

    Default = None

    Configuration for using ZeRO optimization.

    Multi-level dictionary as described in Deepspeed documentation: https://www.deepspeed.ai/docs/config-json/#zero-optimization-options



- **curriculum_learning**: dict

    Default = None

    



- **curriculum_seqlen**: int

    Default = 0

    Internal var for tracking the current seqlen



- **steps_per_print**: int

    Default = 10

    Print train loss every N steps.



- **wall_clock_breakdown**: bool

    Default = False

    Enable timing of the latency of forward/backward/update training phases.



- **dump_state**: bool

    Default = False

    Print out state information of DeepSpeed object after initialization.



- **flops_profiler**: dict

    Default = None

    Configuration for using FLOPS profiler.

    Dictionary as described in Deepspeed documentation: https://www.deepspeed.ai/docs/config-json/#flops-profiler



- **communication_data_type**: bool

    Default = None

    During gradient averaging, perform communication with selected data type. By default it will be determined by selected regime



- **autotuning**: dict

    Default = None

    Configuration for using autotuning.

    Dictionary as described in Deepspeed documentation: https://www.deepspeed.ai/docs/config-json/#autotuning



- **activation_checkpointing**: dict

    Default = None

    Configuration for using activation checkpointing.

    Dictionary as described in Deepspeed documentation: https://www.deepspeed.ai/docs/config-json/#activation-checkpointing



- **sparse_attention**: dict

    Default = None

    Configuration for using sparse attention.

    Dictionary as described in Deepspeed documentation: https://www.deepspeed.ai/docs/config-json/#sparse-attention



- **data_efficiency**: dict

    Default = None

    Configuration for using data efficiency.

    Dictionary as described in Deepspeed documentation: https://www.deepspeed.ai/docs/config-json/#data-efficiency



- **tensorboard**: dict

    Default = None

    Configuration for using tensorboard.

    Dictionary as described in Deepspeed documentation: https://www.deepspeed.ai/docs/config-json/#monitoring-module-tensorboard-wandb-csv



- **wandb**: dict

    Default = None

    Configuration for using wandb.



- **csv_monitor**: dict

    Default = None

    Configuration for using csv_monitor.



- **elasticity**: dict

    Default = None

    Configuration for using elastic training.

    Dictionary as described in Deepspeed documentation: https://www.deepspeed.ai/docs/config-json/#elastic-training-config-v01-and-v02



- **comms_logger**: dict

    Default = None

    Configuration for using communication logger.

    Dictionary as described in Deepspeed documentation: https://www.deepspeed.ai/docs/config-json/#communication-logging



- **compression_training**: dict

    Default = None

    Configuration for using compression training.

    Dictionary as described in Deepspeed documentation: https://www.deepspeed.ai/docs/config-json/#compression



- **checkpoint**: dict

    Default = None

    Configuration for using checkpointing.

    Dictionary as described in Deepspeed documentation: https://www.deepspeed.ai/docs/config-json/#checkpoint-options



- **data_types**: dict

    Default = None

    Configuration for using data types.

    Dictionary as described in Deepspeed documentation: https://www.deepspeed.ai/docs/config-json/#data-type-options



- **deepspeed_extra_args**: dict

    Default = None

    Dictionary of extra arguments to be included in the yaml config file. This can be used for any argument not included in the above list.



## NeoXArgsDeepspeedRunner

Args for deepspeed runner (deepspeed.launcher.runner).
    Every argument included here will be passed as command line argument to deepspeed.launcher.runner



- **hostfile**: str

    Default = None

    list of hostnames / ssh aliases and the number of GPUs per host

    example file contents:
    worker-1 slots=4
    worker-2 slots=4
    127.0.0 slots=4
    127.0.1 slots=4



- **include**: str

    Default = None

    Specify hardware resources to use during execution. String format is `NODE_SPEC[@NODE_SPEC ...]` where `NODE_SPEC=NAME[:SLOT[,SLOT ...]]`. If `:SLOT` is omitted, include all slots on that host. Example: `"worker-0@worker-1:0,2"` will use all slots. on `worker-0` and slots `[0, 2]` on `worker-1`.



- **exclude**: str

    Default = None

    Specify hardware resources to NOT use during execution. Same format as include



- **num_nodes**: int

    Default = -1

    Total number of worker nodes to run on, this will use the top N hosts from the given hostfile. -1 will use all.



- **num_gpus**: int

    Default = None

    Max number of GPUs to use on each node, will use [0:N) GPU ids on each node. None / not specifying a value will use all.



- **master_port**: int

    Default = 29500

    Port used by PyTorch distributed for communication during training.



- **master_addr**: str

    Default = None

    IP address of node 0, will be inferred via 'hostname -I' if not specified.



- **launcher**: typing.Literal['pdsh', 'openmpi', 'mvapich', 'slurm']

    Default = pdsh

    Launcher backend for multi-node training. Options currently include PDSH, OpenMPI, MVAPICH.



- **force_multi**: bool

    Default = False

    Force multi-node training even if only one node is specified.



- **detect_nvlink_pairs**: bool

    Default = False

    If true, autodetects nvlink pairs and remaps cuda visible devices to place them next to each other. This is an Eleuther addition to deepspeed, and should speed up model parallel training on setups with nvlink pairs when mp=2.



- **autotuning_run**: str

    Default = None

    Either "tune", "run", or `None`.



- **no_ssh_check**: bool

    Default = False

    If true, overrides the default check where DeepSpeed confirms that the headnode is accessible via ssh.



- **comment**: str

    Default = None

    Adds a `--comment` to the DeepSpeed launch command. In DeeperSpeed this is passed on to the SlurmLauncher as well. Sometimes necessary for cluster rules, or so I've heard.



- **account**: str

    Default = None

    Adds a `--account` to the DeepSpeed launch command. In DeeperSpeed this is passed on to the SlurmLauncher as well. Sometimes necessary for cluster rules, or so I've heard.
<|MERGE_RESOLUTION|>--- conflicted
+++ resolved
@@ -111,11 +111,7 @@
 
 - **git_hash**: str
 
-<<<<<<< HEAD
-    Default = b6cb77e
-=======
     Default = 8451671
->>>>>>> 2382bd4a
 
     current git hash of repository
 
