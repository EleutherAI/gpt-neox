--- conflicted
+++ resolved
@@ -111,11 +111,7 @@
 
 - **git_hash**: str
 
-<<<<<<< HEAD
-    Default = ac09852
-=======
     Default = d49acf3
->>>>>>> 2b84f9af
 
     current git hash of repository
 
