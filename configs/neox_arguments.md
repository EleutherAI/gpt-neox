--- conflicted
+++ resolved
@@ -111,11 +111,7 @@
 
 - **git_hash**: str
 
-<<<<<<< HEAD
-    Default = ceb9df4
-=======
     Default = 50acbdd
->>>>>>> 38f4edec
 
     current git hash of repository
 
