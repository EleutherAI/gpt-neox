--- conflicted
+++ resolved
@@ -29,44 +29,30 @@
     """Divide params into with-weight-decay and without-weight-decay groups.
     Layernorms and biases will have no weight decay but the rest will.
     """
-<<<<<<< HEAD
-    lr_adjust_weight_decay_params = {"params": [], "lr_adjust": True}
+    
+    lr_adjust_weight_decay_params = {"params": [], "lr_adjust": True, "name": "lr_adjust_weight_decay_params"}
     lr_adjust_no_weight_decay_params = {
         "params": [],
         "lr_adjust": True,
         "weight_decay": 0.0,
+        "name": "lr_adjust_no_weight_decay_params",
     }
-    no_lr_adjust_weight_decay_params = {"params": [], "lr_adjust": False}
+    no_lr_adjust_weight_decay_params = {"params": [], "lr_adjust": False, "name": "no_lr_adjust_weight_decay_params"}
     no_lr_adjust_no_weight_decay_params = {
         "params": [],
         "lr_adjust": False,
         "weight_decay": 0.0,
+        "name": "no_lr_adjust_no_weight_decay_params",
     }
 
-=======
-    weight_decay_params = {"params": [], "name": "weight_decay_params"}
-    no_weight_decay_params = {
-        "params": [],
-        "weight_decay": 0.0,
-        "name": "no_weight_decay_params",
-    }
->>>>>>> 01657aa2
     for module_ in module.modules():
         if neox_args.weight_decay == 0.0:
             if any(
                 [
-<<<<<<< HEAD
                     isinstance(module_, LayerNorm),
                     isinstance(module_, RMSNorm),
                     isinstance(module_, ScaleNorm),
                     isinstance(module_, VocabParallelEmbedding),
-=======
-                    p
-                    for n, p in list(module_._parameters.items())
-                    if p is not None
-                    and n != "bias"
-                    and not getattr(p, "_no_weight_decay", False)
->>>>>>> 01657aa2
                 ]
             ):
                 no_lr_adjust_no_weight_decay_params["params"].extend(
@@ -77,29 +63,22 @@
                     [
                         p
                         for n, p in list(module_._parameters.items())
-                        if p is not None and n == "bias"
+                        if p is not None and (n == "bias" or getattr(p, "_no_weight_decay", False))
                     ]
                 )
                 lr_adjust_no_weight_decay_params["params"].extend(
                     [
                         p
                         for n, p in list(module_._parameters.items())
-                        if p is not None and n != "bias"
+                        if p is not None and (n != "bias" or getattr(p, "_no_weight_decay", False))
                     ]
                 )
         else:
             if any(
                 [
-<<<<<<< HEAD
                     isinstance(module_, LayerNorm),
                     isinstance(module_, RMSNorm),
                     isinstance(module_, ScaleNorm),
-=======
-                    p
-                    for n, p in list(module_._parameters.items())
-                    if p is not None
-                    and (n == "bias" or getattr(p, "_no_weight_decay", False))
->>>>>>> 01657aa2
                 ]
             ):
                 no_lr_adjust_no_weight_decay_params["params"].extend(
@@ -111,14 +90,14 @@
                     [
                         p
                         for n, p in list(module_._parameters.items())
-                        if p is not None and n != "bias"
+                        if p is not None and n != "bias" and not getattr(p, "_no_weight_decay", False)
                     ]
                 )
                 no_lr_adjust_no_weight_decay_params["params"].extend(
                     [
                         p
                         for n, p in list(module_._parameters.items())
-                        if p is not None and n == "bias"
+                        if p is not None and (n == "bias" or getattr(p, "_no_weight_decay", False))
                     ]
                 )
             else:
@@ -126,14 +105,14 @@
                     [
                         p
                         for n, p in list(module_._parameters.items())
-                        if p is not None and n != "bias"
+                        if p is not None and n != "bias" and not getattr(p, "_no_weight_decay", False)
                     ]
                 )
                 lr_adjust_no_weight_decay_params["params"].extend(
                     [
                         p
                         for n, p in list(module_._parameters.items())
-                        if p is not None and n == "bias"
+                        if p is not None and (n == "bias" or getattr(p, "_no_weight_decay", False))
                     ]
                 )
 
