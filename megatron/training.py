# Copyright (c) 2024, EleutherAI
# This file is based on code by the authors denoted below and has been modified from its original version.
#
# Copyright (c) 2024, NVIDIA CORPORATION.  All rights reserved.
#
# Licensed under the Apache License, Version 2.0 (the "License");
# you may not use this file except in compliance with the License.
# You may obtain a copy of the License at
#
#     http://www.apache.org/licenses/LICENSE-2.0
#
# Unless required by applicable law or agreed to in writing, software
# distributed under the License is distributed on an "AS IS" BASIS,
# WITHOUT WARRANTIES OR CONDITIONS OF ANY KIND, either express or implied.
# See the License for the specific language governing permissions and
# limitations under the License.
#
# This file has been modified from its original version
#

"""Pretrain utilities."""
from datetime import datetime
from functools import partial
from collections import defaultdict

import math
import sys
from contextlib import nullcontext

import torch
import torch.nn.functional as F
import deepspeed
from deepspeed.runtime.data_pipeline.curriculum_scheduler import CurriculumScheduler
import numpy as np

from megatron.utils import (
    Timers,
    init_wandb,
    get_ltor_masks_and_position_ids,
    reduce_losses,
)

from megatron import print_rank_0, mpu
from megatron.model import (
    GPT2ModelPipe,
    SoftEmbedding,
    get_params_for_weight_decay_optimization,
    mark_norms_for_sequence_parallel_grad_sync,
)
from megatron.mpu.mappings import gather_from_model_parallel_region
from megatron.checkpointing import load_checkpoint, save_checkpoint
from megatron.data.data_utils import (
    build_train_valid_test_data_loaders,
    shift_and_wrap_data_loaders,
)
from megatron.initialize import initialize_megatron
from megatron.learning_rates import AnnealingLR
from megatron.logging import tb_wandb_log, training_log
from megatron.utils import (
    OverflowMonitor,
    get_noise_scale_logger,
    get_total_params,
    CharCounter,
)
from megatron.model.weight_server import start_server
from megatron.model.gpt2_model import cross_entropy
from megatron.mpu import vocab_parallel_cross_entropy

from pickle import dump
import os


def mup_weights_reinit(neox_args, model):
    def has_method(o, name):
        return callable(getattr(o, name, None))

    for layer in model.modules():
        # This normally would happen in set_base_shapes if we actually were able to use the MuReadout class
        if hasattr(layer, "mup_rescale_parameters") and layer.mup_rescale_parameters:
            layer._rescale_parameters()

        if has_method(layer, "mup_reinitialize_weights"):
            layer.mup_reinitialize_weights(neox_args)


def save_base_shapes(neox_args, base_shapes, use_cache):

    # Instantiation of the base model fails in the init function (init_functions.py) because we haven't called set_base_shapes on it at this point, so disable it temporarily here
    neox_args.use_mup = False

    base_model = GPT2ModelPipe(
        neox_args=neox_args,
        num_tokentypes=0,
        parallel_output=True if neox_args.train_impl != "rm" else False,
        topology=mpu.get_topology(),
        use_cache=use_cache,
    )

    if not neox_args.is_pipe_parallel:
        base_model = base_model.to_sequential()

    try:
        import mup
    except ModuleNotFoundError:
        print("Please install mup https://github.com/microsoft/mup")
        raise Exception

    base_shapes = mup.get_shapes(base_model)

    del base_model

    old_hidden_size = neox_args.hidden_size
    neox_args.hidden_size = neox_args.hidden_size * neox_args.mup_width_scale

    delta_model = GPT2ModelPipe(
        neox_args=neox_args,
        num_tokentypes=0,
        parallel_output=True if neox_args.train_impl != "rm" else False,
        topology=mpu.get_topology(),
        use_cache=use_cache,
    )

    if not neox_args.is_pipe_parallel:
        delta_model = delta_model.to_sequential()

    delta_shapes = mup.get_shapes(delta_model)

    # change back
    neox_args.use_mup = True
    neox_args.hidden_size = old_hidden_size

    save_shapes = f"{neox_args.base_shapes_file}.{torch.distributed.get_rank()}"
    print(f"saving base shapes at {save_shapes}")
    mup.make_base_shapes(base_shapes, delta_shapes, savefile=save_shapes)
    print(f"base shapes saved...exiting")
    sys.exit(1)


def mup_coord_check(neox_args, timers, lr_scheduler, train_data_iterator):
    from megatron.mup_substitute import get_coord_data
    from mup.coord_check import plot_coord_data

    def lazy_model(hidden_size):
        def gen():
            old_hidden_size = neox_args.hidden_size
            neox_args.hidden_size = hidden_size

            model, optimizer, _, _ = setup_model_and_optimizer(
                neox_args=neox_args, use_cache=False
            )

            neox_args.hidden_size = old_hidden_size

            return model

        return gen

    models = {}

    # Hidden size needs to be divisible by num attention heads
    for hidden_size in (neox_args.num_attention_heads * (2**p) for p in range(2, 9)):
        models[hidden_size] = lazy_model(hidden_size)

    neox_args.use_mup = True
    df_up = get_coord_data(
        neox_args, timers, lr_scheduler, models, train_data_iterator, mup=True
    )
    neox_args.use_mup = False
    df_sp = get_coord_data(
        neox_args, timers, lr_scheduler, models, train_data_iterator, mup=False
    )

    plot_coord_data(df_up, save_to=f"coord_check_up.{torch.distributed.get_rank()}.jpg")
    plot_coord_data(df_sp, save_to=f"coord_check_sp.{torch.distributed.get_rank()}.jpg")

    print_rank_0("Saved coord check plots... exiting")
    sys.exit(1)


def update_iterations(neox_args, data_loaders):
    """
    Compute the number of train iterations if not specified and num_epochs, updates the neox_args object.
    Note that if len(train_dataloader) % gradient_accumulation_steps != 0, this will configure neox
    to do as many iterations as possible while ensuring that each example is seen *at most* train_epochs
    times.
    """
    if neox_args.train_iters is not None:
        pass
    elif neox_args.train_iters is None and neox_args.train_epochs is None:
        print_rank_0(
            "ERROR:Failed to specify either train_epochs or train_iters in config file"
        )
    else:
        train_dataloader = data_loaders["train"]
        train_epochs = neox_args.train_epochs
        gradient_accumulation_steps = neox_args.gradient_accumulation_steps

        train_iterations = (
            len(train_dataloader) * train_epochs
        ) // gradient_accumulation_steps

        neox_args.train_iters = train_iterations
        print_rank_0(
            f"Training for a total of {train_iterations} iterations, corresponding to  {train_epochs} epochs."
        )


def pretrain(neox_args):
    """Main training program.

    This function will run the following in the order provided:
        1) initialize Megatron.
        2) get train/val/test datasets.
        3) setup model, optimizer and lr schedule.
        4) configure data loading
        5) train the model.

    Arguments:
        neox_args: an instance of NeoXArgs containing the configuration for pretrain

    """
    # setup logging and timers
    init_wandb(neox_args=neox_args)
    timers = Timers(
        use_wandb=neox_args.use_wandb,
        tensorboard_writer=neox_args.tensorboard_writer,
        comet_experiment=neox_args.comet_experiment,
    )

    # Initialize and get arguments, timers, and Tensorboard writer.
    initialize_megatron(neox_args=neox_args)

    # Create data loaders
    timers("train/valid/test data loaders").start()
    data_loaders = build_train_valid_test_data_loaders(neox_args=neox_args)
    update_iterations(neox_args=neox_args, data_loaders=data_loaders)
    timers("train/valid/test data loaders").stop()

    # Model, optimizer, and learning rate.
    timers("model and optimizer").start()
    model, optimizer, lr_scheduler, reference_model = setup_model_and_optimizer(
        neox_args=neox_args, use_cache=False, iteration=neox_args.iteration
    )
    timers("model and optimizer").stop()

<<<<<<< HEAD
    if neox_args.serve_model_weights:
        start_server(model)
        # sync...
        torch.distributed.barrier()

    # Data stuff.
=======
    # Make and configure iterators
>>>>>>> a6d6af0e
    timers("train/valid/test data iterators").start()
    (
        train_data_iterator,
        valid_data_iterator,
        test_data_iterator,
    ) = shift_and_wrap_data_loaders(neox_args=neox_args, data_loaders=data_loaders)
    timers("train/valid/test data iterators").stop()

    if neox_args.use_mup and neox_args.coord_check:
        mup_coord_check(neox_args, timers, lr_scheduler, train_data_iterator)

    # Print setup timing.
    print_rank_0("done with setups ...")
    timers.log(
        [
            "train/valid/test data loaders",
            "model and optimizer",
            "train/valid/test data iterators",
        ]
    )
    print_rank_0("training ...")

    iteration = neox_args.iteration
    # edge case: save step 0 checkpoint if requested and we're starting from step 0
    if (
        neox_args.save
        and neox_args.extra_save_iters
        and 0 in neox_args.extra_save_iters
        and iteration == 0
    ):
        save_checkpoint(
            neox_args=neox_args,
            iteration=iteration,
            model=model,
            optimizer=optimizer,
            lr_scheduler=lr_scheduler,
        )

    if neox_args.do_train and neox_args.train_iters > 0:
        iteration = train(
            neox_args=neox_args,
            timers=timers,
            model=model,
            reference_model=reference_model,
            optimizer=optimizer,
            lr_scheduler=lr_scheduler,
            train_data_iterator=train_data_iterator,
            valid_data_iterator=valid_data_iterator,
        )

    if neox_args.do_valid:
        prefix = "the end of training for val data"
        evaluate_and_print_results(
            neox_args=neox_args,
            prefix=prefix,
            forward_step_func=forward_step,
            data_iterator=valid_data_iterator,
            model=model,
            iteration=iteration,
            verbose=False,
            timers=timers,
            reference_model=reference_model,
        )

    if neox_args.save and iteration != 0:
        save_checkpoint(
            neox_args=neox_args,
            iteration=iteration,
            model=model,
            optimizer=optimizer,
            lr_scheduler=lr_scheduler,
        )

    if neox_args.do_test:
        # Run on test data.
        prefix = "the end of training for test data"
        evaluate_and_print_results(
            neox_args=neox_args,
            prefix=prefix,
            forward_step_func=forward_step,
            data_iterator=test_data_iterator,
            model=model,
            iteration=iteration,
            verbose=True,
            timers=timers,
            chart_name="test",
            reference_model=reference_model,
        )


def _get_batch(neox_args, tokenizer, keys, data, datatype, label_mask_zero=False):
    """Support function for get_batch / get_batch pipe (to avoid code repetition)"""
    data_b = mpu.broadcast_data(keys, data, datatype)
    token_key = keys[0]
    label_key = keys[1] if len(keys) > 1 else None
    # Unpack.
    tokens_ = data_b[token_key].long()
    if label_key in data_b:
        label_mask = (data_b[label_key].long() >= 0)[:, 1:].contiguous()
        labels = torch.where(
            data_b[label_key].long() >= 0,
            data_b[label_key].long(),
            torch.zeros_like(data_b[label_key].long()),
        )[:, 1:].contiguous()
    else:
        label_mask = (tokens_.long() >= 0)[:, 1:].contiguous()
        labels = tokens_[:, 1:].contiguous()
        if label_mask_zero:
            labels = labels * label_mask
    tokens = tokens_[:, :-1].contiguous()

    # Get the masks and position ids.
    attention_mask, loss_mask, position_ids = get_ltor_masks_and_position_ids(
        data=tokens,
        eod_token=neox_args.tokenizer.eod,
        eod_mask_loss=neox_args.eod_mask_loss,
        sliding_window_width=neox_args.sliding_window_width,
    )

    # combine loss masks from get_ltor_masks_and_position_ids with loss masks from data
    loss_mask = label_mask.to(loss_mask.dtype) * loss_mask
    return tokens, labels, loss_mask, attention_mask, position_ids


def get_batch(neox_args, data_iterator):
    """Generate a batch"""

    # Items and their type.
    if neox_args.train_impl in ["normal", "kto", "reinforce"]:
        keys = ["text", "label"] if neox_args.train_label_data_paths else ["text"]
    elif neox_args.train_impl in ["dpo", "rm"]:
        keys = (
            [["pos", "pos_label"], ["neg", "neg_label"]]
            if neox_args.pos_train_label_data_paths
            else [["pos"], ["neg"]]
        )
    datatype = torch.int64

    # Broadcast data.
    if data_iterator is not None:
        data = next(data_iterator)
    else:
        data = None
    if neox_args.train_impl == "normal":
        return _get_batch(
            neox_args=neox_args,
            tokenizer=neox_args.tokenizer,
            keys=keys,
            data=data,
            datatype=datatype,
        )
    elif neox_args.train_impl == "kto":
        tup = _get_batch(
            neox_args=neox_args,
            tokenizer=neox_args.tokenizer,
            keys=keys,
            data=data,
            datatype=datatype,
        )
        # Remove the last token from the reward since we predict the next token, so
        # Reward of <current prediction> will be based on the label of <next token>
        rw_data = mpu.broadcast_data(["reward"], data, torch.float)["reward"][
            :, :-1
        ].contiguous()
        ref_data = (
            mpu.broadcast_data(["ref"], data, torch.float)["ref"][:, :-1].contiguous()
            if neox_args.precompute_model_name
            else None
        )
        return tup + (rw_data, ref_data)
    elif neox_args.train_impl == "reinforce":

        tup = _get_batch(
            neox_args=neox_args,
            tokenizer=neox_args.tokenizer,
            keys=keys,
            data=data,
            datatype=datatype,
        )
        rw_data = mpu.broadcast_data(["reward"], data, torch.float)["reward"]
        raw_rw_data = mpu.broadcast_data(["raw_reward"], data, torch.float)[
            "raw_reward"
        ]
        return tup + (rw_data, raw_rw_data)
    elif neox_args.train_impl in ["dpo", "rm"]:
        pos_tup = _get_batch(
            neox_args=neox_args,
            tokenizer=neox_args.tokenizer,
            keys=keys[0],
            data=data,
            datatype=datatype,
            label_mask_zero=True,
        )
        neg_tup = _get_batch(
            neox_args=neox_args,
            tokenizer=neox_args.tokenizer,
            keys=keys[1],
            data=data,
            datatype=datatype,
            label_mask_zero=True,
        )
        if neox_args.precompute_model_name:
            ref_data = mpu.broadcast_data(["pos_ref", "neg_ref"], data, torch.float)
        else:
            ref_data = {"pos_ref": None}
        return [
            torch.cat((pos_item, neg_item), dim=0)
            for pos_item, neg_item in zip(pos_tup, neg_tup)
        ] + [
            torch.cat((ref_data["pos_ref"], ref_data["neg_ref"]), dim=0)[
                :, :-1
            ].contiguous()
            if ref_data["pos_ref"] is not None
            else None
        ]


def get_batch_pipe(data, neox_args, curr_scheduler=None):
    """A modification of get_batch() to work with the latest batch instead of an iterator."""
    # Items and their type.
    keys = ["text", "label"] if neox_args.train_label_data_paths else ["text"]
    datatype = torch.int64

    tokens, labels, loss_mask, attention_mask, position_ids = _get_batch(
        neox_args, neox_args.tokenizer, keys, data, datatype
    )
    if curr_scheduler is not None:
        # iteration + 1 to align with how/when DeepSpeed updates the buffers
        curriculum_seqlen = curr_scheduler.update_difficulty(neox_args.iteration + 1)
        if curriculum_seqlen < tokens.size()[1]:
            # seqlen-based curriculum learning
            # input_ids, position_ids, labels have size [batch size, seqlen]
            # input_ids = input_ids[:, :curriculum_seqlen].contiguous()
            tokens = tokens[:, :curriculum_seqlen].contiguous()
            position_ids = position_ids[:, :curriculum_seqlen].contiguous()
            if labels is not None:
                labels = labels[:, :curriculum_seqlen].contiguous()
            if loss_mask is not None:
                loss_mask = loss_mask[:, :curriculum_seqlen].contiguous()
            # attention_mask has size [1, 1, seqlen, seqlen]
            attention_mask = attention_mask[
                :, :, :curriculum_seqlen, :curriculum_seqlen
            ].contiguous()

    # unpack data
    return (tokens, position_ids, attention_mask), (labels, loss_mask)


def get_batch_sequential(forward_input, neox_args):
    """A modification of get_batch() to work with the latest batch instead of an iterator."""
    attention_mask, loss_mask, position_ids = get_ltor_masks_and_position_ids(
        data=forward_input[0],
        eod_token=neox_args.tokenizer.eod,
        eod_mask_loss=neox_args.eod_mask_loss,
    )
    return (forward_input[0], forward_input[1], attention_mask)


def average_losses_across_data_parallel_group(losses):
    """Reduce a tensor of losses across all GPUs."""
    averaged_losses = torch.cat([loss.clone().detach().view(1) for loss in losses])
    torch.distributed.all_reduce(averaged_losses, group=mpu.get_data_parallel_group())
    averaged_losses = averaged_losses / torch.distributed.get_world_size(
        group=mpu.get_data_parallel_group()
    )

    return averaged_losses


def mb_moe_loss_func(args, loss_mask, output_tensor=None):
    from megatron.model import megablocks_utils
    from megatron.model.megablocks_utils import moe

    # NOTE: For pipeline parallelism this function will be run on the
    # non-final stages to calculate load balancing loss contribution
    # for the MoE layers within the stage. For these cases, output_tensor
    # will be None.
    loss, loss_dict = (None, {})
    if False:
        assert output_tensor is not None
        loss, loss_dict = loss_func(loss_mask, output_tensor)
        assert loss.numel() == 1

    # NOTE: If recompute is enabled we will collect duplicate load
    # balancing loss contributions. Prune these before calculating
    # the load balancing loss.
    if args.checkpoint_activations:
        # Ignore load balancing loss contributions compute during
        # the forward pass if recompute is turned on.
        load_balancing_loss_data = moe.get_load_balancing_loss()
        if args.num_layers * 2 == len(load_balancing_loss_data):
            load_balancing_loss_data = load_balancing_loss_data[args.num_layers :]
            moe.clear_load_balancing_loss()
            for x in load_balancing_loss_data:
                moe.save_load_balancing_loss(x)

    # Compute the load balancing loss for all MoE layers.
    megablocks_args = args = megablocks_utils.as_megablocks_args(args)
    lbl = moe.batched_load_balancing_loss(megablocks_args)
    moe.clear_load_balancing_loss()

    # Average the load balancing loss across data parallel
    # replicas and save for logging.
    averaged_lbl = average_losses_across_data_parallel_group([lbl])
    loss_dict["load balancing loss"] = averaged_lbl[0]
    return averaged_lbl, loss_dict


def get_logp(logits, labels, force_fp32=False):
    # Rather than reimplementing logp, cross entropy loss is actually logp, just inverted.
    if force_fp32:
        logits = logits.float()
    return -vocab_parallel_cross_entropy(logits, labels)


def get_pos_neg_logp(logits, labels, force_fp32=False):
    # Rather than reimplementing logp, cross entropy loss is actually logp, just inverted.
    if force_fp32:
        logits = logits.float()
    return torch.chunk(-vocab_parallel_cross_entropy(logits, labels), 2, 0)


def forward_step(
    data_iterator,
    model,
    neox_args,
    timers,
    return_logits=False,
    is_train=False,
    reference_model=None,
):
    """Forward step."""
    if neox_args.is_pipe_parallel:
        return model.eval_batch(data_iterator, return_logits=return_logits)

    # Get the batch.
    if neox_args.memory_profiling and neox_args.it:
        torch.cuda.nvtx.range_push(f"Get batch")
    if timers is not None:
        timers("batch generator").start()
    if neox_args.train_impl == "normal":
        tokens, labels, loss_mask, attention_mask, position_ids = get_batch(
            neox_args=neox_args, data_iterator=data_iterator
        )
    elif neox_args.train_impl == "kto":
        (
            tokens,
            labels,
            loss_mask,
            attention_mask,
            position_ids,
            rewards,
            ref_logp,
        ) = get_batch(neox_args=neox_args, data_iterator=data_iterator)
    elif neox_args.train_impl == "reinforce":
        (
            tokens,
            labels,
            loss_mask,
            attention_mask,
            position_ids,
            rewards,
            raw_rewards,
        ) = get_batch(neox_args=neox_args, data_iterator=data_iterator)
    if neox_args.train_impl in ["dpo", "rm"]:
        tokens, labels, loss_mask, attention_mask, position_ids, ref_logp = get_batch(
            neox_args=neox_args, data_iterator=data_iterator
        )

    if timers is not None:
        timers("batch generator").stop()
    if neox_args.memory_profiling:
        torch.cuda.nvtx.range_pop()

    if neox_args.memory_profiling:
        torch.cuda.nvtx.range_push(f"Forward pass")
    metrics = {}
    if neox_args.train_impl == "normal":
        # Sequential returns moe_losses, but this is not yet supported by pipe parallel
        maybe_tuple = model((tokens, position_ids, attention_mask), neox_args=neox_args)
        if type(maybe_tuple) is tuple:
            outputs, moe_losses = maybe_tuple
        else:
            outputs = maybe_tuple
            moe_losses = []
        if (
            is_train
            and neox_args.curriculum_learning
            and neox_args.curriculum_seqlen < neox_args.seq_length
        ):
            loss_mask = loss_mask[:, : neox_args.curriculum_seqlen].contiguous()
            labels = labels[:, : neox_args.curriculum_seqlen].contiguous()
        main_loss = cross_entropy(
            outputs, (labels, loss_mask), _fp16=neox_args.fp16_lm_cross_entropy
        )
        if neox_args.moe_num_experts > 1:
            if neox_args.moe_type == "deepspeed":
                moe_loss = neox_args.moe_loss_coeff * sum(m.item() for m in moe_losses)
            elif neox_args.moe_type == "megablocks":
                moe_loss = mb_moe_loss_func(neox_args, loss_mask, outputs)[0]
            else:
                raise ValueError(f"Unsupported moe_type: {neox_args.moe_type}")
        else:
            moe_loss = 0.0
        loss = main_loss + moe_loss
    elif neox_args.train_impl == "rm":
        maybe_tuple = model((tokens, position_ids, attention_mask), neox_args=neox_args)
        if type(maybe_tuple) is tuple:
            outputs, _ = maybe_tuple
        else:
            outputs = maybe_tuple
        pos, neg = torch.chunk(outputs, 2, 0)
        pos_loss_mask, neg_loss_mask = torch.chunk(loss_mask, 2, 0)
        # We assume that each pos, neg pair occur in the same order
        # e.g. second nonzero pos is the corresponding second nonzero neg
        # and that there are also an equal number of pos and neg in each sequence.
        pos_indx = pos_loss_mask.nonzero()
        neg_indx = neg_loss_mask.nonzero()
        # indx[:, 0] is the batch index, indx[:, 1] is the token index, we only care about the token index.
        pos_indx = pos_indx[:, 1].unsqueeze(1)
        neg_indx = neg_indx[:, 1].unsqueeze(1)
        pos = torch.gather(pos.squeeze(), dim=1, index=pos_indx)
        neg = torch.gather(neg.squeeze(), dim=1, index=neg_indx)
        with torch.no_grad():
            metrics["pos_values"] = pos.clone().detach().mean()
            metrics["neg_values"] = neg.clone().detach().mean()
            metrics["margin"] = (pos - neg).clone().detach().mean()
            metrics["accuracy"] = ((pos - neg) > 0).clone().detach().float().mean()
        loss = (-F.logsigmoid(pos - neg).mean()) + (
            (neox_args.z_loss * (pos**2 + neg**2)).mean()
        )
    elif neox_args.train_impl == "dpo":
        # Based on https://github.com/eric-mitchell/direct-preference-optimization/blob/main/trainers.py#L90
        with torch.inference_mode():
            # So we can gather token logps...
            token_logp_labels = labels.clone()
            pos_loss_mask, neg_loss_mask = torch.chunk(loss_mask, 2, 0)
            if neox_args.dpo_reference_free:
                ref_pos = 0
                ref_neg = 0
            elif ref_logp is None:
                ref_maybe_tuple = reference_model(
                    (tokens, position_ids, attention_mask), neox_args=neox_args
                )
                if type(ref_maybe_tuple) is tuple:
                    # We should ignore MoE losses yeah?
                    ref_outputs, _ = ref_maybe_tuple
                else:
                    ref_outputs = ref_maybe_tuple
                ref_pos, ref_neg = get_pos_neg_logp(
                    ref_outputs, token_logp_labels, neox_args.dpo_fp32
                )
            else:
                ref_pos, ref_neg = torch.chunk(ref_logp, 2, 0)
            ref_pos = (ref_pos * pos_loss_mask).sum(-1)
            ref_neg = (ref_neg * neg_loss_mask).sum(-1)
        chosen_maybe_tuple = model(
            (tokens, position_ids, attention_mask), neox_args=neox_args
        )
        if type(chosen_maybe_tuple) is tuple:
            # We should ignore MoE losses yeah?
            chosen_outputs, _ = chosen_maybe_tuple
        else:
            chosen_outputs = chosen_maybe_tuple
        chosen_pos, chosen_neg = get_pos_neg_logp(
            chosen_outputs, token_logp_labels, neox_args.dpo_fp32
        )
        chosen_pos = (chosen_pos * pos_loss_mask).sum(-1)
        chosen_neg = (chosen_neg * neg_loss_mask).sum(-1)
        with torch.no_grad():
            # Collect metrics...
            if not neox_args.dpo_reference_free:
                metrics["ref_neg"] = ref_neg.clone().detach().mean()
                metrics["ref_pos"] = ref_pos.clone().detach().mean()
            metrics["chosen_neg"] = chosen_neg.clone().detach().mean()
            metrics["chosen_pos"] = chosen_pos.clone().detach().mean()
            if not neox_args.dpo_reference_free:
                chosen_rewards = neox_args.dpo_beta * (
                    chosen_pos.clone().detach() - ref_pos.clone().detach()
                )
                rejected_rewards = neox_args.dpo_beta * (
                    chosen_neg.clone().detach() - ref_neg.clone().detach()
                )
                metrics["chosen_rewards"] = chosen_rewards.mean()
                metrics["rejected_rewards"] = rejected_rewards.mean()
                reward_acc = (chosen_rewards > rejected_rewards).float()
                metrics["reward_acc"] = reward_acc.mean()
                metrics["margins"] = (chosen_rewards - rejected_rewards).mean()
        pi_logrations = chosen_pos - chosen_neg
        ref_logrations = ref_pos - ref_neg
        logits = pi_logrations - ref_logrations
        loss = -F.logsigmoid(neox_args.dpo_beta * logits).mean()
    elif neox_args.train_impl == "kto":
        # Based on https://github.com/huggingface/trl/blob/main/trl/trainer/kto_trainer.py
        # Except we don't have an extra input for KL logp, we just split the batch in half
        with torch.no_grad():
            # So we can gather token logps...
            token_logp_labels = labels.clone()
            token_logp_labels[token_logp_labels == -100] = 0
            if ref_logp is None:
                # Did not precompute logits....
                ref_maybe_tuple = reference_model(
                    (tokens, position_ids, attention_mask), neox_args=neox_args
                )
                if type(ref_maybe_tuple) is tuple:
                    # We should ignore MoE losses yeah?
                    ref_outputs, _ = ref_maybe_tuple
                else:
                    ref_outputs = ref_maybe_tuple
                # gather across tensor parallel group
                ref_outputs = gather_from_model_parallel_region(ref_outputs)

                ref_logp = get_logp(ref_outputs, token_logp_labels, neox_args.kto_fp32)
            else:
                print(f"REF LOGP: {ref_logp.clone().detach().mean()}")
            ref_logp = ref_logp * loss_mask
            scaling = (rewards.sum(-1) > 0.001).float() * neox_args.kto_desirable_weight
            scaling += (
                rewards.sum(-1) < -0.001
            ).float() * neox_args.kto_undesirable_weight
            pos_mask = (rewards > 0.001).float()
            neg_mask = (rewards < -0.001).float()
        chosen_maybe_tuple = model(
            (tokens, position_ids, attention_mask), neox_args=neox_args
        )
        if type(chosen_maybe_tuple) is tuple:
            # We should ignore MoE losses yeah?
            chosen_outputs, _ = chosen_maybe_tuple
        else:
            chosen_outputs = chosen_maybe_tuple
        chosen_outputs = gather_from_model_parallel_region(chosen_outputs)
        chosen_logp = get_logp(chosen_outputs, token_logp_labels, neox_args.kto_fp32)
        chosen_logp = chosen_logp * loss_mask
        with torch.no_grad():
            # Collect metrics...
            metrics["ref_logp"] = ref_logp.clone().detach().sum(-1).mean()
            metrics["policy_logp"] = chosen_logp.clone().detach().sum(-1).mean()
            metrics["pos_ref_logp"] = (
                (ref_logp * pos_mask).clone().detach().sum(-1).mean()
            )
            metrics["neg_ref_logp"] = (
                (ref_logp * neg_mask).clone().detach().sum(-1).mean()
            )
            metrics["pos_policy_logp"] = (
                (chosen_logp * pos_mask).clone().detach().sum(-1).mean()
            )
            metrics["neg_policy_logp"] = (
                (chosen_logp * neg_mask).clone().detach().sum(-1).mean()
            )
            metrics["kl"] = (
                chosen_logp.clone().detach() - ref_logp.clone().detach()
            ).sum() / loss_mask.sum()
            policy_rewards = (
                neox_args.kto_beta
                * rewards
                * (chosen_logp.clone().detach() - ref_logp.clone().detach())
            )
            reward_acc = (policy_rewards.sum(-1) > 0.0).float()
            metrics["reward_acc"] = reward_acc.mean()
            metrics["policy_rewards"] = policy_rewards.sum()
            print(metrics)
        pol_logp1, pol_logp2 = torch.chunk(chosen_logp, 2, 0)
        ref_logp1, ref_logp2 = torch.chunk(ref_logp, 2, 0)
        reward1, reward2 = torch.chunk(rewards, 2, 0)
        scaling1, scaling2 = torch.chunk(scaling, 2, 0)
        kl1 = torch.clamp((pol_logp1 - ref_logp1).sum(-1), min=0).mean()
        kl2 = torch.clamp((pol_logp2 - ref_logp2).sum(-1), min=0).mean()
        log_ratio1 = pol_logp1 - ref_logp1
        log_ratio2 = pol_logp2 - ref_logp2

        # TODO: Add pack_until_overflow sequence support
        loss = (
            0.5
            * scaling1.mean(-1)
            * (
                1
                - F.sigmoid(
                    (
                        neox_args.kto_beta
                        * reward1.mean(-1)
                        * (log_ratio1.sum(-1) - kl2.clone().detach())
                    )
                )
            )
        ) + (
            0.5
            * scaling2.mean(-1)
            * (
                1
                - F.sigmoid(
                    (
                        neox_args.kto_beta
                        * reward2.mean(-1)
                        * (log_ratio2.sum(-1) - kl1.clone().detach())
                    )
                )
            )
        )
        # print(loss.shape)
        loss = loss.mean()
        # print(loss.shape)
    elif neox_args.train_impl == "reinforce":
        if reference_model is not None:
            with torch.no_grad():
                ref_outputs = reference_model(
                    (tokens, position_ids, attention_mask), neox_args=neox_args
                )
                if type(ref_outputs) is tuple:
                    ref_outputs, _ = ref_outputs
                ref_outputs = ref_outputs
                if neox_args.kl_impl == "full":
                    # Have to do the loss over all tokens...
                    ref_outputs = gather_from_model_parallel_region(ref_outputs)
                    if neox_args.fp32_reinforce:
                        ref_outputs = ref_outputs.float()
                    ref_logp = ref_outputs.log_softmax(dim=-1).detach()
                    ref_per_token_logp = torch.gather(
                        ref_logp.clone(), dim=2, index=labels.unsqueeze(2)
                    ).squeeze(2)
                else:
                    ref_per_token_logp = get_logp(
                        ref_outputs, labels, neox_args.fp32_reinforce
                    )
                metrics["ref_logp"] = ref_per_token_logp.clone().detach().mean()
        outputs = model((tokens, position_ids, attention_mask), neox_args=neox_args)
        if type(outputs) is tuple:
            outputs, _ = outputs
        if neox_args.kl_impl == "full":
            # Have to do the loss over all tokens...
            outputs = gather_from_model_parallel_region(outputs)
            if neox_args.fp32_reinforce:
                outputs = outputs.float()
            logp = outputs.log_softmax(dim=-1)
            per_token_logp = torch.gather(
                logp.clone(), dim=2, index=labels.unsqueeze(2)
            ).squeeze(2)
        else:
            per_token_logp = get_logp(outputs, labels, neox_args.fp32_reinforce)
        with torch.no_grad():
            metrics["logp"] = per_token_logp.clone().detach().mean()
            metrics["reward"] = raw_rewards.clone().detach().mean()
            metrics["reward_std"] = raw_rewards.clone().detach().std()
        loss_mask_sum = loss_mask.sum()
        if reference_model is not None:
            if neox_args.kl_impl == "full":
                # Following along with
                # https://github.com/huggingface/trl/blob/104a02d207b63a4a062882aaff68f2d275493399/trl/trainer/ppo_trainer.py#L1109
                kl = F.kl_div(ref_logp, logp, log_target=True, reduction="none").sum(-1)
            else:
                kl = per_token_logp - ref_per_token_logp
                if neox_args.kl_impl == "abs":
                    kl = kl.abs()
                elif neox_args.kl_impl == "mse":
                    kl = 0.5 * (kl).square()
                elif neox_args.kl_impl == "kl":
                    pass
            with torch.no_grad():
                metrics["kl"] = kl.clone().detach().mean()
            loss = (-per_token_logp * rewards) + (neox_args.kl_div_beta * kl)
            loss = (loss * loss_mask).sum(-1) / loss_mask_sum
            loss = loss.mean()
        else:
            loss = -(rewards * per_token_logp)
            loss = (loss * loss_mask).sum(-1) / loss_mask_sum
            loss = loss.mean()
    if neox_args.memory_profiling:
        torch.cuda.nvtx.range_pop()
    if return_logits:
        return loss, outputs, metrics
    return loss, metrics


def get_model(neox_args, use_cache=False):
    """Build the model."""

    # Build model on cpu.
    print_rank_0("building GPT2 model ...")

    # Temporarily disable mup so that the base model does not use the mup init functions before set_base_shapes is called below.
    # If mup isn't being used anyways, this has no effect.
    old_use_mup = neox_args.use_mup
    neox_args.use_mup = False

    if neox_args.zero_stage in [2, 3]:
        if neox_args.pipe_parallel_size == 1:
            print_rank_0(
                "ZeRO stage 2/3 and the PipelineModule are incompatible, please set 'pipe_parallel_size' to 0 instead"
            )
            exit()
        if neox_args.pipe_parallel_size > 1:
            print_rank_0(
                "ZeRO stage 2/3 and pipeline paralleism are not supported simultaneously"
            )
            exit()
        if neox_args.model_parallel_size > 1:
            print_rank_0(
                "ZeRO stage 2/3 and model paralleism are not currently supported simultaneously"
            )
            exit()

    with deepspeed.zero.Init(
        config_dict_or_path=neox_args.deepspeed_config
    ) if neox_args.zero_stage == 3 else nullcontext() as gs:
        model = GPT2ModelPipe(
            neox_args=neox_args,
            num_tokentypes=0,
            parallel_output=True if neox_args.train_impl != "rm" else False,
            topology=mpu.get_topology(),
            use_cache=use_cache,
        )

    ### soft prompt tuning stuff ###
    if neox_args.soft_prompt_tuning is not None and neox_args.soft_prompt_tuning.get(
        "enabled", False
    ):
        soft_prompt = SoftEmbedding(
            neox_args,
            wte=getattr(model, "0").word_embeddings,
            n_tokens=neox_args.soft_prompt_tuning.get("n_tokens", 10),
            init_string=neox_args.soft_prompt_tuning.get("init_string", ""),
            init_range=neox_args.soft_prompt_tuning.get("init_range", 0.5),
        )
        model.insert_layers(
            layers=soft_prompt, idx=1
        )  # insert the soft prompt layer directly after the word embeddings

        # freeze everything but the soft prompt
        for name, param in model.named_parameters():
            if not "soft_embedding" in name:
                param.requires_grad = False

    if not neox_args.is_pipe_parallel:
        # Export PipeParallel model to nn.Sequential model to avoid the overhead of deepspeed's pipe parallel training
        model = model.to_sequential()

    neox_args.use_mup = old_use_mup

    if neox_args.use_mup:
        try:
            import mup
        except ModuleNotFoundError:
            print("Please install mup https://github.com/microsoft/mup")
            raise Exception

        base_shapes = f"{neox_args.base_shapes_file}.{torch.distributed.get_rank()}"

        if neox_args.save_base_shapes:
            save_base_shapes(neox_args, base_shapes, use_cache)

        mup.set_base_shapes(model, base_shapes)

        # Call the mup replacement init functions on the model now that set_base_shapes has given each weight a .infshape attribute
        mup_weights_reinit(neox_args, model)

    if neox_args.deepspeed:
        # DeepSpeed handles CUDA, FP16, and DDP components.
        return model
    else:
        raise ValueError("Must be using deepspeed to run neox")


def get_optimizer(model, neox_args, dummy=False):
    """Set up the optimizer."""
    if neox_args.no_load_optim and neox_args.deepspeed:
        # Required to have something so...
        dummy = True
        neox_args.optimizer = {"params": {"lr": 0.0}}
        neox_args.optimizer_type = "adam"
    elif neox_args.no_load_optim:
        return None, None

    if neox_args.optimizer is None:
        print_rank_0(
            f"ERROR: Optimizer is None. Either set the optimizer dict in your config (if training) or set no_load_optim in your config (if inference)"
        )
        exit()
    # Build parameter groups (weight decay and non-decay).
    param_groups = get_params_for_weight_decay_optimization(model, neox_args)
    print_rank_0(
        f'Configuring Optimizer type: {neox_args.optimizer_type} with params: {neox_args.optimizer["params"]}'
    )

    if neox_args.create_moe_param_group:
        from deepspeed.moe.utils import (
            is_moe_param,
            split_params_into_different_moe_groups_for_optimizer,
        )

        param_groups = split_params_into_different_moe_groups_for_optimizer(
            param_groups
        )

    # Add model parallel attribute if it is not set.
    for param_group in param_groups:
        for param in param_group["params"]:
            if not hasattr(param, "model_parallel"):
                param.model_parallel = False

    # Filter out params that don't require a grad (for soft prompt tuning, etc.)
    _param_groups = []
    for param_group in param_groups:
        trainable_params = [p for p in param_group["params"] if p.requires_grad]
        if dummy:
            trainable_params = [trainable_params[0]]  # just take the first one
        param_group["params"] = trainable_params
        _param_groups.append(param_group)
        if dummy:
            # Only need one.
            break
    param_groups = _param_groups

    # If we're using mup, then the optimizer must be adam or sgd
    assert not neox_args.use_mup or (
        neox_args.optimizer_type.lower() == "adam"
        or neox_args.optimizer_type.lower() == "sgd"
    ), f"If use_mup == True, you must specify either the adam or sgd optimizers. You passed: {neox_args.optimizer_type.lower()}"

    if neox_args.optimizer_type.lower() in ["cpu_adam", "cpu_torch_adam"]:
        if neox_args.optimizer == "cpu_torch_adam":
            cpu_adam_optimizer = torch.optim.Adam
        else:
            from deepspeed.ops.adam import DeepSpeedCPUAdam

            cpu_adam_optimizer = DeepSpeedCPUAdam
        optimizer = cpu_adam_optimizer(
            param_groups,
            weight_decay=neox_args.weight_decay,
            **neox_args.optimizer["params"],
        )
    elif neox_args.optimizer_type.lower() == "onebitadam":
        assert neox_args.deepspeed
        optimizer = None
        # onebitadam needs to be instantiated within the deepspeed engine to work :|
    elif neox_args.optimizer_type.lower() == "sm3":
        from .optimizers import SM3

        optimizer = SM3(param_groups, **neox_args.optimizer["params"])
    elif neox_args.optimizer_type.lower() == "madgrad_wd":
        from .optimizers import madgrad_wd

        optimizer = madgrad_wd(
            param_groups,
            weight_decay=neox_args.weight_decay,
            **neox_args.optimizer["params"],
        )
    elif neox_args.optimizer_type.lower() == "lion":
        # if we want the deepspeed zero lion...megatron lion will throw DeepSpeed Error
        if neox_args.zero_optimization["stage"] != 0:
            from deepspeed.ops.lion import FusedLion

            lion_optimizer = FusedLion
        # if not zero
        else:
            from .optimizers import Lion

            lion_optimizer = Lion

        optimizer = lion_optimizer(
            param_groups,
            weight_decay=neox_args.weight_decay,
            **neox_args.optimizer["params"],
        )
    elif neox_args.optimizer_type.lower() == "adam":
        # Use Adam
        if neox_args.use_mup:
            try:
                from mup import MuAdam

                adam_optimizer = MuAdam
            except ModuleNotFoundError:
                print("Please install mup https://github.com/microsoft/mup")
                raise Exception
        else:
            if neox_args.use_bnb_optimizer:
                try:
                    import bitsandbytes as bnb

                    adam_optimizer = bnb.optim.Adam8bit
                except ModuleNotFoundError:
                    print(
                        "Please install bitsandbytes following https://github.com/facebookresearch/bitsandbytes."
                    )
                    raise Exception
            else:
                try:
                    # default to apex as it's slightly faster
                    from apex.optimizers import FusedAdam as Adam
                except ImportError:
                    # if apex isn't installed, use deepspeed's FusedAdam
                    print(
                        "WARNING: APEX not installed - defaulting to deepspeed's fused adam"
                    )
                    from deepspeed.ops.adam import FusedAdam as Adam
                adam_optimizer = Adam
        optimizer = adam_optimizer(
            param_groups,
            weight_decay=neox_args.weight_decay,
            **neox_args.optimizer["params"],
        )
    elif neox_args.optimizer_type.lower() == "sgd":
        try:
            from mup import MuSGD
        except ModuleNotFoundError:
            print("Please install mup https://github.com/microsoft/mup")
            raise Exception
        optimizer = MuSGD(
            param_groups,
            weight_decay=neox_args.weight_decay,
            **neox_args.optimizer["params"],
        )
    else:
        raise ValueError(f"Optimizer type {neox_args.optimizer_type} not recognized")

    if neox_args.deepspeed:
        # fp16 wrapper is not required for DeepSpeed.
        return optimizer, param_groups
    else:
        raise ValueError("Must be using deepspeed to run neox")


def get_learning_rate_scheduler(optimizer, neox_args):
    """Build the learning rate scheduler."""
    if (neox_args.no_load_optim) and not neox_args.deepspeed:
        # TODO: this should be configured as a separate arg
        return None
    if neox_args.deepspeed and neox_args.optimizer_type.lower() == "onebitadam":
        print_rank_0(
            "WARNING: onebitadam requires the lr scheduler be built by deepspeed - "
            "Make sure one is added to your deepspeed config"
        )
        return None

    # Add linear learning rate scheduler.
    if neox_args.lr_decay_iters is not None:
        num_iters = neox_args.lr_decay_iters
    elif neox_args.lr_decay_fraction is not None:
        num_iters = math.floor(neox_args.train_iters * neox_args.lr_decay_fraction)
    else:
        num_iters = neox_args.train_iters
    num_iters = max(1, num_iters)
    init_step = 0
    warmup_iter = neox_args.warmup * num_iters
    lr_scheduler = AnnealingLR(
        optimizer,
        start_lr=neox_args.lr,
        warmup_iter=warmup_iter,
        total_iters=num_iters,
        decay_style=neox_args.lr_decay_style,
        last_iter=init_step,
        min_lr=neox_args.min_lr,
        use_checkpoint_lr_scheduler=neox_args.use_checkpoint_lr_scheduler,
        override_lr_scheduler=neox_args.override_lr_scheduler,
        use_mup=neox_args.use_mup,
    )

    return lr_scheduler


def setup_model_and_optimizer(neox_args, use_cache=False, iteration=None):
    """Setup memory profiler"""
    if neox_args.memory_profiling:
        torch.cuda.memory._record_memory_history(
            True,
            # keep a maximum 100,000 alloc/free events from before the snapshot
            trace_alloc_max_entries=100000,
            trace_alloc_record_context=True,
        )

    """Setup model and optimizer."""
    needs_reference_model = (
        (
            (neox_args.train_impl == "dpo")
            and (neox_args.precompute_model_name is None)
            and (not neox_args.dpo_reference_free)
        )
        or (
            (neox_args.train_impl == "kto")
            and (neox_args.precompute_model_name is None)
        )
        or ((neox_args.train_impl == "reinforce") and (neox_args.kl_div_beta > 0.0))
    )
    model = get_model(neox_args=neox_args, use_cache=use_cache)
    if needs_reference_model:
        reference_model = get_model(neox_args=neox_args, use_cache=use_cache)
    else:
        reference_model = None
    optimizer, param_groups = get_optimizer(model=model, neox_args=neox_args)
    lr_scheduler = get_learning_rate_scheduler(optimizer=optimizer, neox_args=neox_args)
    if neox_args.deepspeed and needs_reference_model:
        # Need an optimizer & lr_scheduler so make a very small one to keep deepspeed happy...
        ref_optimizer, ref_param_groups = get_optimizer(
            model=reference_model, neox_args=neox_args, dummy=True
        )
        ref_lr_scheduler = get_learning_rate_scheduler(
            optimizer=ref_optimizer, neox_args=neox_args
        )
    else:
        ref_optimizer, ref_param_groups, ref_lr_scheduler = None, None, None
    if neox_args.deepspeed:
        print_rank_0("DeepSpeed is enabled.")
        _model_params = param_groups if optimizer is None else None
        _lr_scheduler = lr_scheduler

        model, optimizer, _, lr_scheduler = deepspeed.initialize(
            model=model,
            optimizer=optimizer,
            args=neox_args,
            lr_scheduler=_lr_scheduler,
            dist_init_required=False,
            model_parameters=_model_params,
            # Need to remove the below so that it doesn't conflict with --deepspeed_config required by autotuning
            # config_params=neox_args.deepspeed_config,
            mpu=mpu if not neox_args.is_pipe_parallel else None,
        )
        if needs_reference_model:
            reference_model, _, _, _ = deepspeed.initialize(
                model=reference_model,
                optimizer=ref_optimizer,
                args=neox_args,
                lr_scheduler=ref_lr_scheduler,
                dist_init_required=False,
                model_parameters=ref_param_groups,
                mpu=mpu if not neox_args.is_pipe_parallel else None,
            )
        mark_norms_for_sequence_parallel_grad_sync(model, neox_args)
        if neox_args.moe_num_experts > 1 and neox_args.moe_type == "megablocks":
            # We need to additionally set this flag to ensure DS parallelism properly handles this foreign MoE.
            model.has_moe_layers = True
        model.total_params = get_total_params(model.module)
        print_rank_0(f' > total params: {"{:,}".format(model.total_params)}')

        if neox_args.is_pipe_parallel:
            model.set_has_attention_mask(True)
            if neox_args.curriculum_learning:
                curr_scheduler = CurriculumScheduler(neox_args.curriculum_learning)
                if iteration is not None and iteration > 0:
                    curr_scheduler.update_difficulty(iteration)
            else:
                curr_scheduler = None
            model.set_batch_fn(
                partial(
                    get_batch_pipe, neox_args=neox_args, curr_scheduler=curr_scheduler
                )
            )
        else:
            model.module.set_batch_fn(
                partial(get_batch_sequential, neox_args=neox_args)
            )

    else:
        raise ValueError("Must be using deepspeed to run neox")

    if neox_args.load is not None:
        neox_args.iteration = load_checkpoint(
            neox_args=neox_args,
            model=model,
            optimizer=optimizer,
            lr_scheduler=lr_scheduler,
            iteration=iteration,
        )
        if needs_reference_model:
            _ = load_checkpoint(
                neox_args=neox_args,
                model=reference_model,
                optimizer=ref_optimizer,
                lr_scheduler=ref_lr_scheduler,
                iteration=iteration,
            )
            reference_model.eval()
        print_rank_0(
            f"Loading checkpoint and starting from iteration {neox_args.iteration}"
        )
    else:
        neox_args.iteration = 0

    # need this for correct lr scheduling resume from ckpt
    # but it will not exist if this is being called for inference
    if lr_scheduler is not None:
        lr_scheduler.optimizer = model.optimizer

    return model, optimizer, lr_scheduler, reference_model


def backward_step(neox_args, timers, optimizer, model, loss):
    """Backward step."""

    # Backward pass.
    timers("backward-backward").start()
    if neox_args.deepspeed:
        model.backward(loss)
    else:
        raise ValueError("Must be using deepspeed to run neox")
    timers("backward-backward").stop()

    if neox_args.deepspeed:
        # DeepSpeed backward propagation already addressed all reduce communication.
        # Reset the timer to avoid breaking timer logs below.
        timers("backward-allreduce").reset()
    else:
        raise ValueError("Must be using deepspeed to run neox")


def train_step(
    neox_args,
    timers,
    data_iterator,
    model,
    optimizer,
    lr_scheduler,
    reference_model=None,
):
    """Single training step."""
    # Pipeline parallelism schedules forward/backward/step
    if neox_args.is_pipe_parallel:
        reduced_loss = train_step_pipe(
            neox_args=neox_args, timers=timers, model=model, data_iterator=data_iterator
        )
        reduce_metrics = reduced_loss
        if (
            neox_args.memory_profiling
            and neox_args.iteration >= neox_args.profile_step_start
            and neox_args.iteration <= neox_args.profile_step_stop
            and torch.distributed.get_rank() == 0
        ):
            save_snapshot(neox_args)
    else:
        losses = []
        metric_dicts = defaultdict(list)
        for _ in range(neox_args.gradient_accumulation_steps):
            # Forward model for one step.
            timers("forward").start()
            loss, metric_dict = forward_step(
                neox_args=neox_args,
                timers=timers,
                data_iterator=data_iterator,
                model=model,
                is_train=True,
                reference_model=reference_model,
            )
            timers("forward").stop()
            losses.append(loss)
            for key in metric_dict.keys():
                metric_dicts[key].append(metric_dict[key])
            # Calculate gradients, reduce across processes, and clip.
            if (
                neox_args.profile
                and neox_args.iteration >= neox_args.profile_step_start
                and neox_args.iteration <= neox_args.profile_step_stop
            ):
                torch.cuda.nvtx.range_push(f"Backward pass")
            timers("backward").start()
            backward_step(
                neox_args=neox_args,
                timers=timers,
                optimizer=optimizer,
                model=model,
                loss=loss,
            )
            timers("backward").stop()
            if (
                neox_args.profile
                and neox_args.iteration >= neox_args.profile_step_start
                and neox_args.iteration <= neox_args.profile_step_stop
            ):
                torch.cuda.nvtx.range_pop()
            # Update parameters.
            if (
                neox_args.profile
                and neox_args.iteration >= neox_args.profile_step_start
                and neox_args.iteration <= neox_args.profile_step_stop
            ):
                torch.cuda.nvtx.range_push(f"Optimizer step")

            timers("optimizer").start()
            if neox_args.deepspeed:
                model.step()
            else:
                raise ValueError("Must be using deepspeed to run neox")
            timers("optimizer").stop()
            if (
                neox_args.profile
                and neox_args.iteration >= neox_args.profile_step_start
                and neox_args.iteration <= neox_args.profile_step_stop
            ):
                torch.cuda.nvtx.range_pop()
            if (
                neox_args.profile
                and neox_args.iteration >= neox_args.profile_step_start
                and neox_args.iteration <= neox_args.profile_step_stop
                and torch.distributed.get_rank() == 0
            ):
                save_snapshot(neox_args)
        # reduces metrics across machines for logging
        reduce_metrics = {
            key: reduce_losses(metric_dicts[key]).mean() for key in metric_dicts.keys()
        }
        reduce_metrics["lm_loss"] = reduce_losses(losses).mean()

    if neox_args.precision == "fp16" and model.optimizer.overflow:
        skipped_iter = 1
    else:
        skipped_iter = 0

    collect_loss_for_unit_test(reduce_metrics["lm_loss"])
    return reduce_metrics, skipped_iter


def train_step_pipe(neox_args, timers, model, data_iterator):
    """Single training step with DeepSpeed's pipeline parallel engine."""

    assert neox_args.deepspeed
    loss = model.train_batch(data_iter=data_iterator)
    loss_dict = {"lm_loss": loss}
    # Don't break Megatron's timers because we changed code paths.
    for t in [
        "forward",
        "backward",
        "allreduce",
        "optimizer",
        "batch generator",
        "data loader",
    ]:
        timers(t).reset()
    return loss_dict


def is_save_iter(neox_args, iteration):
    if neox_args.extra_save_iters and iteration in neox_args.extra_save_iters:
        return True

    if neox_args.checkpoint_factor:
        if neox_args.checkpoint_scale == "linear":
            assert float(
                neox_args.checkpoint_factor
            ).is_integer(), "checkpoint_factor must be a whole number when using linear checkpoint_scale"
            return iteration % neox_args.checkpoint_factor == 0
        elif neox_args.checkpoint_scale == "log":
            # Check if iteration is a power of checkpoint_factor
            assert neox_args.checkpoint_factor > 1
            power = 1
            while power < iteration + 1:
                if int(power) == iteration:
                    return True
                power *= neox_args.checkpoint_factor
            return False

    return False


def train(
    neox_args,
    timers,
    model,
    reference_model,
    optimizer,
    lr_scheduler,
    train_data_iterator,
    valid_data_iterator,
):
    """Train the model function."""

    # Turn on training mode which enables dropout.
    model.train()

    # Tracking loss.
    total_loss_dict = {}

    # Iterations.
    iteration = neox_args.iteration

    timers("interval time").start()
    report_memory_flag = True

    # get noise scale logger (if neox_args.log_gradient_noise_scale is True)
    noise_scale_logger = get_noise_scale_logger(neox_args)

    # to monitor if we've skipped many iterations in a row and trigger an early exit
    overflow_monitor = OverflowMonitor(optimizer)

    if neox_args.profile:
        schedule = torch.profiler.schedule(
            wait=neox_args.profile_step_start,
            warmup=1,
            active=neox_args.profile_step_stop - neox_args.profile_step_start,
        )
        prof = torch.profiler.profile(
            schedule=schedule,
            on_trace_ready=torch.profiler.tensorboard_trace_handler(
                neox_args.tensorboard_dir
            ),
            record_shapes=True,
            profile_memory=True,
            with_flops=True,
            with_modules=True,
            with_stack=True,
        )
        prof.start()
    while iteration < neox_args.train_iters:
        if neox_args.profile:
            prof.step()
        if neox_args.profile and iteration == neox_args.profile_step_start:
            torch.cuda.cudart().cudaProfilerStart()
        loss_dict, skipped_iter = train_step(
            neox_args=neox_args,
            timers=timers,
            data_iterator=train_data_iterator,
            model=model,
            optimizer=optimizer,
            lr_scheduler=lr_scheduler,
            reference_model=reference_model,
        )
        if neox_args.profile and iteration == neox_args.profile_step_stop:
            torch.cuda.cudart().cudaProfilerStop()
            prof.stop()
        iteration += 1
        neox_args.iteration = iteration
        if neox_args.precision == "fp16":
            overflow_monitor.check(skipped_iter)  # check for repeated overflow
        if neox_args.log_gradient_noise_scale:  # log noise scale if applicable
            noise_scale_logger.update()

        # get learning rate (if present) - if doing soft prompt tuning + pipe parallel, you
        # may have no tunable parameters on a specific rank
        if optimizer.param_groups:
            lr = optimizer.param_groups[0].get("lr", 0)
        else:
            lr = 0

        # Logging.
        report_memory_flag = training_log(
            neox_args=neox_args,
            timers=timers,
            loss_dict=loss_dict,
            total_loss_dict=total_loss_dict,
            learning_rate=lr,
            iteration=iteration,
            loss_scale=optimizer.cur_scale if neox_args.precision == "fp16" else None,
            report_memory_flag=report_memory_flag,
            skipped_iter=skipped_iter,
            model=model,
            optimizer=optimizer,
            noise_scale_logger=noise_scale_logger,
        )

        # Checkpointing
        if neox_args.save and is_save_iter(neox_args, iteration):
            save_checkpoint(
                neox_args=neox_args,
                iteration=iteration,
                model=model,
                optimizer=optimizer,
                lr_scheduler=lr_scheduler,
            )
        # Evaluation
        if (
            neox_args.eval_interval
            and iteration % neox_args.eval_interval == 0
            and neox_args.do_valid
        ):
            prefix = "iteration {}".format(iteration)
            evaluate_and_print_results(
                neox_args=neox_args,
                prefix=prefix,
                forward_step_func=forward_step,
                data_iterator=valid_data_iterator,
                model=model,
                iteration=iteration,
                verbose=False,
                timers=timers,
                reference_model=reference_model,
            )

        if neox_args.exit_interval and iteration % neox_args.exit_interval == 0:
            torch.distributed.barrier()
            time_str = datetime.now().strftime("%Y-%m-%d %H:%M:%S")
            rank = torch.distributed.get_rank()
            print_rank_0(
                "rank: {} | time: {} | exiting the program at iteration {}".format(
                    rank, time_str, iteration
                )
            )
            sys.exit()

    return iteration


def evaluate(
    neox_args,
    forward_step_fn,
    data_iterator,
    model,
    verbose=False,
    timers=None,
    reference_model=None,
):
    """Evaluation.
    neox_args: NeoX Arguments
    forward_step_fn: function with args `neox_args, timers,
                    data_iterator & model that will run a forward pass on the model
    data_iterator: Iterator that iterates over batches of data. Should return data in the form:
                    {'text': np.array([tokens], dtype=np.int64)}
                    where the size of the array is the model's context size + 1
                    (`get_batch` transforms it into inputs / labels)
    """
    # Turn on evaluation mode which disables dropout.
    model.eval()
    losses = []
    metric_dicts = defaultdict(list)
    if neox_args.char_level_ppl:
        data_iterator = CharCounter(data_iterator, neox_args.tokenizer)

    with torch.no_grad():
        iteration = 0
        while iteration < neox_args.eval_iters:
            iteration += 1
            if verbose and iteration % neox_args.log_interval == 0:
                print_rank_0(
                    "Evaluating iter {}/{}".format(iteration, neox_args.eval_iters)
                )

            # although we're not accumulating gradients here, we count one iter as train_batch_size_per_gpu * g.a.s
            # to be consistent with deepspeed's pipe parallel engine
            # since pipe parallel already takes gradient_accumulation_steps into account - default to 1 here if pipe parallel is true
            for _ in range(
                1
                if neox_args.is_pipe_parallel
                else neox_args.gradient_accumulation_steps
            ):
                # Forward evaluation
                loss, metric_dict = forward_step_fn(
                    model=model,
                    data_iterator=data_iterator,
                    neox_args=neox_args,
                    timers=timers,
                    reference_model=reference_model,
                )
                losses.append(loss)
                for key in metric_dict.keys():
                    metric_dicts[key].append(metric_dict[key])
            # When contiguous memory optimizations are enabled, the buffers
            # allocated by the optimizations are deallocated during backward pass
            # in the absence of backward pass the buffers should be reset after each
            # forward pass
            if neox_args.deepspeed and neox_args.deepspeed_activation_checkpointing:
                deepspeed.checkpointing.reset()

    # reduces losses across processes for logging & run eval harness tasks
    eval_results = {"lm_loss": reduce_losses(losses).mean().item()}
    for key in metric_dicts.keys():
        eval_results[key] = reduce_losses(metric_dicts[key]).mean().item()
    eval_results["lm_loss_ppl"] = math.exp(eval_results["lm_loss"])

    if neox_args.char_level_ppl:
        # calculate character level perplexity, if specified
        # if neox_args.char_level_ppl:
        # unwrap the data_iterator
        tokens_per_char = data_iterator.tokens_per_char()
        print_rank_0(f"Counting chars took {data_iterator.total_time} seconds")

        data_iterator = data_iterator.data_iterator
        eval_results["lm_loss_char_lvl_ppl"] = math.exp(
            eval_results["lm_loss"] * tokens_per_char
        )

    if neox_args.eval_tasks:
        from eval_tasks import run_eval_harness

        eval_results.update(
            run_eval_harness(
                model, forward_step_fn, neox_args, eval_tasks=neox_args.eval_tasks
            ).get("results")
        )
    # Move model back to the train mode.
    model.train()
    return eval_results


def collect_loss_for_unit_test(lm_ss):
    # Logic moved to separate function to allow tracking in unit tests with unittest.mock.patch
    pass


def evaluate_and_print_results(
    neox_args,
    prefix,
    forward_step_func,
    data_iterator,
    model,
    iteration,
    verbose=False,
    timers=None,
    chart_name="validation",
    reference_model=None,
):
    """Helper function to evaluate and dump results on screen."""
    total_loss_dict = evaluate(
        neox_args=neox_args,
        forward_step_fn=forward_step_func,
        data_iterator=data_iterator,
        model=model,
        verbose=verbose,
        timers=timers,
        reference_model=reference_model,
    )
    string = f" {chart_name} results at {prefix} | "
    for k, v in total_loss_dict.items():
        if isinstance(v, dict):
            if neox_args.eval_tasks and "results" in v:
                v = v["results"]
                print(v)
            for k2, v2 in v.items():
                k3 = "_".join([k, k2])
                string += f"{k3} value: {v2:.6E} | "
                tb_wandb_log(
                    f"{chart_name}/{k3}",
                    v2,
                    iteration,
                    use_wandb=neox_args.use_wandb,
                    tensorboard_writer=neox_args.tensorboard_writer,
                    comet_experiment=neox_args.comet_experiment,
                )
        else:
            string += f"{k} value: {v:.6E} | "
            tb_wandb_log(
                f"{chart_name}/{k}",
                v,
                iteration,
                use_wandb=neox_args.use_wandb,
                tensorboard_writer=neox_args.tensorboard_writer,
                comet_experiment=neox_args.comet_experiment,
            )

    length = len(string) + 1
    print_rank_0("-" * length)
    print_rank_0(string)
    print_rank_0("-" * length)


def save_snapshot(neox_args):
    assert (
        neox_args.memory_profiling_path is not None
    ), "Must pass memory_profiling_path config arg to use profiling"
    snapshot = torch.cuda.memory._snapshot()
    snapshot_path = os.path.join(neox_args.memory_profiling_path)
    if not os.path.exists(snapshot_path):
        os.makedirs(snapshot_path)
    with open(os.path.join(snapshot_path, "mem_snapshot.pickle"), "wb") as f:
        dump(snapshot, f)<|MERGE_RESOLUTION|>--- conflicted
+++ resolved
@@ -243,16 +243,14 @@
     )
     timers("model and optimizer").stop()
 
-<<<<<<< HEAD
     if neox_args.serve_model_weights:
         start_server(model)
         # sync...
         torch.distributed.barrier()
 
-    # Data stuff.
-=======
+    # Start data stuff:
+
     # Make and configure iterators
->>>>>>> a6d6af0e
     timers("train/valid/test data iterators").start()
     (
         train_data_iterator,
