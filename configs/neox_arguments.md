Arguments for gpt-neox. All of the following can be specified in your .yml config file(s):


## NeoXArgsLRScheduler

LR Scheduler Arguments



- **lr_decay_style**: typing.Literal['constant', 'linear', 'cosine', 'exponential']

    Default = linear

    Learning rate decay function. Choose from 'constant', 'linear', 'cosine', 'exponential'.



- **lr_decay_iters**: int

    Default = None

    Number of iterations to decay learning rate over, If None defaults to --train-iters



- **min_lr**: float

    Default = 0.0

    Minimum value for learning rate. The scheduler clips values below this threshold.



- **warmup**: float

    Default = 0.01

    Percentage of total iterations to warmup on (.01 = 1 percent of all training iters).



- **override_lr_scheduler**: bool

    Default = False

    Reset the values of the scheduler (learning rate,warmup iterations, minimum learning rate, maximum number of iterations, and decay style from input arguments and ignore values from checkpoints. Note that all the above values will be reset.



- **use_checkpoint_lr_scheduler**: bool

    Default = False

    Use checkpoint to set the values of the scheduler (learning rate, warmup iterations, minimum learning rate, maximum number of iterations, and decay style from checkpoint and ignore input arguments.



## NeoXArgsLogging

Logging Arguments



- **use_wandb**: bool

    Default = None

    Flag indicating if wandb is to be used.



- **wandb_group**: str

    Default = None

    Weights and Biases group name - used to group together "runs".



- **wandb_team**: str

    Default = None

    Team name for Weights and Biases.



- **wandb_project**: str

    Default = neox

    wandb project name



- **wandb_host**: str

    Default = https://api.wandb.ai

    url of the wandb host



- **wandb_init_all_ranks**: bool

    Default = False

    Initialize wandb on all ranks.



- **git_hash**: str

<<<<<<< HEAD
    Default = abe5c99
=======
    Default = 7aa0074
>>>>>>> 90a6cdb3

    current git hash of repository



- **log_dir**: str

    Default = None

    Directory to save logs to.



- **tensorboard_dir**: str

    Default = None

    Write TensorBoard logs to this directory.



- **log_interval**: int

    Default = 100

    Interval between logging.



- **log_grad_pct_zeros**: bool

    Default = False

    Log the percentage of zeros for the gradient of each parameter to wandb / tensorboard (useful for debugging). Needs wandb_init_all_ranks set to True if using pipeline parallelism to log all ranks.



- **log_param_norm**: bool

    Default = False

    Log the frob norm of the parameters to wandb / tensorboard (useful for debugging). Needs wandb_init_all_ranks set to True if using pipeline parallelism to log all ranks.



- **log_grad_norm**: bool

    Default = False

    Log the frob norm of the gradients to wandb / tensorboard (useful for debugging).
    (N.B - this will only work with pp = 0 for now, as we don't have access to the gradients of the model because
    deepspeed.)



- **log_optimizer_states**: bool

    Default = False

    Log the frob norm of the optimizer states to wandb / tensorboard (useful for debugging).



- **log_gradient_noise_scale**: bool

    Default = False

    Whether to log the gradient noise scale when training (cf. https://arxiv.org/abs/1812.06162 for explanation)



- **gradient_noise_scale_n_batches**: int

    Default = 5

    Number of batches to accumulate gradients for in the gradient noise scale logger.



- **gradient_noise_scale_cpu_offload**: bool

    Default = False

    Whether to offload the buffered gradients to cpu when measuring gradient noise scale.



- **memory_profiling**: bool

    Default = False

    Whether to take a memory snapshot of the model. Useful for debugging memory issues.



- **memory_profiling_path**: str

    Default = None

    Path to save memory snapshot to.



- **profile**: bool

    Default = False

    Enable nsys profiling. When using this option,
    nsys options should be specified in commandline.
    An example nsys commandline is
    ```
    nsys profile -s none -t nvtx,cuda -o <path/to/output_file>
    --force-overwrite true
    --capture-range=cudaProfilerApi
    --capture-range-end=stop
    ```



- **profile_step_start**: int

    Default = 10

    Step to start profiling at.



- **profile_step_stop**: int

    Default = 12

    Step to stop profiling at.



## NeoXArgsModel

Model Arguments



- **precision**: typing.Literal['fp16', 'fp32', 'bfloat16']

    Default = None

    description of the used precision, either one of fp16 or fp32 (and in the future bf16).



- **num_layers**: int

    Default = None

    Number of transformer layers.



- **hidden_size**: int

    Default = None

    Transformer hidden size.



- **intermediate_size**: int

    Default = None

    Transformer intermediate size. Currently only used for "mlp_type": "llama".

    If not passed, will be set to a reasonable default.



- **num_attention_heads**: int

    Default = None

    Number of transformer attention heads.

    If num_kv_heads is set, will control only number of query heads.



- **num_kv_heads**: int

    Default = None

    Number of transformer key/value attention heads.

    If set to None or the same value as num_attention_heads, will perform multi-head attention (MHA).
    If set to < num_attention_heads but > 1, will perform grouped-query attention (GQA) (https://arxiv.org/pdf/2305.13245.pdf)
    If set to 1, will perform multi-query attention.

    Must be < num_attention_heads and divide num_attention_heads evenly.



- **seq_length**: int

    Default = None

    Maximum sequence length to process.



- **sliding_window_width**: int

    Default = None

    Width of the attention sliding window. Only supported with Flash Attention 2.



- **max_position_embeddings**: int

    Default = None

    Maximum number of position embeddings to use. This is the size of position embedding.



- **norm**: typing.Literal['layernorm', 'rmsnorm', 'scalenorm']

    Default = layernorm

    Normalization layer to use. Choose from "layernorm", "rmsnorm", "scalenorm".



- **layernorm_fusion**: bool

    Default = False

    Use fused layer norm kernel (if `norm` is `layernorm`).



- **use_qk_layernorm**: bool

    Default = False

    Use QK Normalization



- **layernorm_epsilon**: float

    Default = 1e-05

    Layer norm epsilon.



- **rms_norm_epsilon**: float

    Default = 1e-08

    Root mean squared norm epsilon



- **scalenorm_epsilon**: float

    Default = 1e-08

    Scalenorm epsilon



- **pos_emb**: typing.Literal['learned', 'rotary', 'sinusoidal', 'rpe', 'alibi', 'none']

    Default = learned

    Type of positional embedding to use - choose from 'learned', 'rotary', 'sinusoidal', 'rpe', 'none'



- **rpe_num_buckets**: int

    Default = 32

    T5 relative positional encoding number of buckets, default 32.



- **rpe_max_distance**: int

    Default = 128

    T5 relative positional encoding max distance, default 128.



- **opt_pos_emb_offset**: int

    Default = 0

    Learned position embedding offset (only used by OPT, where it should be set to 2).



- **no_weight_tying**: bool

    Default = False

    Disables weight tying between embedding weights and final Linear layer



- **attention_config**: list

    Default = None

    Attention configuration for gpt-neox

    The first item in the list specifies the attention type(s), and should be a list of strings. The second item
    specifies the number of times to repeat those attention types in the full list.

    attention type choices:  [global, local, sparse_fixed, sparse_variable, bslongformer, bigbird, "gmlp", "amlp", "flash", "mamba", "rwkv"]

    So a 12 layer network with only global attention could be specified like:
        [[[`global`], 12]]

    or a 12 layer network with alternating global / local like:
        [[[`global`, `local`], 6]]

    If none is specified, this defaults to
        [[[`global`], n_layers]]



- **sparsity_config**: dict

    Default = None

    Sparsity configuration dict as defined in https://www.deepspeed.ai/docs/config-json/#sparse-attention

    Note that since neox is autoregressive, attention is always "unidirectional" and `horizontal_global_attention` is
    always false.

    The main difference between our sparsity config and deepspeed's is that `mode` is ignored - since it is instead
    specified in attention_config defining each layer.

    An example config is given below:
          "sparse_attention": {
            "block": 16,
            "different_layout_per_head": true,
            "num_local_blocks": 4,
            "num_global_blocks": 1,
            "num_different_global_patterns": 4,
            "num_random_blocks": 0,
            "local_window_blocks": [4],
            "global_block_indices": [0],
            "global_block_end_indices": None,
            "num_sliding_window_blocks": 3
          }



- **num_unique_layers**: int

    Default = None

    Number of unique transformer layers. num-layers should be divisible by this value. Currently only has an effect when pipe_parallel_size=0.



- **param_sharing_style**: str

    Default = grouped

    Ordering of the shared parameters. For example, for a num-layers=4 and --num-unique-layers=2, we will have the following ordering for two unique layers 1 and 2-: grouped: [1, 2, 1, 2] and spaced: [1, 1, 2, 2].



- **make_vocab_size_divisible_by**: int

    Default = 128

    Pad the vocab size to be divisible by this value. This is added for computational efficiency reasons.



- **activation**: typing.Literal['gelu', 'geglu', 'relu', 'softsign', 'swish', 'mish', 'silu']

    Default = gelu

    Activation function to use - choose from ["gelu", "geglu", "relu", "softsign", "swish", "mish", "silu"]



- **scaled_upper_triang_masked_softmax_fusion**: bool

    Default = False

    Enable fusion of query_key_value_scaling time (upper diagonal) masking and softmax.



- **scaled_masked_softmax_fusion**: bool

    Default = False

    Enable fusion of query_key_value_scaling general masking and softmax.



- **bias_gelu_fusion**: bool

    Default = False

    Enable bias and gelu fusion.



- **bias_dropout_fusion**: bool

    Default = False

    Enable bias and dropout fusion.



- **rope_fusion**: bool

    Default = False

    Enable rotary embedding fusion.



- **fp16_lm_cross_entropy**: bool

    Default = False

    Move the cross entropy unreduced loss calculation for lm head to fp16.



- **init_method_std**: float

    Default = 0.02

    Standard deviation of the zero mean normal distribution used for weight initialization.



- **apply_query_key_layer_scaling**: bool

    Default = False

    Scale Q * K^T by 1 / layer-number. If this flag is set, then it will automatically set attention-softmax-in-fp32 to true



- **use_cpu_initialization**: bool

    Default = False

    If set, affine parallel weights initialization uses CPU



- **attention_softmax_in_fp32**: bool

    Default = False

    Run attention masking and softmax in fp32.



- **rotary_pct**: float

    Default = 1.0

    pct of hidden dims to apply rotary positional embedding to



- **rotary_emb_base**: int

    Default = 10000

    Base for rotary positional embedding



- **rotary_save_freqs_buffer**: bool

    Default = False

    Used to control whether the `inv_freqs` buffer in rotary embeddings
    will be stored in checkpoints (persistent=True) or not.

    Defaults to false, but is left configurable to maintain backward-compatibility
    with GPT-NeoX checkpoints that were trained with this flag.



- **init_method**: typing.Literal['normal', 'scaled_normal', 'orthogonal', 'scaled_orthogonal', 'xavier_uniform', 'xavier_normal', 'wang_init', 'small_init', 'single_residual_scaled_normal']

    Default = normal

    Init function used on all layers except ff residual outputs - choose from
    ["normal", "scaled_normal", "orthogonal", "scaled_orthogonal", "xavier_uniform", "xavier_normal", "wang_init", "small_init"]



- **output_layer_init_method**: typing.Literal['normal', 'scaled_normal', 'orthogonal', 'scaled_orthogonal', 'xavier_uniform', 'xavier_normal', 'wang_init', 'small_init', 'single_residual_scaled_normal']

    Default = scaled_normal

    Init function used for ff residual outputs - choose from
    ["normal", "scaled_normal", "orthogonal", "scaled_orthogonal", "xavier_uniform", "xavier_normal", "wang_init", "small_init"]



- **gmlp_attn_dim**: int

    Default = 64

    the dimension of the single head self attention in gmlp model (not used in gpt models).
    If None - gmlp model doesn't use attention.



- **gpt_j_residual**: bool

    Default = False

    If false, we use the conventional residual path:
      x = x + attn(ln1(x))
      x = x + mlp(ln2(x))
    Otherwise, we use the residual path from GPT-J, which offers a slight speedup:
      x = ln(x)
      x = x + attn(x) + mlp(x)



- **gpt_j_tied**: bool

    Default = False

    If false, we use
      x = x + attn(ln1(x)) + mlp(ln2(x))
    Otherwise, we tie the layer norms
      y = ln(x)
      x = x + attn(y) + mlp(y)



- **use_bias_in_norms**: bool

    Default = True

    If false, norms (e.g. LayerNorm) will not have bias terms



- **use_bias_in_attn_linear**: bool

    Default = True

    If false, attn_linear (e.g. QKVO) will not have bias terms



- **mlp_type**: str

    Default = regular

    Types:
        regular: Megatron implementation
        llama: LLaMA MLP (SiLU-gated MLP)



- **soft_prompt_tuning**: dict

    Default = None

    Dictionary configuring the soft prompt tuning parameters.
    If enabled, will train *only* the soft prompt, and freezes the rest of the model.
    parameters in the dict are:
        'enabled': bool = True # enables soft prompting
        'num_tokens': int = 10 # length of the soft prompt in tokens
        'init_string': str = '' # if provided, initialize the soft prompt with the word embeddings of this string
        'init_range': float = 0.5 # if no init string is provided, initialize the soft prompt with a uniform distribution between -init_range and init_rang



- **mamba_selective_scan_fusion**: bool

    Default = False

    Enable fused kernels for Mamba selective scan.



- **mamba_causal_conv_fusion**: bool

    Default = False

    Enable fused kernels for Mamba causal Conv1d.



- **mamba_inner_func_fusion**: bool

    Default = False

    Enable fused inner operator for Mamba. (Supersedes conv. and selective scan fusion flags, requires each of those kernels to be installed.)



- **mamba_selective_fp32_params**: bool

    Default = True

    Keep selected parameters in fp32 for Mamba (A and D).
    Requires https://github.com/EleutherAI/DeeperSpeed/pull/61 .



- **mamba_use_bias_in_conv**: bool

    Default = True

    If false, conv1d in mamba block will not have bias term



- **mamba_use_bias_in_linears**: bool

    Default = False

    Enable bias terms in mamba block up- and down- projections (in_proj and out_proj).



- **output_layer_parallelism**: typing.Literal['column']

    Default = column

    Parameter controlling whether the output layer is parallelized over the hidden dim (row) or the vocab dim (column)



## NeoXArgsOptimizer

Optimizer Arguments



- **optimizer_type**: typing.Literal['adam', 'onebitadam', 'cpu_adam', 'cpu_torch_adam', 'sm3', 'madgrad_wd', 'sgd', 'lion']

    Default = adam

    Type of optimizer to use. Choose from ['adam', 'onebitadam', 'cpu_adam', 'cpu_torch_adam', 'sm3', 'madgrad_wd', 'sgd', 'lion']
    NOTE: sgd will use MuSGD from Mup. Mup must be enabled for this optimizer.



- **use_bnb_optimizer**: bool

    Default = False

    Whether to enable the bitsandbytes optimizers



- **zero_stage**: typing.Union[int, typing.List[int], typing.Literal['all']]

    Default = None

    Zero Optimizer stage



- **zero_reduce_scatter**: bool

    Default = None

    Zero: Uses reduce or reduce scatter instead of allreduce to average gradients



- **zero_contiguous_gradients**: bool

    Default = None

    Zero: Copies the gradients to a contiguous buffer as they are produced. Avoids memory fragmentation during backward pass. Only useful when running very large models.



- **zero_reduce_bucket_size**: int

    Default = None

    Zero: Number of elements reduced/allreduced at a time. Limits the memory required for the allgather for large model sizes



- **zero_allgather_bucket_size**: int

    Default = None

    Zero: Number of elements allgathered at a time. Limits the memory required for the allgather for large model sizes



- **lr**: float

    Default = None

    Max Learning rate during training



## NeoXArgsOther

Misc. Arguments



- **distributed_backend**: str

    Default = nccl

    Which backend to use for distributed training.



- **local_rank**: int

    Default = None

    local rank passed from distributed launcher.



- **rank**: int

    Default = None

    global rank of process being run (passed in via distributed launcher)



- **lazy_mpu_init**: bool

    Default = False

    If set to True, initialize_megatron() skips DDP initialization and returns function to complete it instead. Also turns on use-cpu-initialization flag. This is for external DDP manager.



- **short_seq_prob**: float

    Default = 0.1

    Probability of producing a short sequence.



- **eod_mask_loss**: bool

    Default = False

    Mask loss for the end of document tokens.



- **adlr_autoresume**: bool

    Default = False

    Enable auto-resume on adlr cluster.



- **adlr_autoresume_interval**: int

    Default = 1000

    Intervals over which check for auto-resume termination signal



- **seed**: int

    Default = 1234

    Random seed used for python, numpy, pytorch, and cuda.



- **onnx_safe**: bool

    Default = False

    Use workarounds for known problems with Torch ONNX exporter



- **deepscale**: bool

    Default = False

    (Deprecated) enable DeepSpeed (helper flag for user code, no impact on DeepSpeed backend)'



- **deepscale_config**: str

    Default = None

    (Deprecated) deepscale json configuration file.



- **deepspeed_mpi**: bool

    Default = False

    Run via MPI, this will attempt to discover the necessary variables to initialize torch distributed from the MPI environment



- **deepspeed_slurm**: bool

    Default = False

    Run via SLURM, this will attempt to discover the necessary variables to initialize torch distributed from the SLURM environment



- **user_script**: str

    Default = None

    user script to be run



- **iteration**: int

    Default = None

    Set during training



- **do_train**: bool

    Default = None

    Set during training



- **do_valid**: bool

    Default = None

    Set during training



- **do_test**: bool

    Default = None

    Set during training



- **save_iters**: list

    Default = None

    Set during training



- **global_num_gpus**: int

    Default = None

    Set during launching



## NeoXArgsParallelism

Parallelism Arguments



- **pipe_parallel_size**: int

    Default = 0

    Number of pipeline parallel stages. Disable with 0.



- **model_parallel_size**: int

    Default = 1

    Size of the model parallelism.



- **pipe_partition_method**: str

    Default = type:transformer|mlp

    method used to distribute model layers across pipeline stages. Choose from "parameters", which balances the number
    of parameters on each pipeline stage, "uniform", which naively balances the number of layers per stage, or
    "type:[regex]", which balances layers whose class names match [regex]



- **world_size**: int

    Default = None

    Total world size (i.e number of gpus in cluster). Configured post-launch using distributed launcher



- **is_pipe_parallel**: bool

    Default = False

    flag to determine whether pipeline parallelism is on - shouldn't be set by user, is automatically determined
    according to pipeline parallel size.



- **expert_interval**: int

    Default = 2

    Have one MoE layer every expert_interval layers



## NeoXArgsTemplate

NeoXArgsTemplate()



## NeoXArgsTextgen

Text Generation arguments



- **text_gen_type**: str

    Default = None

    How to generate text/sample the model.
    Options: `unconditional`, `input-file`, `interactive`



- **temperature**: float

    Default = 0.0

    exponential scaling output distribution ("higher == more risk")



- **top_p**: float

    Default = 0.0

    Top-p (nucleus) sampling chooses from the smallest possible set of tokens whose cumulative probability exceeds the probability top_p.



- **top_k**: int

    Default = 0

    integer between 0 and the models vocab size. Filters out any logits with a probability less than that of the top_kth token.



- **return_logits**: bool

    Default = False

    Boolean for whether to return the logits for generated tokens



- **maximum_tokens**: int

    Default = 64

    maximum number of tokens to be generated



- **prompt_end**: str

    Default = 


    a single prompt's end. Defaults to newline



- **sample_input_file**: str

    Default = None

    Get input from file instead of interactive mode, each line is an input.



- **sample_output_file**: str

    Default = samples.txt

    Output file



- **num_samples**: int

    Default = 1

    Number of samples to generate unconditionally, defaults to 1 and interactive conditional sampling



- **recompute**: bool

    Default = False

    During generation recompute all attention instead of using previously computed keys/values.
    Should be set to true for sparse attention models



- **eval_results_prefix**: str

    Default = 

    prefix to which to save evaluation results - final fp will be {eval_results_prefix}_eval_results_yy-mm-dd-HH-MM.json



- **eval_tasks**: list

    Default = None

    Tasks to evaluate on using lm_eval_harness

    NOTE: Requires internet connection



- **moe_top_k**: int

    Default = 1

    Activate top K experts in MoE



- **use_tutel**: bool

    Default = False

    Use Tutel optimizations in MoE



- **moe_num_experts**: int

    Default = 1

    Number of MoE experts



- **moe_loss_coeff**: float

    Default = 0.1

    Coefficient for MoE loss



- **moe_train_capacity_factor**: float

    Default = 1.0

    The capacity of the expert at train time



- **moe_eval_capacity_factor**: float

    Default = 1.0

    The capacity of the expert at eval time



- **moe_min_capacity**: int

    Default = 4

    The minimum capacity per expert regardless of the capacity_factor



- **moe_token_dropping**: bool

    Default = False

    Whether to drop tokens when exceeding capacity



- **create_moe_param_group**: bool

    Default = True

    Whether to create a separate parameter group for MoE parameters



- **moe_use_residual**: bool

    Default = True

    Whether to use residual in MoE



- **moe_expert_parallel_size**: int

    Default = 1

    Number of parallel experts in MoE



- **moe_type**: str

    Default = megablocks

    Either `deepspeed` or `megablocks`



- **moe_glu**: bool

    Default = False

    Use gated linear units in MoE



- **moe_lbl_in_fp32**: bool

    Default = False

    Whether to compute the load balancing loss in fp32.



- **moe_jitter_eps**: float

    Default = None

    Coefficient for MoE routing jitter. Jitter is
    not used if set to None



- **enable_expert_tensor_parallelism**: bool

    Default = False

    Enable expert tensor parallelism



## NeoXArgsTokenizer

Tokenizer Arguments



- **tokenizer_type**: typing.Literal['GPT2BPETokenizer', 'HFTokenizer', 'HFGPT2Tokenizer', 'SPMTokenizer', 'CharLevelTokenizer', 'TiktokenTokenizer']

    Default = GPT2BPETokenizer

    Type of tokenizer to use - should be one of ["GPT2BPETokenizer", "HFTokenizer", "HFGPT2Tokenizer", "SPMTokenizer", "CharLevelTokenizer", "TiktokenTokenizer"]



- **padded_vocab_size**: int

    Default = None

    Total (padded) vocabulary size of tokenizer. Configured after launching of training,
    as it's dependent on the parallelism size.



## NeoXArgsTraining

Training Arguments



- **data_path**: str

    Default = None

    Path to combined dataset to split.



- **use_shared_fs**: bool

    Default = True

    Whether to use a shared filesystem for data loading. If False, local rank 0 on all nodes will preprocess the data,
    otherwise only global rank 0 will preprocess the data. This is implemented in megatron/data/gpt2_dataset.py::_build_index_mappings.



- **train_data_paths**: list

    Default = None

    List of paths to train datasets.



- **label_data_paths**: list

    Default = None

    List of paths to label datasets (not shifted by 1 yet!).



- **test_data_paths**: list

    Default = None

    List of paths to test datasets.



- **valid_data_paths**: list

    Default = None

    List of paths to validation datasets.



- **train_data_weights**: list

    Default = None

    List of 'weights' that decide how often to sample from each training dataset when blending datasets. If None, defaults to equal weighting.
    Should be a list the same length as `train_data_paths`



- **valid_data_weights**: list

    Default = None

    List of 'weights' that decide how often to sample from each validation dataset when blending datasets. If None, defaults to equal weighting.
    Should be a list the same length as `valid_data_paths`



- **test_data_weights**: list

    Default = None

    List of 'weights' that decide how often to sample from each test dataset when blending datasets. If None, defaults to equal weighting.
    Should be a list the same length as `test_data_paths`



- **weight_by_num_documents**: bool

    Default = False

    If True, Builds dataset weights from a multinomial distribution over groups of data according to the number of
    documents in each group.

    WARNING: setting this to True will override any user provided weights

    We sample from a group according to the probability p(L) ∝ |L| ** α,
    where p(L) is the probability of sampling from a given group,
          |L| is the number of examples in that datapoint,
          and α is a coefficient that acts to upsample data from underrepresented groups

    Hence α (`alpha`) allows us to control how much to 'boost' the probability of training on low-resource groups.

    See https://arxiv.org/abs/1911.02116 for more details



- **weighted_sampler_alpha**: float

    Default = 1.0

    Alpha value for `weight_by_num_documents`. Only has an effect if `weight_by_num_documents` = True.

    when alpha = 1, the probability of sampling from a given group = n_samples / total_samples
    as alpha -> 0, the probability of sampling from all groups becomes equal, and number of documents has no effect
    as alpha -> inf, the probability of sampling from the groups with *the most samples* -> 1



- **data_impl**: typing.Literal['infer', 'mmap', 'cached']

    Default = infer

    Implementation of indexed datasets, can be one of "infer", "cached", or "mmap"



- **mmap_warmup**: bool

    Default = False

    Warm up mmap files.



- **save**: str

    Default = None

    Output directory to save checkpoints to.



- **s3_path**: str

    Default = None

    Path to s3 bucket for saving checkpoints.



- **s3_chunk_size**: int

    Default = 104857600

    The number of bytes in each file chunk when uploading to s3. Defaults to 100MiB.



- **config_files**: dict

    Default = None

    Store of original config files mapping config filename to file contents



- **load**: str

    Default = None

    Directory containing a model checkpoint.



- **checkpoint_validation_with_forward_pass**: bool

    Default = False

    save input and output of a forward pass with the checkpoint and validate after load



- **checkpoint_scale**: typing.Literal['linear', 'log']

    Default = linear

    How step at which checkpoints are saved should scale. "linear" implies 1 checkpoint will be saved at every multiple of `checkpoint-factor`,
    while "log" implies that the number of steps between each checkpoint will be multiplied by `checkpoint-factor` at each step, starting from step 1.



- **checkpoint_factor**: int

    Default = None

    Acts as a multiplier on either the "log" or "linear" checkpoint spacing.

    With `checkpoint-scale="linear"`, `checkpoint-factor=20`, and `train-iters=100`, checkpoints will be saved at
    steps [20, 40, 60, 80, 100].

    With `checkpoint-scale="log"`, `checkpoint-factor=2`, and `train-iters=100`, checkpoints will be saved at
    steps [1, 2, 4, 8, 16, 32, 64, 100].

    Note that the last checkpoint step is always saved.



- **extra_save_iters**: list

    Default = None

    Additional iterations when a checkpoint should be saved.
    Must be a list of ints or `None`.



- **no_save_optim**: bool

    Default = False

    Do not save current optimizer.



- **no_save_rng**: bool

    Default = False

    Do not save current rng state.



- **no_load_optim**: bool

    Default = False

    Do not load optimizer when loading checkpoint.



- **no_load_rng**: bool

    Default = False

    Do not load rng state when loading checkpoint.



- **finetune**: bool

    Default = False

    Load model for finetuning. Do not load optimizer or rng state from checkpoint and set iteration to 0. Assumed when loading a release checkpoint.



- **batch_size**: int

    Default = None

    training microbatch size per gpu



- **train_iters**: int

    Default = None

    Number of iterations to run for training.



- **eval_iters**: int

    Default = 100

    Number of iterations to run for evaluation validation/test for.



- **keep_last_n_checkpoints**: int

    Default = None

    Number of last checkpoints to keep



- **eval_interval**: int

    Default = 1000

    Interval between running evaluation on validation set.



- **split**: str

    Default = 969, 30, 1

    Comma_separated list of proportions for training, validation, and test split. For example the split 90,5,5 will use 90% of data for training, 5% for validation and 5% for test.



- **vocab_file**: str

    Default = None

    Path to the vocab file.



- **merge_file**: str

    Default = None

    Path to the BPE merge file.



- **num_workers**: int

    Default = 2

    Dataloader number of workers.



- **exit_interval**: int

    Default = None

    Exit the program after the iteration is divisible by this value.



- **attention_dropout**: float

    Default = 0.0

    Post attention dropout probability.



- **hidden_dropout**: float

    Default = 0.0

    Dropout probability for hidden state transformer.



- **weight_decay**: float

    Default = 0.1

    Weight decay coefficient for L2 regularization.



- **checkpoint_activations**: bool

    Default = False

    Checkpoint activation to allow for training with larger models, sequences, and batch sizes.



- **checkpoint_num_layers**: int

    Default = 1

    Chunk size (number of layers) for checkpointing.



- **deepspeed_activation_checkpointing**: bool

    Default = True

    DEPRECATED - TODO: remove
    Uses activation checkpointing from deepspeed



- **contiguous_checkpointing**: bool

    Default = False

    Contiguous memory checkpointing for activations.



- **checkpoint_in_cpu**: bool

    Default = False

    Move the activation checkpoints to CPU.



- **synchronize_each_layer**: bool

    Default = False

    does a synchronize at the beginning and end of each checkpointed layer.



- **profile_backward**: bool

    Default = False

    Enables backward pass profiling for checkpointed layers.



- **partition_activations**: bool

    Default = False

    Partition Activations across GPUs before checkpointing.



- **clip_grad**: float

    Default = 1.0

    Gradient clipping based on global L2 norm.



- **hysteresis**: int

    Default = 2

    hysteresis for dynamic loss scaling



- **dynamic_loss_scale**: bool

    Default = None

    flag indicating whether dynamic loss scale is used



- **loss_scale**: float

    Default = None

    Static loss scaling, positive power of 2
    values can improve fp16 convergence. If None, dynamic loss scaling is used.



- **loss_scale_window**: float

    Default = 1000.0

    Window over which to raise/lower dynamic scale.



- **min_scale**: float

    Default = 1.0

    Minimum loss scale for dynamic loss scale.



- **char_level_ppl**: bool

    Default = False

    Whether to calculate character level perplexity as well as token level perplexity. (may incur a time cost)



- **use_mup**: bool

    Default = False

    Whether to use Microsoft's Mup https://github.com/microsoft/mup



- **coord_check**: bool

    Default = False

    Whether to generate a "coord check" plot to verify mup's implementation in neox



- **save_base_shapes**: bool

    Default = False

    Whether to save base shapes for mup. This will save the shapes to the path specified in base-shapes-file.



- **base_shapes_file**: str

    Default = None

    Path to the base shapes to save to/load from



- **mup_init_scale**: float

    Default = 1.0

    Initialization scale: All the parameters are multiplied by this value



- **mup_attn_temp**: float

    Default = 1.0

    Attention temperature: Reciprocal of the multiplier applied to the input to attention softmax



- **mup_output_temp**: float

    Default = 1.0

    Output temperature: Reciprocal of the multiplier applied to the input to softmax that
    produces the distribution over output tokens.



- **mup_embedding_mult**: float

    Default = 1.0

    Scalar by which we multiply the output of the embedding layer



- **mup_rp_embedding_mult**: float

    Default = 1.0

    Scalar by which we multiply vectors representing relative position



- **mup_width_scale**: int

    Default = 2

    What to scale width by when creating the delta model for mup



## NeoXArgsDeepspeedConfig

Args for deepspeed config
    Every argument included here will be included in deepspeed config json
    As of Mar 8 2023, up to date compared to https://www.deepspeed.ai/docs/config-json/



- **deepspeed**: bool

    Default = True

    boolean flag to enable DeepSpeed (Always True)



- **train_batch_size**: int

    Default = None

    The effective training batch size. This is the amount of data samples that leads to one step of model update. train_batch_size is aggregated by the batch size that a single GPU processes in one forward/backward pass (a.k.a., train_step_batch_size), the gradient accumulation steps (a.k.a., gradient_accumulation_steps), and the number of GPUs.



- **train_micro_batch_size_per_gpu**: int

    Default = None

    Batch size to be processed by one GPU in one step (without gradient accumulation). When specified, gradient_accumulation_steps is automatically calculated using train_batch_size and number of GPUs. Should not be concurrently specified with gradient_accumulation_steps in the configuration JSON.



- **gradient_accumulation_steps**: int

    Default = 1

    Number of training steps to accumulate gradients before averaging and applying them. This feature is sometimes useful to improve scalability since it results in less frequent communication of gradients between steps. Another impact of this feature is the ability to train with larger batch sizes per GPU. When specified, train_step_batch_size is automatically calculated using train_batch_size and number of GPUs. Should not be concurrently specified with train_step_batch_size in the configuration JSON.



- **optimizer**: dict

    Default = None

    dict containing the keys type and params

    type: The optimizer name. DeepSpeed natively supports Adam, AdamW, OneBitAdam, Lamb, and OneBitLamb optimizers (See here for details) and will import other optimizers from torch.

    params: Dictionary of parameters to instantiate optimizer. The parameter names must match the optimizer constructor signature (e.g., for Adam).



- **scheduler**: dict

    Default = None

    dict containing the keys type and params

    type: The scheduler name. See here (https://deepspeed.readthedocs.io/en/latest/schedulers.html) for list of support schedulers.

    params: Dictionary of parameters to instantiate scheduler. The parameter names should match scheduler constructor signature.



- **fp32_allreduce**: bool

    Default = False

    During gradient averaging perform allreduce with 32 bit values



- **prescale_gradients**: bool

    Default = False

    Scale gradients before doing allreduce



- **gradient_predivide_factor**: float

    Default = 1.0

    Before gradient averaging predivide gradients by a specified factor, can sometimes help with fp16 stability when scaling to large numbers of GPUs



- **sparse_gradients**: bool

    Default = False

    Enable sparse compression of torch.nn.Embedding gradients.



- **fp16**: dict

    Default = None

    Configuration for using mixed precision/FP16 training that leverages NVIDIA’s Apex package.

    Dictionary options as described in Deepspeed documentation: https://www.deepspeed.ai/docs/config-json/#fp16-training-options



- **bf16**: dict

    Default = None

    Configuration for using bfloat16 floating-point format as an alternative to FP16. BFLOAT16 requires hardware support (e.g., NVIDIA A100).

    Dictionary options as described in Deepspeed documentation: https://www.deepspeed.ai/docs/config-json/#bfloat16-training-options



- **amp**: dict

    Default = None

    Configuration for using automatic mixed precision (AMP) training that leverages NVIDIA’s Apex AMP package.

    Dictionary as described in Deepspeed documentation: https://www.deepspeed.ai/docs/config-json/#automatic-mixed-precision-amp-training-options



- **gradient_clipping**: float

    Default = 1.0

    Enable gradient clipping with provided value



- **zero_optimization**: dict

    Default = None

    Configuration for using ZeRO optimization.

    Multi-level dictionary as described in Deepspeed documentation: https://www.deepspeed.ai/docs/config-json/#zero-optimization-options



- **curriculum_learning**: dict

    Default = None

    



- **curriculum_seqlen**: int

    Default = 0

    Internal var for tracking the current seqlen



- **steps_per_print**: int

    Default = 10

    Print train loss every N steps.



- **wall_clock_breakdown**: bool

    Default = False

    Enable timing of the latency of forward/backward/update training phases.



- **dump_state**: bool

    Default = False

    Print out state information of DeepSpeed object after initialization.



- **flops_profiler**: dict

    Default = None

    Configuration for using FLOPS profiler.

    Dictionary as described in Deepspeed documentation: https://www.deepspeed.ai/docs/config-json/#flops-profiler



- **communication_data_type**: bool

    Default = None

    During gradient averaging, perform communication with selected data type. By default it will be determined by selected regime



- **autotuning**: dict

    Default = None

    Configuration for using autotuning.

    Dictionary as described in Deepspeed documentation: https://www.deepspeed.ai/docs/config-json/#autotuning



- **activation_checkpointing**: dict

    Default = None

    Configuration for using activation checkpointing.

    Dictionary as described in Deepspeed documentation: https://www.deepspeed.ai/docs/config-json/#activation-checkpointing



- **sparse_attention**: dict

    Default = None

    Configuration for using sparse attention.

    Dictionary as described in Deepspeed documentation: https://www.deepspeed.ai/docs/config-json/#sparse-attention



- **data_efficiency**: dict

    Default = None

    Configuration for using data efficiency.

    Dictionary as described in Deepspeed documentation: https://www.deepspeed.ai/docs/config-json/#data-efficiency



- **tensorboard**: dict

    Default = None

    Configuration for using tensorboard.

    Dictionary as described in Deepspeed documentation: https://www.deepspeed.ai/docs/config-json/#monitoring-module-tensorboard-wandb-csv



- **wandb**: dict

    Default = None

    Configuration for using wandb.



- **csv_monitor**: dict

    Default = None

    Configuration for using csv_monitor.



- **elasticity**: dict

    Default = None

    Configuration for using elastic training.

    Dictionary as described in Deepspeed documentation: https://www.deepspeed.ai/docs/config-json/#elastic-training-config-v01-and-v02



- **comms_logger**: dict

    Default = None

    Configuration for using communication logger.

    Dictionary as described in Deepspeed documentation: https://www.deepspeed.ai/docs/config-json/#communication-logging



- **compression_training**: dict

    Default = None

    Configuration for using compression training.

    Dictionary as described in Deepspeed documentation: https://www.deepspeed.ai/docs/config-json/#compression



- **checkpoint**: dict

    Default = None

    Configuration for using checkpointing.

    Dictionary as described in Deepspeed documentation: https://www.deepspeed.ai/docs/config-json/#checkpoint-options



- **data_types**: dict

    Default = None

    Configuration for using data types.

    Dictionary as described in Deepspeed documentation: https://www.deepspeed.ai/docs/config-json/#data-type-options



- **deepspeed_extra_args**: dict

    Default = None

    Dictionary of extra arguments to be included in the yaml config file. This can be used for any argument not included in the above list.



## NeoXArgsDeepspeedRunner

Args for deepspeed runner (deepspeed.launcher.runner).
    Every argument included here will be passed as command line argument to deepspeed.launcher.runner



- **hostfile**: str

    Default = None

    list of hostnames / ssh aliases and the number of GPUs per host

    example file contents:
    worker-1 slots=4
    worker-2 slots=4
    127.0.0 slots=4
    127.0.1 slots=4



- **include**: str

    Default = None

    Specify hardware resources to use during execution. String format is `NODE_SPEC[@NODE_SPEC ...]` where `NODE_SPEC=NAME[:SLOT[,SLOT ...]]`. If `:SLOT` is omitted, include all slots on that host. Example: `"worker-0@worker-1:0,2"` will use all slots. on `worker-0` and slots `[0, 2]` on `worker-1`.



- **exclude**: str

    Default = None

    Specify hardware resources to NOT use during execution. Same format as include



- **num_nodes**: int

    Default = -1

    Total number of worker nodes to run on, this will use the top N hosts from the given hostfile. -1 will use all.



- **num_gpus**: int

    Default = None

    Max number of GPUs to use on each node, will use [0:N) GPU ids on each node. None / not specifying a value will use all.



- **master_port**: int

    Default = 29500

    Port used by PyTorch distributed for communication during training.



- **master_addr**: str

    Default = None

    IP address of node 0, will be inferred via 'hostname -I' if not specified.



- **launcher**: typing.Literal['pdsh', 'openmpi', 'mvapich', 'slurm']

    Default = pdsh

    Launcher backend for multi-node training. Options currently include PDSH, OpenMPI, MVAPICH.



- **force_multi**: bool

    Default = False

    Force multi-node training even if only one node is specified.



- **detect_nvlink_pairs**: bool

    Default = False

    If true, autodetects nvlink pairs and remaps cuda visible devices to place them next to each other. This is an Eleuther addition to deepspeed, and should speed up model parallel training on setups with nvlink pairs when mp=2.



- **autotuning_run**: str

    Default = None

    Either "tune", "run", or `None`.



- **no_ssh_check**: bool

    Default = False

    If true, overrides the default check where DeepSpeed confirms that the headnode is accessible via ssh.



- **comment**: str

    Default = None

    Adds a `--comment` to the DeepSpeed launch command. In DeeperSpeed this is passed on to the SlurmLauncher as well. Sometimes necessary for cluster rules, or so I've heard.



- **account**: str

    Default = None

    Adds a `--account` to the DeepSpeed launch command. In DeeperSpeed this is passed on to the SlurmLauncher as well. Sometimes necessary for cluster rules, or so I've heard.
<|MERGE_RESOLUTION|>--- conflicted
+++ resolved
@@ -111,11 +111,7 @@
 
 - **git_hash**: str
 
-<<<<<<< HEAD
-    Default = abe5c99
-=======
     Default = 7aa0074
->>>>>>> 90a6cdb3
 
     current git hash of repository
 
