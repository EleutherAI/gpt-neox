# Copyright (c) 2024, EleutherAI
#
# Licensed under the Apache License, Version 2.0 (the "License");
# you may not use this file except in compliance with the License.
# You may obtain a copy of the License at
#
#     http://www.apache.org/licenses/LICENSE-2.0
#
# Unless required by applicable law or agreed to in writing, software
# distributed under the License is distributed on an "AS IS" BASIS,
# WITHOUT WARRANTIES OR CONDITIONS OF ANY KIND, either express or implied.
# See the License for the specific language governing permissions and
# limitations under the License.

import subprocess
from dataclasses import dataclass

try:
    from .template import NeoXArgsTemplate
except ImportError:
    from template import NeoXArgsTemplate

try:
    from typing import List, Literal, Union
except ImportError:
    from typing_extensions import List, Literal, Union


ATTENTION_TYPE_CHOICES = [
    "global",
    "local",
    "sparse_fixed",
    "sparse_variable",
    "bigbird",
    "bslongformer",
    "gmlp",
    "amlp",
    "flash",
    "rwkv",
    "mamba",
]


def get_git_commit_hash():
    """Gets the git commit hash of your current repo (if it exists)"""
    try:
        git_hash = subprocess.check_output(["git", "describe", "--always"]).strip()
        git_hash = git_hash.decode()
    except subprocess.CalledProcessError:
        git_hash = None
    return git_hash


@dataclass
class NeoXArgsParallelism(NeoXArgsTemplate):
    """
    Parallelism Arguments
    """

    pipe_parallel_size: int = 0
    """
    Number of pipeline parallel stages. Disable with 0.
    """

    model_parallel_size: int = 1
    """
    Size of the model parallelism.
    """

    pipe_partition_method: str = "type:transformer|mlp"
    """
    method used to distribute model layers across pipeline stages. Choose from "parameters", which balances the number
    of parameters on each pipeline stage, "uniform", which naively balances the number of layers per stage, or
    "type:[regex]", which balances layers whose class names match [regex]
    """

    world_size: int = None
    """
    Total world size (i.e number of gpus in cluster). Configured post-launch using distributed launcher
    """

    is_pipe_parallel: bool = False
    """
    flag to determine whether pipeline parallelism is on - shouldn't be set by user, is automatically determined
    according to pipeline parallel size.
    """

    sequence_parallel: bool = False
    """
    flag to determine whether Megatron-style Sequence Parallelism (https://arxiv.org/abs/2205.05198)
    (Layernorm inputs and activations are sharded across model parallel group) will be used. Has no effect when model_parallel_size is 1.
    **Set by user, in contrast to neox_args.is_pipe_parallel.**
    """

    expert_interval: int = 2
    """
    Have one MoE layer every expert_interval layers
    """


@dataclass
class NeoXArgsModel(NeoXArgsTemplate):
    """
    Model Arguments
    """

    precision: Literal["fp16", "fp32", "bfloat16"] = None
    """
    description of the used precision, either one of fp16 or fp32 (and in the future bf16).
    """

    num_layers: int = None
    """
    Number of transformer layers.
    """

    hidden_size: int = None
    """
    Transformer hidden size.
    """

    intermediate_size: int = None
    """
    Transformer intermediate size. Default = 4h
    """

    expansion_factor: float = None
    """
    Transformer intermediate size. Default = 4
    """

    num_attention_heads: int = None
    """
    Number of transformer attention heads.

    If num_kv_heads is set, will control only number of query heads.
    """

    num_kv_heads: int = None
    """
    Number of transformer key/value attention heads.

    If set to None or the same value as num_attention_heads, will perform multi-head attention (MHA).
    If set to < num_attention_heads but > 1, will perform grouped-query attention (GQA) (https://arxiv.org/pdf/2305.13245.pdf)
    If set to 1, will perform multi-query attention.

    Must be < num_attention_heads and divide num_attention_heads evenly.
    """

    seq_length: int = None
    """
    Maximum sequence length to process.
    """

    sliding_window_width: int = None
    """
    Width of the attention sliding window. Only supported with Flash Attention 2.
    """

    max_position_embeddings: int = None
    """
    Maximum number of position embeddings to use. This is the size of position embedding.
    """

    norm: Literal[
        "layernorm", "rmsnorm", "scalenorm", "te_rmsnorm", "te_layernorm"
    ] = "layernorm"
    """
    Normalization layer to use. Choose from "layernorm", "rmsnorm", "scalenorm", "te_rmsnorm", "te_layernorm".
    """

    layernorm_fusion: bool = False
    """
    Use fused layer norm kernel (if `norm` is `layernorm`).
    """

    rmsnorm_fusion: bool = False
    """
    Use fused RMS norm kernel (if `norm` is `rmsnorm`).
    """

    use_qk_layernorm: bool = False
    """
    Use QK Normalization
    """

    layernorm_epsilon: float = 1.0e-5
    """
    Layer norm epsilon.
    """

    rms_norm_epsilon: float = 1.0e-8
    """
    Root mean squared norm epsilon
    """

    scalenorm_epsilon: float = 1.0e-8
    """
    Scalenorm epsilon
    """

    pos_emb: Literal[
        "learned", "rotary", "sinusoidal", "rpe", "alibi", "none"
    ] = "learned"
    """
    Type of positional embedding to use - choose from 'learned', 'rotary', 'sinusoidal', 'rpe', 'none'
    """

    rpe_num_buckets: int = 32
    """
    T5 relative positional encoding number of buckets, default 32.
    """

    rpe_max_distance: int = 128
    """
    T5 relative positional encoding max distance, default 128.
    """

    opt_pos_emb_offset: int = 0
    """
    Learned position embedding offset (only used by OPT, where it should be set to 2).
    """

    no_weight_tying: bool = False
    """
    Disables weight tying between embedding weights and final Linear layer
    """

    attention_config: list = None

    """
    Attention configuration for gpt-neox

    The first item in the list specifies the attention type(s), and should be a list of strings. The second item
    specifies the number of times to repeat those attention types in the full list.

    attention type choices:  [global, local, sparse_fixed, sparse_variable, bslongformer, bigbird, "gmlp", "amlp", "flash", "mamba", "rwkv"]

    So a 12 layer network with only global attention could be specified like:
        [[[`global`], 12]]

    or a 12 layer network with alternating global / local like:
        [[[`global`, `local`], 6]]

    If none is specified, this defaults to
        [[[`global`], n_layers]]
    """

    sparsity_config: dict = None

    """
    Sparsity configuration dict as defined in https://www.deepspeed.ai/docs/config-json/#sparse-attention

    Note that since neox is autoregressive, attention is always "unidirectional" and `horizontal_global_attention` is
    always false.

    The main difference between our sparsity config and deepspeed's is that `mode` is ignored - since it is instead
    specified in attention_config defining each layer.

    An example config is given below:
          "sparse_attention": {
            "block": 16,
            "different_layout_per_head": true,
            "num_local_blocks": 4,
            "num_global_blocks": 1,
            "num_different_global_patterns": 4,
            "num_random_blocks": 0,
            "local_window_blocks": [4],
            "global_block_indices": [0],
            "global_block_end_indices": None,
            "num_sliding_window_blocks": 3
          }
    """

    num_unique_layers: int = None
    """
    Number of unique transformer layers. num-layers should be divisible by this value. Currently only has an effect when pipe_parallel_size=0.
    """

    param_sharing_style: str = "grouped"
    """
    Ordering of the shared parameters. For example, for a num-layers=4 and --num-unique-layers=2, we will have the following ordering for two unique layers 1 and 2-: grouped: [1, 2, 1, 2] and spaced: [1, 1, 2, 2].
    """

    make_vocab_size_divisible_by: int = 128
    """
    Pad the vocab size to be divisible by this value. This is added for computational efficiency reasons.
    """

    activation: Literal[
        "gelu",
        "geglu",
        "relu",
        "softsign",
        "swish",
        "mish",
        "silu",
        "reglu",
        "swiglu",
        "bilinear",
        "glu",
    ] = "gelu"
    """
    Activation function to use - choose from ["gelu", "geglu", "relu", "softsign", "swish", "mish", "silu", "reglu", "swiglu", "bilinear", "glu"]
    """

    scaled_upper_triang_masked_softmax_fusion: bool = False
    """
    Enable fusion of query_key_value_scaling time (upper diagonal) masking and softmax.
    """

    scaled_masked_softmax_fusion: bool = False
    """
    Enable fusion of query_key_value_scaling general masking and softmax.
    """

    bias_gelu_fusion: bool = False
    """
    Enable bias and gelu fusion.
    """

    bias_dropout_fusion: bool = False
    """
    Enable bias and dropout fusion.
    """

    rope_fusion: bool = False
    """
    Enable rotary embedding fusion.
    """

    fp16_lm_cross_entropy: bool = False
    """
    Move the cross entropy unreduced loss calculation for lm head to fp16.
    """

    init_method_std: float = 0.02
    """
    Standard deviation of the zero mean normal distribution used for weight initialization.
    """

    apply_query_key_layer_scaling: bool = False
    """
    Scale Q * K^T by 1 / layer-number. If this flag is set, then it will automatically set attention-softmax-in-fp32 to true
    """

    use_cpu_initialization: bool = False
    """
    If set, affine parallel weights initialization uses CPU
    """

    attention_softmax_in_fp32: bool = False
    """
    Run attention masking and softmax in fp32.
    """

    rotary_pct: float = 1.0
    """
    pct of hidden dims to apply rotary positional embedding to
    """

    rotary_emb_base: int = 10000
    """
    Base for rotary positional embedding
    """

    rotary_save_freqs_buffer: bool = False
    """
    Used to control whether the `inv_freqs` buffer in rotary embeddings
    will be stored in checkpoints (persistent=True) or not.

    Defaults to false, but is left configurable to maintain backward-compatibility
    with GPT-NeoX checkpoints that were trained with this flag.
    """

    init_method: Literal[
        "normal",
        "scaled_normal",
        "orthogonal",
        "scaled_orthogonal",
        "xavier_uniform",
        "xavier_normal",
        "wang_init",
        "small_init",
        "single_residual_scaled_normal",
    ] = "normal"
    """
    Init function used on all layers except ff residual outputs - choose from
    ["normal", "scaled_normal", "orthogonal", "scaled_orthogonal", "xavier_uniform", "xavier_normal", "wang_init", "small_init"]
    """

    output_layer_init_method: Literal[
        "normal",
        "scaled_normal",
        "orthogonal",
        "scaled_orthogonal",
        "xavier_uniform",
        "xavier_normal",
        "wang_init",
        "small_init",
        "single_residual_scaled_normal",
    ] = "scaled_normal"
    """
    Init function used for ff residual outputs - choose from
    ["normal", "scaled_normal", "orthogonal", "scaled_orthogonal", "xavier_uniform", "xavier_normal", "wang_init", "small_init"]
    """

    gmlp_attn_dim: int = 64
    """
    the dimension of the single head self attention in gmlp model (not used in gpt models).
    If None - gmlp model doesn't use attention.
    """

    gpt_j_residual: bool = False
    """
    If false, we use the conventional residual path:
      x = x + attn(ln1(x))
      x = x + mlp(ln2(x))
    Otherwise, we use the residual path from GPT-J, which offers a slight speedup:
      x = ln(x)
      x = x + attn(x) + mlp(x)
    """

    gpt_j_tied: bool = False
    """
    If false, we use
      x = x + attn(ln1(x)) + mlp(ln2(x))
    Otherwise, we tie the layer norms
      y = ln(x)
      x = x + attn(y) + mlp(y)
    """

    use_bias_in_norms: bool = True
    """
    If false, norms (e.g. LayerNorm) will not have bias terms
    """
    use_bias_in_attn_linear: bool = True
    """
    If false, attn_linear (e.g. QKVO) will not have bias terms
    """

    mlp_type: str = "regular"
    """
    Currently, the only mlp_type is "regular." This behavior is currently deprecated.
    Types:
        regular: Megatron implementation
    """

    soft_prompt_tuning: dict = None
    """
    Dictionary configuring the soft prompt tuning parameters.
    If enabled, will train *only* the soft prompt, and freezes the rest of the model.
    parameters in the dict are:
        'enabled': bool = True # enables soft prompting
        'num_tokens': int = 10 # length of the soft prompt in tokens
        'init_string': str = '' # if provided, initialize the soft prompt with the word embeddings of this string
        'init_range': float = 0.5 # if no init string is provided, initialize the soft prompt with a uniform distribution between -init_range and init_rang
    """

    mamba_selective_scan_fusion: bool = False
    """
    Enable fused kernels for Mamba selective scan.
    """

    mamba_causal_conv_fusion: bool = False
    """
    Enable fused kernels for Mamba causal Conv1d.
    """

    mamba_inner_func_fusion: bool = False
    """
    Enable fused inner operator for Mamba. (Supersedes conv. and selective scan fusion flags, requires each of those kernels to be installed.)
    """

    mamba_selective_fp32_params: bool = True
    """
    Keep selected parameters in fp32 for Mamba (A and D).
    Requires https://github.com/EleutherAI/DeeperSpeed/pull/61 .
    """

    mamba_use_bias_in_conv: bool = True
    """
    If false, conv1d in mamba block will not have bias term
    """

    mamba_use_bias_in_linears: bool = False
    """
    Enable bias terms in mamba block up- and down- projections (in_proj and out_proj).
    """

    # Output layer parallelism over the hidden dim is currently broken (https://github.com/EleutherAI/gpt-neox/issues/905)
    output_layer_parallelism: Literal["column"] = "column"

    """
    Parameter controlling whether the output layer is parallelized over the hidden dim (row) or the vocab dim (column)
    """


@dataclass
class NeoXArgsOptimizer(NeoXArgsTemplate):
    """
    Optimizer Arguments
    """

    optimizer_type: Literal[
        "adam",
        "onebitadam",
        "cpu_adam",
        "cpu_torch_adam",
        "sm3",
        "madgrad_wd",
        "sgd",
        "lion",
    ] = "adam"
    """
    Type of optimizer to use. Choose from ['adam', 'onebitadam', 'cpu_adam', 'cpu_torch_adam', 'sm3', 'madgrad_wd', 'sgd', 'lion']
    NOTE: sgd will use MuSGD from Mup. Mup must be enabled for this optimizer.
    """

    use_bnb_optimizer: bool = False
    """
    Whether to enable the bitsandbytes optimizers
    """

    zero_stage: Union[int, List[int], Literal["all"]] = None
    """
    Zero Optimizer stage
    """

    zero_reduce_scatter: bool = None
    """
    Zero: Uses reduce or reduce scatter instead of allreduce to average gradients
    """

    zero_contiguous_gradients: bool = None
    """
    Zero: Copies the gradients to a contiguous buffer as they are produced. Avoids memory fragmentation during backward pass. Only useful when running very large models.
    """

    zero_reduce_bucket_size: int = None
    """
    Zero: Number of elements reduced/allreduced at a time. Limits the memory required for the allgather for large model sizes
    """

    zero_allgather_bucket_size: int = None
    """
    Zero: Number of elements allgathered at a time. Limits the memory required for the allgather for large model sizes
    """

    lr: float = None
    """
    Max Learning rate during training
    """


@dataclass
class NeoXArgsLRScheduler(NeoXArgsTemplate):
    """
    LR Scheduler Arguments
    """

    lr_decay_style: Literal["constant", "linear", "cosine", "exponential"] = "linear"
    """
    Learning rate decay function. Choose from 'constant', 'linear', 'cosine', 'exponential'.
    """

    lr_decay_iters: int = None
    """
    Number of iterations to decay learning rate over, If None defaults to --train-iters
    """

    min_lr: float = 0.0
    """
    Minimum value for learning rate. The scheduler clips values below this threshold.
    """

    warmup: float = 0.01
    """
    Percentage of total iterations to warmup on (.01 = 1 percent of all training iters).
    """

    override_lr_scheduler: bool = False
    """
    Reset the values of the scheduler (learning rate,warmup iterations, minimum learning rate, maximum number of iterations, and decay style from input arguments and ignore values from checkpoints. Note that all the above values will be reset.
    """

    use_checkpoint_lr_scheduler: bool = False
    """
    Use checkpoint to set the values of the scheduler (learning rate, warmup iterations, minimum learning rate, maximum number of iterations, and decay style from checkpoint and ignore input arguments.
    """


@dataclass
class NeoXArgsLogging(NeoXArgsTemplate):
    """
    Logging Arguments
    """

    use_wandb: bool = None
    """Flag indicating if wandb is to be used."""

    wandb_group: str = None
    """Weights and Biases group name - used to group together "runs"."""

    wandb_team: str = None
    """Team name for Weights and Biases."""

    wandb_project: str = "neox"
    """wandb project name"""

    wandb_host: str = "https://api.wandb.ai"
    """url of the wandb host"""

    wandb_init_all_ranks: bool = False
    """Initialize wandb on all ranks."""

    git_hash: str = get_git_commit_hash()
    """current git hash of repository"""

    log_dir: str = None
    """
    Directory to save logs to.
    """

    tensorboard_writer = None
    """
    initialized tensorboard writer
    """

    tensorboard_dir: str = None
    """
    Write TensorBoard logs to this directory.
    """

    log_interval: int = 100
    """
    Interval between logging.
    """

    log_grad_pct_zeros: bool = False
    """
    Log the percentage of zeros for the gradient of each parameter to wandb / tensorboard (useful for debugging). Needs wandb_init_all_ranks set to True if using pipeline parallelism to log all ranks.
    """

    log_param_norm: bool = False
    """
    Log the frob norm of the parameters to wandb / tensorboard (useful for debugging). Needs wandb_init_all_ranks set to True if using pipeline parallelism to log all ranks.
    """

    log_grad_norm: bool = False
    """
    Log the frob norm of the gradients to wandb / tensorboard (useful for debugging).
    (N.B - this will only work with pp = 0 for now, as we don't have access to the gradients of the model because
    deepspeed.)
    """

    log_optimizer_states: bool = False
    """
    Log the frob norm of the optimizer states to wandb / tensorboard (useful for debugging).
    """

    log_gradient_noise_scale: bool = False
    """
    Whether to log the gradient noise scale when training (cf. https://arxiv.org/abs/1812.06162 for explanation)
    """

    gradient_noise_scale_n_batches: int = 5
    """
    Number of batches to accumulate gradients for in the gradient noise scale logger.
    """

    gradient_noise_scale_cpu_offload: bool = False
    """
    Whether to offload the buffered gradients to cpu when measuring gradient noise scale.
    """

    memory_profiling: bool = False
    """
    Whether to take a memory snapshot of the model. Useful for debugging memory issues.
    """

    memory_profiling_path: str = None
    """
    Path to save memory snapshot to.
    """

    profile: bool = False
    """
    Enable nsys profiling. When using this option,
    nsys options should be specified in commandline.
    An example nsys commandline is
    ```
    nsys profile -s none -t nvtx,cuda -o <path/to/output_file>
    --force-overwrite true
    --capture-range=cudaProfilerApi
    --capture-range-end=stop
    ```
    """

    profile_step_start: int = 10
    """
    Step to start profiling at.
    """

    profile_step_stop: int = 12
    """
    Step to stop profiling at.
    """


@dataclass
class NeoXArgsOther(NeoXArgsTemplate):
    """
    Misc. Arguments
    """

    distributed_backend: str = "nccl"
    """
    Which backend to use for distributed training.
    """

    local_rank: int = None
    """
    local rank passed from distributed launcher.
    """

    rank: int = None
    """
    global rank of process being run (passed in via distributed launcher)
    """

    lazy_mpu_init: bool = False
    """
    If set to True, initialize_megatron() skips DDP initialization and returns function to complete it instead. Also turns on use-cpu-initialization flag. This is for external DDP manager.
    """

    short_seq_prob: float = 0.1
    """
    Probability of producing a short sequence.
    """

    eod_mask_loss: bool = False
    """
    Mask loss for the end of document tokens.
    """

    adlr_autoresume: bool = False
    """
    Enable auto-resume on adlr cluster.
    """

    adlr_autoresume_object = None
    """
    imported autoresume
    """

    adlr_autoresume_interval: int = 1000
    """
    Intervals over which check for auto-resume termination signal
    """

    seed: int = 1234
    """
    Random seed used for python, numpy, pytorch, and cuda.
    """

    onnx_safe: bool = False
    """
    Use workarounds for known problems with Torch ONNX exporter
    """

    deepscale: bool = False
    """
    (Deprecated) enable DeepSpeed (helper flag for user code, no impact on DeepSpeed backend)'
    """

    deepscale_config: str = None
    """(Deprecated) deepscale json configuration file."""

    deepspeed_mpi: bool = False
    """
    Run via MPI, this will attempt to discover the necessary variables to initialize torch distributed from the MPI environment
    """

    deepspeed_slurm: bool = False
    """
    Run via SLURM, this will attempt to discover the necessary variables to initialize torch distributed from the SLURM environment
    """

    user_script: str = None
    """
    user script to be run
    """

    iteration: int = None
    """
    Set during training
    """

    do_train: bool = None
    """
    Set during training
    """

    do_valid: bool = None
    """
    Set during training
    """

    do_test: bool = None
    """
    Set during training
    """

    save_iters: list = None
    """
    Set during training
    """

    global_num_gpus: int = None
    """
    Set during launching
    """


@dataclass
class NeoXArgsTokenizer(NeoXArgsTemplate):
    """
    Tokenizer Arguments
    """

    tokenizer_type: Literal[
        "GPT2BPETokenizer",
        "HFTokenizer",
        "HFGPT2Tokenizer",
        "SPMTokenizer",
        "CharLevelTokenizer",
        "TiktokenTokenizer",
    ] = "GPT2BPETokenizer"
    """
    Type of tokenizer to use - should be one of ["GPT2BPETokenizer", "HFTokenizer", "HFGPT2Tokenizer", "SPMTokenizer", "CharLevelTokenizer", "TiktokenTokenizer"]
    """

    padded_vocab_size: int = None
    """
    Total (padded) vocabulary size of tokenizer. Configured after launching of training,
    as it's dependent on the parallelism size.
    """

    tokenizer = None
    """
    tokenizer object loaded into memory and accessible by other functions
    """


@dataclass
class NeoXArgsTraining(NeoXArgsTemplate):
    """
    Training Arguments
    """

    data_path: str = None
    """
    Path to combined dataset to split.
    """

    use_shared_fs: bool = True
    """
    Whether to use a shared filesystem for data loading. If False, local rank 0 on all nodes will preprocess the data,
    otherwise only global rank 0 will preprocess the data. This is implemented in megatron/data/gpt2_dataset.py::_build_index_mappings.
    """

    train_data_paths: list = None
    """
    List of paths to train datasets.
    """

    train_label_data_paths: list = None
    """
    List of paths to train label datasets (not shifted by 1 yet!).
    """

    test_data_paths: list = None
    """
    List of paths to test datasets.
    """

    test_label_data_paths: list = None
    """
    List of paths to test label datasets (not shifted by 1 yet!).
    """

    valid_data_paths: list = None
    """
    List of paths to validation datasets.
    """

    valid_label_data_paths: list = None
    """
    List of paths to validation label datasets (not shifted by 1 yet!).
    """

    pos_train_data_paths: list = None
    neg_train_data_paths: list = None
    """
    List of paths to positive and negative training datasets.
    """

    pos_train_label_data_paths: list = None
    neg_train_label_data_paths: list = None
    """
    List of paths to positive and negative training label datasets (not shifted by 1 yet!).
    """

    pos_valid_data_paths: list = None
    neg_valid_data_paths: list = None
    """
    List of paths to positive and negative validation datasets.
    """

    pos_valid_label_data_paths: list = None
    neg_valid_label_data_paths: list = None
    """
    List of paths to positive and negative validation label datasets (not shifted by 1 yet!).
    """

    pos_test_data_paths: list = None
    neg_test_data_paths: list = None
    """
    List of paths to positive and negative test datasets.
    """

    pos_test_label_data_paths: list = None
    neg_test_label_data_paths: list = None
    """
    List of paths to positive and negative test label datasets (not shifted by 1 yet!).
    """

    train_data_weights: list = None
    """
    List of 'weights' that decide how often to sample from each training dataset when blending datasets. If None, defaults to equal weighting.
    Should be a list the same length as `train_data_paths`
    """

    valid_data_weights: list = None
    """
    List of 'weights' that decide how often to sample from each validation dataset when blending datasets. If None, defaults to equal weighting.
    Should be a list the same length as `valid_data_paths`
    """

    test_data_weights: list = None
    """
    List of 'weights' that decide how often to sample from each test dataset when blending datasets. If None, defaults to equal weighting.
    Should be a list the same length as `test_data_paths`
    """

    weight_by_num_documents: bool = False
    """
    If True, Builds dataset weights from a multinomial distribution over groups of data according to the number of
    documents in each group.

    WARNING: setting this to True will override any user provided weights

    We sample from a group according to the probability p(L) ∝ |L| ** α,
    where p(L) is the probability of sampling from a given group,
          |L| is the number of examples in that datapoint,
          and α is a coefficient that acts to upsample data from underrepresented groups

    Hence α (`alpha`) allows us to control how much to 'boost' the probability of training on low-resource groups.

    See https://arxiv.org/abs/1911.02116 for more details
    """

    weighted_sampler_alpha: float = 1.0
    """
    Alpha value for `weight_by_num_documents`. Only has an effect if `weight_by_num_documents` = True.

    when alpha = 1, the probability of sampling from a given group = n_samples / total_samples
    as alpha -> 0, the probability of sampling from all groups becomes equal, and number of documents has no effect
    as alpha -> inf, the probability of sampling from the groups with *the most samples* -> 1
    """

    data_impl: Literal["infer", "mmap", "cached"] = "infer"
    """
    Implementation of indexed datasets, can be one of "infer", "cached", or "mmap"
    """

    pack_impl: Literal["packed", "pack_until_overflow", "unpacked"] = "packed"
    """
    Packing implementation, can be one of "packed", "pack_until_overflow", or "unpacked".

    warning: pack_until_overflow is very naive and will likely have issues with pretraining scale datasets
    """

    dataset_impl: Literal["gpt2", "pairwise"] = "gpt2"
    """
    Dataset implementation, can be one of "gpt2" or "pairwise"
    """

<<<<<<< HEAD
    train_impl: Literal["normal", "dpo", "rm"] = "normal"
    """
    Training implementation, can be one of "normal", "dpo", or "rm"
=======
    train_impl: Literal["normal", "dpo"] = "normal"
    """
    Training implementation, can be one of "normal" or "dpo"
>>>>>>> 61a3daae
    """

    dpo_fp32: bool = True
    """
    Whether to cast logits to fp32 for DPO loss calculation.
    """

    dpo_beta: float = 0.1
    """
    Beta value for DPO
    """

<<<<<<< HEAD
    z_loss: float = 0.0
    """
    Z-loss parameter, only implemented for RM training currently.
    https://arxiv.org/pdf/2204.02311
    https://arxiv.org/pdf/2309.10305
    """

=======
>>>>>>> 61a3daae
    allow_chopped: bool = True
    """
    WARNING: if your packing impl is packed, this is ignored.

    Allow chopped samples in the dataset.
    (e.g if your sequence length is 1024 and you have a sample of length 1026, it will be chopped to 1024)
    """

    mmap_warmup: bool = False
    """
    Warm up mmap files.
    """

    save: str = None
    """
    Output directory to save checkpoints to.
    """

    s3_path: str = None
    """
    Path to s3 bucket for saving checkpoints.
    """

    s3_chunk_size: int = 104_857_600
    """
    The number of bytes in each file chunk when uploading to s3. Defaults to 100MiB.
    """

    config_files: dict = None
    """
    Store of original config files mapping config filename to file contents
    """

    load: str = None
    """
    Directory containing a model checkpoint.
    """

    checkpoint_validation_with_forward_pass: bool = False
    """
    save input and output of a forward pass with the checkpoint and validate after load
    """

    checkpoint_scale: Literal["linear", "log"] = "linear"
    """
    How step at which checkpoints are saved should scale. "linear" implies 1 checkpoint will be saved at every multiple of `checkpoint-factor`,
    while "log" implies that the number of steps between each checkpoint will be multiplied by `checkpoint-factor` at each step, starting from step 1.
    """

    checkpoint_factor: int = None
    """
    Acts as a multiplier on either the "log" or "linear" checkpoint spacing.

    With `checkpoint-scale="linear"`, `checkpoint-factor=20`, and `train-iters=100`, checkpoints will be saved at
    steps [20, 40, 60, 80, 100].

    With `checkpoint-scale="log"`, `checkpoint-factor=2`, and `train-iters=100`, checkpoints will be saved at
    steps [1, 2, 4, 8, 16, 32, 64, 100].

    Note that the last checkpoint step is always saved.
    """

    extra_save_iters: list = None
    """
    Additional iterations when a checkpoint should be saved.
    Must be a list of ints or `None`.
    """

    no_save_optim: bool = False
    """
    Do not save current optimizer.
    """

    no_save_rng: bool = False
    """
    Do not save current rng state.
    """

    no_load_optim: bool = False
    """
    Do not load optimizer when loading checkpoint.
    """

    no_load_rng: bool = False
    """
    Do not load rng state when loading checkpoint.
    """

    finetune: bool = False
    """
    Load model for finetuning. Do not load optimizer or rng state from checkpoint and set iteration to 0. Assumed when loading a release checkpoint.
    """

    batch_size: int = None
    """
    training microbatch size per gpu
    """

    train_iters: int = None
    """
    Number of iterations to run for training.
    """

    eval_iters: int = 100
    """
    Number of iterations to run for evaluation validation/test for.
    """

    keep_last_n_checkpoints: int = None
    """
    Number of last checkpoints to keep
    """

    eval_interval: int = 1000
    """
    Interval between running evaluation on validation set.
    """

    split: str = "969, 30, 1"
    """
    Comma_separated list of proportions for training, validation, and test split. For example the split 90,5,5 will use 90% of data for training, 5% for validation and 5% for test.
    """

    vocab_file: str = None
    """
    Path to the vocab file.
    """

    merge_file: str = None
    """
    Path to the BPE merge file.
    """

    num_workers: int = 2
    """
    Dataloader number of workers.
    """

    exit_interval: int = None
    """
    Exit the program after the iteration is divisible by this value.
    """

    attention_dropout: float = 0.0
    """
    Post attention dropout probability.
    """

    hidden_dropout: float = 0.0
    """
    Dropout probability for hidden state transformer.
    """

    weight_decay: float = 0.1
    """
    Weight decay coefficient for L2 regularization.
    """

    checkpoint_activations: bool = False
    """
    Checkpoint activation to allow for training with larger models, sequences, and batch sizes.
    """

    checkpoint_num_layers: int = 1
    """
    Chunk size (number of layers) for checkpointing.
    """

    deepspeed_activation_checkpointing: bool = True
    """
    DEPRECATED - TODO: remove
    Uses activation checkpointing from deepspeed
    """

    contiguous_checkpointing: bool = False
    """
    Contiguous memory checkpointing for activations.
    """

    checkpoint_in_cpu: bool = False
    """
    Move the activation checkpoints to CPU.
    """

    synchronize_each_layer: bool = False
    """
    does a synchronize at the beginning and end of each checkpointed layer.
    """

    profile_backward: bool = False
    """
    Enables backward pass profiling for checkpointed layers.
    """

    partition_activations: bool = False
    """
    Partition Activations across GPUs before checkpointing.
    """

    clip_grad: float = 1.0
    """
    Gradient clipping based on global L2 norm.
    """

    hysteresis: int = 2
    """
    hysteresis for dynamic loss scaling
    """

    dynamic_loss_scale: bool = None
    """
    flag indicating whether dynamic loss scale is used
    """

    loss_scale: float = None
    """
    Static loss scaling, positive power of 2
    values can improve fp16 convergence. If None, dynamic loss scaling is used.
    """

    loss_scale_window: float = 1000.0
    """
    Window over which to raise/lower dynamic scale.
    """

    min_scale: float = 1.0
    """
    Minimum loss scale for dynamic loss scale.
    """

    char_level_ppl: bool = False
    """
    Whether to calculate character level perplexity as well as token level perplexity. (may incur a time cost)
    """

    use_mup: bool = False
    """
    Whether to use Microsoft's Mup https://github.com/microsoft/mup
    """

    coord_check: bool = False
    """
    Whether to generate a "coord check" plot to verify mup's implementation in neox
    """

    save_base_shapes: bool = False
    """
    Whether to save base shapes for mup. This will save the shapes to the path specified in base-shapes-file.
    """

    base_shapes_file: str = None
    """
    Path to the base shapes to save to/load from
    """

    mup_init_scale: float = 1.0
    """
    Initialization scale: All the parameters are multiplied by this value
    """

    mup_attn_temp: float = 1.0
    """
    Attention temperature: Reciprocal of the multiplier applied to the input to attention softmax
    """

    mup_output_temp: float = 1.0
    """
    Output temperature: Reciprocal of the multiplier applied to the input to softmax that
    produces the distribution over output tokens.
    """

    mup_embedding_mult: float = 1.0
    """
    Scalar by which we multiply the output of the embedding layer
    """

    mup_rp_embedding_mult: float = 1.0
    """
    Scalar by which we multiply vectors representing relative position
    """

    mup_width_scale: int = 2
    """
    What to scale width by when creating the delta model for mup
    """


@dataclass
class NeoXArgsTextgen(NeoXArgsTemplate):
    """
    Text Generation arguments
    """

    text_gen_type: str = None
    """
    How to generate text/sample the model.
    Options: `unconditional`, `input-file`, `interactive`, `precompute`
    """

    precompute_model_name: str = None
    """
    Model name to use for saving precomputed logprobs
    """

    temperature: float = 0.0
    """
    exponential scaling output distribution ("higher == more risk")
    """

    top_p: float = 0.0
    """
    Top-p (nucleus) sampling chooses from the smallest possible set of tokens whose cumulative probability exceeds the probability top_p.
    """

    top_k: int = 0
    """
    integer between 0 and the models vocab size. Filters out any logits with a probability less than that of the top_kth token.
    """

    return_logits: bool = False
    """
    Boolean for whether to return the logits for generated tokens
    """

    maximum_tokens: int = 64
    """
    maximum number of tokens to be generated
    """

    prompt_end: str = "\n"
    """
    a single prompt's end. Defaults to newline
    """

    sample_input_file: str = None
    """
    Get input from file instead of interactive mode, each line is an input.
    """

    sample_output_file: str = "samples.txt"
    """
    Output file
    """

    num_samples: int = 1
    """
    Number of samples to generate unconditionally, defaults to 1 and interactive conditional sampling
    """

    recompute: bool = False
    """
    During generation recompute all attention instead of using previously computed keys/values.
    Should be set to true for sparse attention models
    """

    eval_results_prefix: str = ""
    """
    prefix to which to save evaluation results - final fp will be {eval_results_prefix}_eval_results_yy-mm-dd-HH-MM.json
    """

    eval_tasks: list = None
    """
    Tasks to evaluate on using lm_eval_harness

    NOTE: Requires internet connection
    """

    moe_top_k: int = 1
    """
    Activate top K experts in MoE
    """

    use_tutel: bool = False
    """
    Use Tutel optimizations in MoE
    """

    moe_num_experts: int = 1
    """
    Number of MoE experts
    """

    moe_loss_coeff: float = 0.1
    """
    Coefficient for MoE loss
    """

    moe_train_capacity_factor: float = 1.0
    """
    The capacity of the expert at train time
    """

    moe_eval_capacity_factor: float = 1.0
    """
    The capacity of the expert at eval time
    """

    moe_min_capacity: int = 4
    """
    The minimum capacity per expert regardless of the capacity_factor
    """

    moe_token_dropping: bool = False
    """
    Whether to drop tokens when exceeding capacity
    """

    create_moe_param_group: bool = True
    """
    Whether to create a separate parameter group for MoE parameters
    """

    moe_use_residual: bool = True
    """
    Whether to use residual in MoE
    """

    moe_expert_parallel_size: int = 1
    """
    Number of parallel experts in MoE
    """

    moe_type: str = "megablocks"
    """
    Either `deepspeed` or `megablocks`
    """

    moe_glu: bool = False
    """
    Use gated linear units in MoE
    """

    moe_lbl_in_fp32: bool = False
    """
    Whether to compute the load balancing loss in fp32.
    """

    moe_jitter_eps: float = None
    """
    Coefficient for MoE routing jitter. Jitter is
    not used if set to None
    """

    enable_expert_tensor_parallelism: bool = False
    """
    Enable expert tensor parallelism
    """<|MERGE_RESOLUTION|>--- conflicted
+++ resolved
@@ -997,15 +997,9 @@
     Dataset implementation, can be one of "gpt2" or "pairwise"
     """
 
-<<<<<<< HEAD
     train_impl: Literal["normal", "dpo", "rm"] = "normal"
     """
     Training implementation, can be one of "normal", "dpo", or "rm"
-=======
-    train_impl: Literal["normal", "dpo"] = "normal"
-    """
-    Training implementation, can be one of "normal" or "dpo"
->>>>>>> 61a3daae
     """
 
     dpo_fp32: bool = True
@@ -1018,7 +1012,6 @@
     Beta value for DPO
     """
 
-<<<<<<< HEAD
     z_loss: float = 0.0
     """
     Z-loss parameter, only implemented for RM training currently.
@@ -1026,8 +1019,6 @@
     https://arxiv.org/pdf/2309.10305
     """
 
-=======
->>>>>>> 61a3daae
     allow_chopped: bool = True
     """
     WARNING: if your packing impl is packed, this is ignored.
