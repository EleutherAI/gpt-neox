# Copyright (c) 2024, EleutherAI
# This file is based on code by the authors denoted below and has been modified from its original version.
#
# Copyright (c) 2024, NVIDIA CORPORATION.  All rights reserved.
#
# Licensed under the Apache License, Version 2.0 (the "License");
# you may not use this file except in compliance with the License.
# You may obtain a copy of the License at
#
#     http://www.apache.org/licenses/LICENSE-2.0
#
# Unless required by applicable law or agreed to in writing, software
# distributed under the License is distributed on an "AS IS" BASIS,
# WITHOUT WARRANTIES OR CONDITIONS OF ANY KIND, either express or implied.
# See the License for the specific language governing permissions and
# limitations under the License.
#
# This file has been modified from its original version
#

"""Pretrain utilities."""
from datetime import datetime
from functools import partial

import math
import sys
<<<<<<< HEAD
import gc
=======
from contextlib import nullcontext
>>>>>>> 01657aa2

import torch
import deepspeed
from deepspeed.runtime.data_pipeline.curriculum_scheduler import CurriculumScheduler
import numpy as np

from megatron.utils import (
    Timers,
    init_wandb,
    get_ltor_masks_and_position_ids,
    reduce_losses,
)

from megatron import print_rank_0, mpu
from megatron.model import (
    GPT2ModelPipe,
    SoftEmbedding,
    get_params_for_weight_decay_optimization,
)
from megatron.checkpointing import load_checkpoint, save_checkpoint
from megatron.data.data_utils import build_train_valid_test_data_iterators
from megatron.initialize import initialize_megatron
from megatron.learning_rates import AnnealingLR
from megatron.logging import tb_wandb_log, training_log
from megatron.utils import (
    OverflowMonitor,
    get_noise_scale_logger,
    get_total_params,
    CharCounter,
)
from megatron.model.gpt2_model import cross_entropy

from pickle import dump
import os

import seaborn as sns
import matplotlib.pyplot as plt


def plot_coord_data(df, graph_name_prefix, use_mup=True):
    def _plot_data(df, activation, graph_name_prefix):
        df = df.groupby(["step", "width"]).mean().reset_index()
        sns.color_palette("magma")
        sns.lineplot(
            data=df,
            x="width",
            y=activation,
            hue="step",
            errorbar=None,
            style="step",
            marker="o",
            dashes=False,
            legend="full",
        )
        plt.legend(bbox_to_anchor=(1.02, 1), loc="upper left", borderaxespad=0)
        plt.tight_layout(pad=3.0)
        plt.xlabel("Width")
        plt.ylabel("Activation with {}".format("muP" if use_mup else "SP"))
        plt.title(f"{activation}")
        plt.savefig(f"{graph_name_prefix}-{activation}.png")
        plt.close()

        return 0

    activation_list = [
        "word_embedding_act_abs_std",
        "attn_output_act_abs_std",
        "ffn_output_act_abs_std",
        "output_logits_act_abs_std",
    ]
    """If distributed is initialized print only on rank 0."""
    if torch.distributed.is_initialized():
        if torch.distributed.get_rank() == 0:
            for activation in activation_list:
                _plot_data(df, activation, graph_name_prefix)
    else:
        for activation in activation_list:
            _plot_data(df, activation, graph_name_prefix)

    return 0


def coord_check(neox_args, timers, train_data_iterator):
    from megatron.mup_substitute import get_coord_data

    def lazy_model(hidden_size, attention_head):
        def gen():
            old_hidden_size = neox_args.hidden_size
            old_num_attention_heads = neox_args.num_attention_heads
            neox_args.hidden_size = hidden_size
            neox_args.num_attention_heads = attention_head
            neox_args.mup_width_multiplier = None
            neox_args.mup_d_model_base = 2**8
            model, optimizer, lr_scheduler = setup_model_and_optimizer(
                neox_args=neox_args, use_cache=False
            )

            neox_args.hidden_size = old_hidden_size
            neox_args.num_attention_heads = old_num_attention_heads
            return model, optimizer, lr_scheduler

        return gen

    models = {}
    # Hidden size needs to be divisible by num attention heads
    for idx, hidden_size in enumerate([2**p for p in range(8, 12)]):
        models[hidden_size] = lazy_model(
            hidden_size, neox_args.num_attention_heads * (2**idx)
        )

    df_mode = "mup" if neox_args.use_mup else "sp"
    if neox_args.use_mup:
        print_rank_0(">>> Coord Check for mu Parameterization")
    else:
        print_rank_0(">>> Coord Check for standard Parameterization")

    df = get_coord_data(
        neox_args,
        timers,
        models,
        train_data_iterator,
        neox_args.coord_check_nsteps,
        neox_args.coord_check_nseeds,
    )
    df.to_csv(f"df_{df_mode}.csv", index=False)
    plot_coord_data(
        df, graph_name_prefix=f"coord_check_{df_mode}", use_mup=neox_args.use_mup
    )
    print_rank_0("Saved coord check plots... exiting")
    return 0


def pretrain(neox_args):
    """Main training program.

    This function will run the following in the order provided:
        1) initialize Megatron.
        2) setup model, optimizer and lr schedule
        3) call train_val_test_data_provider to get train/val/test datasets.
        4) train the model.

    Arguments:
        neox_args: an instance of NeoXArgs containing the configuration for pretrain

    """
    # setup logging and timers
    init_wandb(neox_args=neox_args)
    timers = Timers(
        use_wandb=neox_args.use_wandb, tensorboard_writer=neox_args.tensorboard_writer
    )

    # Initialize and get arguments, timers, and Tensorboard writer.
    initialize_megatron(neox_args=neox_args)

    if neox_args.coord_check:
        print_rank_0("---- Do Coord Check ----")
        # Data stuff
        neox_args.iteration = 0
        timers("train/valid/test data iterators").start()
        (
            train_data_iterator,
            valid_data_iterator,
            test_data_iterator,
        ) = build_train_valid_test_data_iterators(neox_args=neox_args)
        timers("train/valid/test data iterators").stop()

        coord_check(neox_args, timers, train_data_iterator)
        sys.exit()

    # Model, optimizer, and learning rate.
    timers("model and optimizer").start()
    model, optimizer, lr_scheduler = setup_model_and_optimizer(
        neox_args=neox_args, use_cache=False, iteration=neox_args.iteration
    )
    timers("model and optimizer").stop()

    # Data stuff.
    timers("train/valid/test data iterators").start()
    (
        train_data_iterator,
        valid_data_iterator,
        test_data_iterator,
    ) = build_train_valid_test_data_iterators(neox_args=neox_args)
    timers("train/valid/test data iterators").stop()

    # Print setup timing.
    print_rank_0("done with setups ...")
    timers.log(["model and optimizer", "train/valid/test data iterators"])
    print_rank_0("training ...")

    iteration = neox_args.iteration
    # edge case: save step 0 checkpoint if requested and we're starting from step 0
    if neox_args.save and 0 in neox_args.save_iters and iteration == 0:
        save_checkpoint(
            neox_args=neox_args,
            iteration=iteration,
            model=model,
            optimizer=optimizer,
            lr_scheduler=lr_scheduler,
        )

    if neox_args.do_train and neox_args.train_iters > 0:
        iteration = train(
            neox_args=neox_args,
            timers=timers,
            model=model,
            optimizer=optimizer,
            lr_scheduler=lr_scheduler,
            train_data_iterator=train_data_iterator,
            valid_data_iterator=valid_data_iterator,
        )

    if neox_args.do_valid:
        prefix = "the end of training for val data"
        evaluate_and_print_results(
            neox_args=neox_args,
            prefix=prefix,
            forward_step_func=forward_step,
            data_iterator=valid_data_iterator,
            model=model,
            iteration=iteration,
            verbose=False,
            timers=timers,
        )

    if neox_args.save and iteration != 0:
        save_checkpoint(
            neox_args=neox_args,
            iteration=iteration,
            model=model,
            optimizer=optimizer,
            lr_scheduler=lr_scheduler,
        )

    if neox_args.do_test:
        # Run on test data.
        prefix = "the end of training for test data"
        evaluate_and_print_results(
            neox_args=neox_args,
            prefix=prefix,
            forward_step_func=forward_step,
            data_iterator=test_data_iterator,
            model=model,
            iteration=iteration,
            verbose=True,
            timers=timers,
            chart_name="test",
        )


def _get_batch(neox_args, tokenizer, keys, data, datatype):
    """Support function for get_batch / get_batch pipe (to avoid code repetition)"""
    data_b = mpu.broadcast_data(keys, data, datatype)

    # Unpack.
    tokens_ = data_b["text"].long()
    if "label" in data_b:
        labels = torch.where(
            data_b["label"].long() >= 0,
            data_b["label"].long(),
            torch.zeros_like(data_b["label"].long()),
        )[:, 1:].contiguous()
    else:
        labels = tokens_[:, 1:].contiguous()
    tokens = tokens_[:, :-1].contiguous()

    # Get the masks and position ids.
    attention_mask, loss_mask, position_ids = get_ltor_masks_and_position_ids(
        data=tokens,
        eod_token=neox_args.tokenizer.eod,
        eod_mask_loss=neox_args.eod_mask_loss,
        sliding_window_width=neox_args.sliding_window_width,
    )
    # If `label` is present, any token < 0 (e.g., -100, the default for torch) skips the loss computation
    if "label" in data_b:
        loss_mask = (data_b["label"][:, 1:] >= 0).to(loss_mask.dtype)
    return tokens, labels, loss_mask, attention_mask, position_ids


def get_batch(neox_args, data_iterator):
    """Generate a batch"""

    # Items and their type.
    keys = ["text", "label"] if neox_args.label_data_paths else ["text"]
    datatype = torch.int64

    # Broadcast data.
    if data_iterator is not None:
        data = next(data_iterator)
    else:
        data = None
    return _get_batch(
        neox_args=neox_args,
        tokenizer=neox_args.tokenizer,
        keys=keys,
        data=data,
        datatype=datatype,
    )


def get_batch_pipe(data, neox_args, curr_scheduler=None):
    """A modification of get_batch() to work with the latest batch instead of an iterator."""
    # Items and their type.
    keys = ["text", "label"] if neox_args.label_data_paths else ["text"]
    datatype = torch.int64

    tokens, labels, loss_mask, attention_mask, position_ids = _get_batch(
        neox_args, neox_args.tokenizer, keys, data, datatype
    )
    if curr_scheduler is not None:
        # iteration + 1 to align with how/when DeepSpeed updates the buffers
        curriculum_seqlen = curr_scheduler.update_difficulty(neox_args.iteration + 1)
        if curriculum_seqlen < tokens.size()[1]:
            # seqlen-based curriculum learning
            # input_ids, position_ids, labels have size [batch size, seqlen]
            # input_ids = input_ids[:, :curriculum_seqlen].contiguous()
            tokens = tokens[:, :curriculum_seqlen].contiguous()
            position_ids = position_ids[:, :curriculum_seqlen].contiguous()
            if labels is not None:
                labels = labels[:, :curriculum_seqlen].contiguous()
            if loss_mask is not None:
                loss_mask = loss_mask[:, :curriculum_seqlen].contiguous()
            # attention_mask has size [1, 1, seqlen, seqlen]
            attention_mask = attention_mask[
                :, :, :curriculum_seqlen, :curriculum_seqlen
            ].contiguous()

    # unpack data
    return (tokens, position_ids, attention_mask), (labels, loss_mask)


def get_batch_sequential(forward_input, neox_args):
    """A modification of get_batch() to work with the latest batch instead of an iterator."""
    attention_mask, loss_mask, position_ids = get_ltor_masks_and_position_ids(
        data=forward_input[0],
        eod_token=neox_args.tokenizer.eod,
        eod_mask_loss=neox_args.eod_mask_loss,
    )
    return (forward_input[0], forward_input[1], attention_mask)


def forward_step(
    data_iterator, model, neox_args, timers, return_logits=False, is_train=False
):
    """Forward step."""
    if neox_args.is_pipe_parallel:
        return model.eval_batch(data_iterator, return_logits=return_logits)

    # Get the batch.
    if neox_args.memory_profiling and neox_args.it:
        torch.cuda.nvtx.range_push(f"Get batch")
    if timers is not None:
        timers("batch generator").start()
    tokens, labels, loss_mask, attention_mask, position_ids = get_batch(
        neox_args=neox_args, data_iterator=data_iterator
    )

    if timers is not None:
        timers("batch generator").stop()
    if neox_args.memory_profiling:
        torch.cuda.nvtx.range_pop()

    if neox_args.memory_profiling:
        torch.cuda.nvtx.range_push(f"Forward pass")
    # Sequential returns moe_losses, but this is not yet supported by pipe parallel
    maybe_tuple = model((tokens, position_ids, attention_mask), neox_args=neox_args)
    if type(maybe_tuple) is tuple:
        outputs, moe_losses = maybe_tuple
    else:
        outputs = maybe_tuple
        moe_losses = []
    if (
        is_train
        and neox_args.curriculum_learning
        and neox_args.curriculum_seqlen < neox_args.seq_length
    ):
        loss_mask = loss_mask[:, : neox_args.curriculum_seqlen].contiguous()
        labels = labels[:, : neox_args.curriculum_seqlen].contiguous()
    main_loss = cross_entropy(
        outputs, (labels, loss_mask), _fp16=neox_args.fp16_lm_cross_entropy
    )
    if neox_args.num_experts > 1:
        moe_loss = neox_args.moe_loss_coeff * sum(m.item() for m in moe_losses)
    else:
        moe_loss = 0.0
    loss = main_loss + moe_loss
    if neox_args.memory_profiling:
        torch.cuda.nvtx.range_pop()
    if return_logits:
        return loss, outputs
    return loss


def get_model(neox_args, use_cache=False):
    """Build the model."""

    # Build model on cpu.
    print_rank_0("building GPT2 model ...")

<<<<<<< HEAD
    model = GPT2ModelPipe(
        neox_args=neox_args,
        num_tokentypes=0,
        parallel_output=True,
        topology=mpu.get_topology(),
        use_cache=use_cache,
    )
=======
    # Temporarily disable mup so that the base model does not use the mup init functions before set_base_shapes is called below.
    # If mup isn't being used anyways, this has no effect.
    old_use_mup = neox_args.use_mup
    neox_args.use_mup = False

    with deepspeed.zero.Init(
        config_dict_or_path=neox_args.deespeed_config
    ) if neox_args.zero_stage == 3 else nullcontext() as gs:
        model = GPT2ModelPipe(
            neox_args=neox_args,
            num_tokentypes=0,
            parallel_output=True,
            topology=mpu.get_topology(),
            use_cache=use_cache,
        )
>>>>>>> 01657aa2

    ### soft prompt tuning stuff ###
    if neox_args.soft_prompt_tuning is not None and neox_args.soft_prompt_tuning.get(
        "enabled", False
    ):
        soft_prompt = SoftEmbedding(
            neox_args,
            wte=getattr(model, "0").word_embeddings,
            n_tokens=neox_args.soft_prompt_tuning.get("n_tokens", 10),
            init_string=neox_args.soft_prompt_tuning.get("init_string", ""),
            init_range=neox_args.soft_prompt_tuning.get("init_range", 0.5),
        )
        model.insert_layers(
            layers=soft_prompt, idx=1
        )  # insert the soft prompt layer directly after the word embeddings

        # freeze everything but the soft prompt
        for name, param in model.named_parameters():
            if not "soft_embedding" in name:
                param.requires_grad = False

    if not neox_args.is_pipe_parallel:
        # Export PipeParallel model to nn.Sequential model to avoid the overhead of deepspeed's pipe parallel training
        model = model.to_sequential()

    if neox_args.deepspeed:
        # DeepSpeed handles CUDA, FP16, and DDP components.
        return model
    else:
        raise ValueError("Must be using deepspeed to run neox")


def get_optimizer(model, neox_args):
    """Set up the optimizer."""
    if neox_args.no_load_optim:
        return None, None

    if neox_args.optimizer is None:
        print_rank_0(
            f"ERROR: Optimizer is None. Either set the optimizer dict in your config (if training) or set no_load_optim in your config (if inference)"
        )
        exit()
    # Build parameter groups (weight decay and non-decay).
    param_groups = get_params_for_weight_decay_optimization(model, neox_args)
    print_rank_0(
        f'Configuring Optimizer type: {neox_args.optimizer_type} with params: {neox_args.optimizer["params"]}'
    )

    if neox_args.create_moe_param_group:
        from deepspeed.moe.utils import (
            is_moe_param,
            split_params_into_different_moe_groups_for_optimizer,
        )

        param_groups = split_params_into_different_moe_groups_for_optimizer(
            param_groups
        )

    # Add model parallel attribute if it is not set.
    for param_group in param_groups:
        for param in param_group["params"]:
            if not hasattr(param, "model_parallel"):
                param.model_parallel = False

    # Filter out params that don't require a grad (for soft prompt tuning, etc.)
    _param_groups = []
    for param_group in param_groups:
        trainable_params = [p for p in param_group["params"] if p.requires_grad]
        param_group["params"] = trainable_params
        _param_groups.append(param_group)
    param_groups = _param_groups

    # If we're using mup, then the optimizer must be adam or sgd
    assert not neox_args.use_mup or (
        neox_args.optimizer_type.lower() == "adam"
        or neox_args.optimizer_type.lower() == "sgd"
    ), f"If use_mup == True, you must specify either the adam or sgd optimizers. You passed: {neox_args.optimizer_type.lower()}"

    if neox_args.optimizer_type.lower() in ["cpu_adam", "cpu_torch_adam"]:
        if neox_args.optimizer == "cpu_torch_adam":
            cpu_adam_optimizer = torch.optim.Adam
        else:
            from deepspeed.ops.adam import DeepSpeedCPUAdam

            cpu_adam_optimizer = DeepSpeedCPUAdam
        optimizer = cpu_adam_optimizer(
            param_groups,
            weight_decay=neox_args.weight_decay,
            **neox_args.optimizer["params"],
        )
    elif neox_args.optimizer_type.lower() == "onebitadam":
        assert neox_args.deepspeed
        optimizer = None
        # onebitadam needs to be instantiated within the deepspeed engine to work :|
    elif neox_args.optimizer_type.lower() == "sm3":
        from .optimizers import SM3

        optimizer = SM3(param_groups, **neox_args.optimizer["params"])
    elif neox_args.optimizer_type.lower() == "madgrad_wd":
        from .optimizers import madgrad_wd

        optimizer = madgrad_wd(
            param_groups,
            weight_decay=neox_args.weight_decay,
            **neox_args.optimizer["params"],
        )
    elif neox_args.optimizer_type.lower() == "lion":
        # if we want the deepspeed zero lion...megatron lion will throw DeepSpeed Error
        if neox_args.zero_optimization["stage"] != 0:
            from deepspeed.ops.lion import FusedLion

            lion_optimizer = FusedLion
        # if not zero
        else:
            from .optimizers import Lion

            lion_optimizer = Lion

        optimizer = lion_optimizer(
            param_groups,
            weight_decay=neox_args.weight_decay,
            **neox_args.optimizer["params"],
        )
    elif neox_args.optimizer_type.lower() == "adam":
        if neox_args.use_bnb_optimizer:
            try:
                import bitsandbytes as bnb

                adam_optimizer = bnb.optim.Adam8bit
            except ModuleNotFoundError:
                print(
                    "Please install bitsandbytes following https://github.com/facebookresearch/bitsandbytes."
                )
                raise Exception
        else:
            try:
                # default to apex as it's slightly faster
                from apex.optimizers import FusedAdam as Adam
            except ImportError:
                # if apex isn't installed, use deepspeed's FusedAdam
                print(
                    "WARNING: APEX not installed - defaulting to deepspeed's fused adam"
                )
                # from deepspeed.ops.adam import FusedAdam as Adam
                from torch.optim import Adam
            adam_optimizer = Adam
        optimizer = adam_optimizer(
            param_groups,
            weight_decay=neox_args.weight_decay,
            **neox_args.optimizer["params"],
        )
    elif neox_args.optimizer_type.lower() == "sgd":
        from torch.optim import SGD

        optimizer = SGD(
            param_groups,
            weight_decay=neox_args.weight_decay,
            **neox_args.optimizer["params"],
        )
    else:
        raise ValueError(f"Optimizer type {neox_args.optimizer_type} not recognized")

    if neox_args.deepspeed:
        # fp16 wrapper is not required for DeepSpeed.
        return optimizer, param_groups
    else:
        raise ValueError("Must be using deepspeed to run neox")


def get_learning_rate_scheduler(optimizer, neox_args):
    """Build the learning rate scheduler."""
    if neox_args.no_load_optim:
        # TODO: this should be configured as a separate arg
        return None
    if neox_args.deepspeed and neox_args.optimizer_type.lower() == "onebitadam":
        print_rank_0(
            "WARNING: onebitadam requires the lr scheduler be built by deepspeed - "
            "Make sure one is added to your deepspeed config"
        )
        return None

    # Add linear learning rate scheduler.
    if neox_args.lr_decay_iters is not None:
        num_iters = neox_args.lr_decay_iters
    else:
        num_iters = neox_args.train_iters
    num_iters = max(1, num_iters)
    init_step = 0
    warmup_iter = neox_args.warmup * num_iters
    lr_scheduler = AnnealingLR(
        optimizer,
        start_lr=neox_args.lr,
        warmup_iter=warmup_iter,
        total_iters=num_iters,
        decay_style=neox_args.lr_decay_style,
        last_iter=init_step,
        min_lr=neox_args.min_lr,
        use_checkpoint_lr_scheduler=neox_args.use_checkpoint_lr_scheduler,
        override_lr_scheduler=neox_args.override_lr_scheduler,
        use_mup=neox_args.use_mup,
        mup_width_multiplier=neox_args.mup_width_multiplier,
    )

    return lr_scheduler


def setup_model_and_optimizer(neox_args, use_cache=False, iteration=None):
    """Setup memory profiler"""
    if neox_args.memory_profiling:
        torch.cuda.memory._record_memory_history(
            True,
            # keep a maximum 100,000 alloc/free events from before the snapshot
            trace_alloc_max_entries=100000,
            trace_alloc_record_context=True,
        )

    """Setup model and optimizer."""
    if neox_args.mup_width_multiplier is None:
        neox_args.mup_width_multiplier = (
            neox_args.hidden_size / neox_args.mup_d_model_base
        )
    print_rank_0(f">>> mup_width_multiplier set to {neox_args.mup_width_multiplier}")

    model = get_model(neox_args=neox_args, use_cache=use_cache)
    optimizer, param_groups = get_optimizer(model=model, neox_args=neox_args)
    lr_scheduler = get_learning_rate_scheduler(optimizer=optimizer, neox_args=neox_args)

    if neox_args.deepspeed:
        print_rank_0("DeepSpeed is enabled.")
        if neox_args.no_load_optim:
            assert optimizer is None
            _model_params = None
            _lr_scheduler = None
        else:
            _model_params = param_groups if optimizer is None else None
            _lr_scheduler = lr_scheduler

        model, optimizer, _, lr_scheduler = deepspeed.initialize(
            model=model,
            optimizer=optimizer,
            args=neox_args,
            lr_scheduler=_lr_scheduler,
            dist_init_required=False,
            model_parameters=_model_params,
            # Need to remove the below so that it doesn't conflict with --deepspeed_config required by autotuning
            # config_params=neox_args.deepspeed_config,
            mpu=mpu if not neox_args.is_pipe_parallel else None,
        )
        model.total_params = get_total_params(model.module)
        print_rank_0(f' > total params: {"{:,}".format(model.total_params)}')

        if neox_args.is_pipe_parallel:
            model.set_has_attention_mask(True)
            if neox_args.curriculum_learning:
                curr_scheduler = CurriculumScheduler(neox_args.curriculum_learning)
                if iteration is not None and iteration > 0:
                    curr_scheduler.update_difficulty(iteration)
            else:
                curr_scheduler = None
            model.set_batch_fn(
                partial(
                    get_batch_pipe, neox_args=neox_args, curr_scheduler=curr_scheduler
                )
            )
        else:
            model.module.set_batch_fn(
                partial(get_batch_sequential, neox_args=neox_args)
            )

    else:
        raise ValueError("Must be using deepspeed to run neox")

    if neox_args.load is not None:
        neox_args.iteration = load_checkpoint(
            neox_args=neox_args,
            model=model,
            optimizer=optimizer,
            lr_scheduler=lr_scheduler,
            iteration=iteration,
        )
        print_rank_0(
            f"Loading checkpoint and starting from iteration {neox_args.iteration}"
        )
    else:
        neox_args.iteration = 0

    # need this for correct lr scheduling resume from ckpt
    # but it will not exist if this is being called for inference
    if lr_scheduler is not None:
        lr_scheduler.optimizer = model.optimizer

    return model, optimizer, lr_scheduler


def backward_step(neox_args, timers, optimizer, model, loss):
    """Backward step."""

    # Backward pass.
    timers("backward-backward").start()
    if neox_args.deepspeed:
        model.backward(loss)
    else:
        raise ValueError("Must be using deepspeed to run neox")
    timers("backward-backward").stop()

    if neox_args.deepspeed:
        # DeepSpeed backward propagation already addressed all reduce communication.
        # Reset the timer to avoid breaking timer logs below.
        timers("backward-allreduce").reset()
    else:
        raise ValueError("Must be using deepspeed to run neox")


def train_step(neox_args, timers, data_iterator, model, optimizer, lr_scheduler):
    """Single training step."""

    # Pipeline parallelism schedules forward/backward/step
    if neox_args.is_pipe_parallel:
        reduced_loss = train_step_pipe(
            neox_args=neox_args, timers=timers, model=model, data_iterator=data_iterator
        )
        if (
            neox_args.memory_profiling
            and neox_args.iteration >= neox_args.profile_step_start
            and neox_args.iteration <= neox_args.profile_step_stop
            and torch.distributed.get_rank() == 0
        ):
            save_snapshot(neox_args)
    else:
        losses = []
        for _ in range(neox_args.gradient_accumulation_steps):
            # Forward model for one step.
            timers("forward").start()
            loss = forward_step(
                neox_args=neox_args,
                timers=timers,
                data_iterator=data_iterator,
                model=model,
                is_train=True,
            )
            timers("forward").stop()
            losses.append(loss)
            # Calculate gradients, reduce across processes, and clip.
            if (
                neox_args.profile
                and neox_args.iteration >= neox_args.profile_step_start
                and neox_args.iteration <= neox_args.profile_step_stop
            ):
                torch.cuda.nvtx.range_push(f"Backward pass")
            timers("backward").start()
            backward_step(
                neox_args=neox_args,
                timers=timers,
                optimizer=optimizer,
                model=model,
                loss=loss,
            )
            timers("backward").stop()
            if (
                neox_args.profile
                and neox_args.iteration >= neox_args.profile_step_start
                and neox_args.iteration <= neox_args.profile_step_stop
            ):
                torch.cuda.nvtx.range_pop()
            # Update parameters.
            if (
                neox_args.profile
                and neox_args.iteration >= neox_args.profile_step_start
                and neox_args.iteration <= neox_args.profile_step_stop
            ):
                torch.cuda.nvtx.range_push(f"Optimizer step")
            timers("optimizer").start()
            if neox_args.deepspeed:
                model.step()
            else:
                raise ValueError("Must be using deepspeed to run neox")
            timers("optimizer").stop()
            if (
                neox_args.profile
                and neox_args.iteration >= neox_args.profile_step_start
                and neox_args.iteration <= neox_args.profile_step_stop
            ):
                torch.cuda.nvtx.range_pop()
            if (
                neox_args.profile
                and neox_args.iteration >= neox_args.profile_step_start
                and neox_args.iteration <= neox_args.profile_step_stop
                and torch.distributed.get_rank() == 0
            ):
                save_snapshot(neox_args)
        reduced_loss = {
            "lm_loss": reduce_losses(losses).mean()
        }  # reduces losses across machines for logging

    if neox_args.precision == "fp16" and model.optimizer.overflow:
        skipped_iter = 1
    else:
        skipped_iter = 0

    collect_loss_for_unit_test(reduced_loss["lm_loss"])
    return reduced_loss, skipped_iter


def train_step_pipe(neox_args, timers, model, data_iterator):
    """Single training step with DeepSpeed's pipeline parallel engine."""

    assert neox_args.deepspeed
    loss = model.train_batch(data_iter=data_iterator)
    loss_dict = {"lm_loss": loss}
    # Don't break Megatron's timers because we changed code paths.
    for t in [
        "forward",
        "backward",
        "allreduce",
        "optimizer",
        "batch generator",
        "data loader",
    ]:
        timers(t).reset()
    return loss_dict


def train(
    neox_args,
    timers,
    model,
    optimizer,
    lr_scheduler,
    train_data_iterator,
    valid_data_iterator,
):
    """Train the model function."""

    # Turn on training mode which enables dropout.
    model.train()

    # Tracking loss.
    total_loss_dict = {}

    # Iterations.
    iteration = neox_args.iteration

    timers("interval time").start()
    report_memory_flag = True

    # get noise scale logger (if neox_args.log_gradient_noise_scale is True)
    noise_scale_logger = get_noise_scale_logger(neox_args)

    # to monitor if we've skipped many iterations in a row and trigger an early exit
    overflow_monitor = OverflowMonitor(optimizer)
    while iteration < neox_args.train_iters:
        if neox_args.profile and iteration == neox_args.profile_step_start:
            torch.cuda.cudart().cudaProfilerStart()
        loss_dict, skipped_iter = train_step(
            neox_args=neox_args,
            timers=timers,
            data_iterator=train_data_iterator,
            model=model,
            optimizer=optimizer,
            lr_scheduler=lr_scheduler,
        )
        if neox_args.profile and iteration == neox_args.profile_step_stop:
            torch.cuda.cudart().cudaProfilerStop()
        iteration += 1
        neox_args.iteration = iteration
        if neox_args.precision == "fp16":
            overflow_monitor.check(skipped_iter)  # check for repeated overflow
        if neox_args.log_gradient_noise_scale:  # log noise scale if applicable
            noise_scale_logger.update()

        # get learning rate (if present) - if doing soft prompt tuning + pipe parallel, you
        # may have no tunable parameters on a specific rank
        if optimizer.param_groups:
            lr = optimizer.param_groups[0].get("lr", 0)
        else:
            lr = 0

        # Logging.
        report_memory_flag = training_log(
            neox_args=neox_args,
            timers=timers,
            loss_dict=loss_dict,
            total_loss_dict=total_loss_dict,
            learning_rate=lr,
            iteration=iteration,
            loss_scale=optimizer.cur_scale if neox_args.precision == "fp16" else None,
            report_memory_flag=report_memory_flag,
            skipped_iter=skipped_iter,
            model=model,
            optimizer=optimizer,
            noise_scale_logger=noise_scale_logger,
        )

        # Checkpointing
        if neox_args.save and iteration in neox_args.save_iters:
            save_checkpoint(
                neox_args=neox_args,
                iteration=iteration,
                model=model,
                optimizer=optimizer,
                lr_scheduler=lr_scheduler,
            )
        # Evaluation
        if (
            neox_args.eval_interval
            and iteration % neox_args.eval_interval == 0
            and neox_args.do_valid
        ):
            prefix = "iteration {}".format(iteration)
            evaluate_and_print_results(
                neox_args=neox_args,
                prefix=prefix,
                forward_step_func=forward_step,
                data_iterator=valid_data_iterator,
                model=model,
                iteration=iteration,
                verbose=False,
                timers=timers,
            )

        if neox_args.exit_interval and iteration % neox_args.exit_interval == 0:
            torch.distributed.barrier()
            time_str = datetime.now().strftime("%Y-%m-%d %H:%M:%S")
            rank = torch.distributed.get_rank()
            print_rank_0(
                "rank: {} | time: {} | exiting the program at iteration {}".format(
                    rank, time_str, iteration
                )
            )
            sys.exit()

    return iteration


def evaluate(
    neox_args, forward_step_fn, data_iterator, model, verbose=False, timers=None
):
    """Evaluation.
    neox_args: NeoX Arguments
    forward_step_fn: function with args `neox_args, timers,
                    data_iterator & model that will run a forward pass on the model
    data_iterator: Iterator that iterates over batches of data. Should return data in the form:
                    {'text': np.array([tokens], dtype=np.int64)}
                    where the size of the array is the model's context size + 1
                    (`get_batch` transforms it into inputs / labels)
    """
    # Turn on evaluation mode which disables dropout.
    model.eval()
    losses = []
    if neox_args.char_level_ppl:
        data_iterator = CharCounter(data_iterator, neox_args.tokenizer)

    with torch.no_grad():
        iteration = 0
        while iteration < neox_args.eval_iters:
            iteration += 1
            if verbose and iteration % neox_args.log_interval == 0:
                print_rank_0(
                    "Evaluating iter {}/{}".format(iteration, neox_args.eval_iters)
                )

            # although we're not accumulating gradients here, we count one iter as train_batch_size_per_gpu * g.a.s
            # to be consistent with deepspeed's pipe parallel engine
            # since pipe parallel already takes gradient_accumulation_steps into account - default to 1 here if pipe parallel is true
            for _ in range(
                1
                if neox_args.is_pipe_parallel
                else neox_args.gradient_accumulation_steps
            ):
                # Forward evaluation
                loss = forward_step_fn(
                    model=model,
                    data_iterator=data_iterator,
                    neox_args=neox_args,
                    timers=timers,
                )
                losses.append(loss)

            # When contiguous memory optimizations are enabled, the buffers
            # allocated by the optimizations are deallocated during backward pass
            # in the absence of backward pass the buffers should be reset after each
            # forward pass
            if neox_args.deepspeed and neox_args.deepspeed_activation_checkpointing:
                deepspeed.checkpointing.reset()

    # reduces losses across processes for logging & run eval harness tasks
    eval_results = {"lm_loss": reduce_losses(losses).mean().item()}
    eval_results["lm_loss_ppl"] = math.exp(eval_results["lm_loss"])

    if neox_args.char_level_ppl:
        # calculate character level perplexity, if specified
        # if neox_args.char_level_ppl:
        # unwrap the data_iterator
        tokens_per_char = data_iterator.tokens_per_char()
        print_rank_0(f"Counting chars took {data_iterator.total_time} seconds")

        data_iterator = data_iterator.data_iterator
        eval_results["lm_loss_char_lvl_ppl"] = math.exp(
            eval_results["lm_loss"] * tokens_per_char
        )

    if neox_args.eval_tasks:
        from eval_tasks import run_eval_harness

        eval_results.update(
            run_eval_harness(
                model, forward_step_fn, neox_args, eval_tasks=neox_args.eval_tasks
            ).get("results")
        )
    # Move model back to the train mode.
    model.train()
    return eval_results


def collect_loss_for_unit_test(lm_ss):
    # Logic moved to separate function to allow tracking in unit tests with unittest.mock.patch
    pass


def evaluate_and_print_results(
    neox_args,
    prefix,
    forward_step_func,
    data_iterator,
    model,
    iteration,
    verbose=False,
    timers=None,
    chart_name="validation",
):
    """Helper function to evaluate and dump results on screen."""
    total_loss_dict = evaluate(
        neox_args=neox_args,
        forward_step_fn=forward_step_func,
        data_iterator=data_iterator,
        model=model,
        verbose=verbose,
        timers=timers,
    )
    string = f" {chart_name} results at {prefix} | "
    for k, v in total_loss_dict.items():
        if isinstance(v, dict):
            if neox_args.eval_tasks and "results" in v:
                v = v["results"]
                print(v)
            for k2, v2 in v.items():
                k3 = "_".join([k, k2])
                string += f"{k3} value: {v2:.6E} | "
                tb_wandb_log(
                    f"{chart_name}/{k3}",
                    v2,
                    iteration,
                    use_wandb=neox_args.use_wandb,
                    tensorboard_writer=neox_args.tensorboard_writer,
                )
        else:
            string += f"{k} value: {v:.6E} | "
            tb_wandb_log(
                f"{chart_name}/{k}",
                v,
                iteration,
                use_wandb=neox_args.use_wandb,
                tensorboard_writer=neox_args.tensorboard_writer,
            )

    length = len(string) + 1
    print_rank_0("-" * length)
    print_rank_0(string)
    print_rank_0("-" * length)


def save_snapshot(neox_args):
    assert (
        neox_args.memory_profiling_path is not None
    ), "Must pass memory_profiling_path config arg to use profiling"
    snapshot = torch.cuda.memory._snapshot()
    snapshot_path = os.path.join(neox_args.memory_profiling_path)
    if not os.path.exists(snapshot_path):
        os.makedirs(snapshot_path)
    with open(os.path.join(snapshot_path, "mem_snapshot.pickle"), "wb") as f:
        dump(snapshot, f)<|MERGE_RESOLUTION|>--- conflicted
+++ resolved
@@ -24,11 +24,8 @@
 
 import math
 import sys
-<<<<<<< HEAD
 import gc
-=======
 from contextlib import nullcontext
->>>>>>> 01657aa2
 
 import torch
 import deepspeed
@@ -428,20 +425,6 @@
     # Build model on cpu.
     print_rank_0("building GPT2 model ...")
 
-<<<<<<< HEAD
-    model = GPT2ModelPipe(
-        neox_args=neox_args,
-        num_tokentypes=0,
-        parallel_output=True,
-        topology=mpu.get_topology(),
-        use_cache=use_cache,
-    )
-=======
-    # Temporarily disable mup so that the base model does not use the mup init functions before set_base_shapes is called below.
-    # If mup isn't being used anyways, this has no effect.
-    old_use_mup = neox_args.use_mup
-    neox_args.use_mup = False
-
     with deepspeed.zero.Init(
         config_dict_or_path=neox_args.deespeed_config
     ) if neox_args.zero_stage == 3 else nullcontext() as gs:
@@ -452,7 +435,6 @@
             topology=mpu.get_topology(),
             use_cache=use_cache,
         )
->>>>>>> 01657aa2
 
     ### soft prompt tuning stuff ###
     if neox_args.soft_prompt_tuning is not None and neox_args.soft_prompt_tuning.get(
