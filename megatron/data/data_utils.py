# Copyright (c) 2024, EleutherAI
#
# Licensed under the Apache License, Version 2.0 (the "License");
# you may not use this file except in compliance with the License.
# You may obtain a copy of the License at
#
#     http://www.apache.org/licenses/LICENSE-2.0
#
# Unless required by applicable law or agreed to in writing, software
# distributed under the License is distributed on an "AS IS" BASIS,
# WITHOUT WARRANTIES OR CONDITIONS OF ANY KIND, either express or implied.
# See the License for the specific language governing permissions and
# limitations under the License.

import math
import torch
import numpy as np
from typing import List, Tuple
from itertools import zip_longest, cycle
from functools import partial

from megatron import mpu, print_rank_0
from megatron.data.indexed_dataset import make_dataset as make_indexed_dataset
from megatron.data.blendable_dataset import BlendableDataset
from megatron.data.gpt2_dataset import GPT2Dataset
from megatron.data.pairwise_dataset import PairwiseDataset
from megatron.data.online_dataset import OnlineDataset
from megatron.data.samplers import DistributedBatchSampler


def make_data_loader(dataset, neox_args):
    """Build dataloader given an input dataset."""
    if dataset is None:
        return None
    # Data parallel arguments.
    world_size = mpu.get_data_parallel_world_size()
    rank = mpu.get_data_parallel_rank()
    global_batch_size = neox_args.batch_size * world_size
    num_workers = neox_args.num_workers

    # Use a simple sampler with distributed batch sampler.
    sampler = torch.utils.data.SequentialSampler(dataset)
    batch_sampler = DistributedBatchSampler(
        sampler=sampler,
        batch_size=global_batch_size,
        drop_last=True,
        rank=rank,
        world_size=world_size,
    )
    # Torch dataloader.
    return torch.utils.data.DataLoader(
        dataset, batch_sampler=batch_sampler, num_workers=num_workers, pin_memory=True
    )


def build_the_dataset(
    data_prefix,
    pos_data_prefix,
    neg_data_prefix,
    name,
    data_impl,
    pack_impl,
    dataset_impl,
    allow_chopped,
    num_samples,
    num_epochs,
    seq_length,
    seed,
    skip_warmup,
    build_index_mappings=True,
    label_prefix=None,
    pos_label_prefix=None,
    neg_label_prefix=None,
    precompute_model_name=None,
    reward_prefix=None,
):
    """Build train/valid/test datasets."""
    if dataset_impl == "gpt2":
        indexed_dataset = make_indexed_dataset(data_prefix, data_impl, skip_warmup)
        if label_prefix is None:
            label_dataset = None
        else:
            label_dataset = make_indexed_dataset(label_prefix, data_impl, skip_warmup)
        if precompute_model_name is not None:
            # If we have the name, assume it exists. If it doesn't, it will just be None which is fine.
            precompute_indexed_dataset = make_indexed_dataset(
                data_prefix + "_" + precompute_model_name, data_impl, skip_warmup
            )
            precompute_indexed_dataset = precompute_indexed_dataset
        else:
            precompute_indexed_dataset = None
        if reward_prefix is not None:
            reward_dataset = make_indexed_dataset(reward_prefix, data_impl, skip_warmup)
        else:
            reward_dataset = None
    elif dataset_impl == "pairwise":
        pos_indexed_dataset = make_indexed_dataset(
            pos_data_prefix, data_impl, skip_warmup
        )
        neg_indexed_dataset = make_indexed_dataset(
            neg_data_prefix, data_impl, skip_warmup
        )
        if pos_label_prefix is None:
            pos_label_dataset = None
            # Also do neg here since they both must be the same
            assert neg_label_prefix is None
            neg_label_dataset = None
        else:
            pos_label_dataset = make_indexed_dataset(
                pos_label_prefix, data_impl, skip_warmup
            )
            # Also do neg here since they both must be the same
            assert neg_label_prefix is not None
            neg_label_dataset = make_indexed_dataset(
                neg_label_prefix, data_impl, skip_warmup
            )
        if precompute_model_name is None:
            pos_ref_dataset = None
            neg_ref_dataset = None
        else:
            pos_ref_dataset = make_indexed_dataset(
                pos_data_prefix + "_" + precompute_model_name, data_impl, skip_warmup
            )
            neg_ref_dataset = make_indexed_dataset(
                neg_data_prefix + "_" + precompute_model_name, data_impl, skip_warmup
            )
    else:
        raise NotImplementedError(f"dataset_impl={dataset_impl} not implemented")

    total_num_of_documents = (
        indexed_dataset.sizes.shape[0]
        if dataset_impl == "gpt2"
        else pos_indexed_dataset.sizes.shape[0]
    )
    print_rank_0("    {}:".format(name))
    print_rank_0("     no. of documents:{}".format(total_num_of_documents))
    dataset = None
    documents = np.arange(start=0, stop=total_num_of_documents, step=1, dtype=np.int32)
    if dataset_impl == "gpt2":
        dataset = GPT2Dataset(
            name,
            data_prefix,
            documents,
            indexed_dataset,
            num_samples,
            num_epochs,
            seq_length,
            seed,
            pack_impl=pack_impl,
            allow_chopped=allow_chopped,
            build_index_mappings=build_index_mappings,
            label_dataset=label_dataset,
            reward_dataset=reward_dataset,
            ref_dataset=precompute_indexed_dataset,
        )
    elif dataset_impl == "pairwise":
        dataset = PairwiseDataset(
            name,
            pos_data_prefix,
            documents,
            pos_indexed_dataset,
            neg_indexed_dataset,
            num_samples,
            seq_length,
            seed,
            pack_impl=pack_impl,
            allow_chopped=allow_chopped,
            build_index_mappings=build_index_mappings,
            pos_label_dataset=pos_label_dataset,
            neg_label_dataset=neg_label_dataset,
            pos_ref_dataset=pos_ref_dataset,
            neg_ref_dataset=neg_ref_dataset,
        )
    return dataset


def build_train_valid_test_datasets(
    data_prefix,
    use_shared_fs,
    data_impl,
    pack_impl,
    allow_chopped,
    splits_string,
    train_valid_test_num_samples,
    train_valid_test_epochs,
    seq_length,
    seed,
    skip_warmup,
):
    """Build train, valid, and test datasets."""

    # Indexed dataset.
    indexed_dataset = make_indexed_dataset(data_prefix, data_impl, skip_warmup)

    total_num_of_documents = indexed_dataset.sizes.shape[0]
    splits = get_train_valid_test_split_(splits_string, total_num_of_documents)

    # Print stats about the splits.
    print_rank_0(" > dataset split:")

    def print_split_stats(name, index):
        print_rank_0("    {}:".format(name))
        print_rank_0(
            "     document indices in [{}, {}) total of {} "
            "documents".format(
                splits[index], splits[index + 1], splits[index + 1] - splits[index]
            )
        )

    print_split_stats("train", 0)
    print_split_stats("validation", 1)
    print_split_stats("test", 2)

    def build_dataset(index, name):
        dataset = None
        if splits[index + 1] > splits[index]:
            documents = np.arange(
                start=splits[index], stop=splits[index + 1], step=1, dtype=np.int32
            )
            dataset = GPT2Dataset(
                name,
                data_prefix,
                documents,
                indexed_dataset,
                train_valid_test_num_samples[index],
                train_valid_test_epochs[index],
                seq_length,
                seed,
                pack_impl=pack_impl,
                allow_chopped=allow_chopped,
                use_shared_fs=use_shared_fs,
            )
        return dataset

    train_dataset = build_dataset(0, "train")
    valid_dataset = build_dataset(1, "valid")
    test_dataset = build_dataset(2, "test")

    return train_dataset, valid_dataset, test_dataset


def get_train_valid_test_split_(splits_string, size):
    """Get dataset splits from comma or '/' separated string list."""

    splits = []
    if splits_string.find(",") != -1:
        splits = [float(s) for s in splits_string.split(",")]
    elif splits_string.find("/") != -1:
        splits = [float(s) for s in splits_string.split("/")]
    else:
        splits = [float(splits_string)]
    while len(splits) < 3:
        splits.append(0.0)
    splits = splits[:3]
    splits_sum = sum(splits)
    assert splits_sum > 0.0
    splits = [split / splits_sum for split in splits]
    splits_index = [0]
    for index, split in enumerate(splits):
        splits_index.append(splits_index[index] + int(round(split * float(size))))
    diff = splits_index[-1] - size
    for index in range(1, len(splits_index)):
        splits_index[index] -= diff
    assert len(splits_index) == 4
    assert splits_index[-1] == size
    return splits_index


def get_normalized_weights_and_num_samples(
    weights: List[float], num_samples: int
) -> Tuple[List[float], List[int]]:
    # Normalize weights
    weight_sum = sum(weights)
    assert weight_sum > 0.0
    weights = [weight / weight_sum for weight in weights]
    if num_samples is not None:
        # Add 0.5% (the 1.005 factor) so in case the blending dataset does
        # not uniformly distribute the number of samples, we still have
        # samples left to feed to the network.
        weighted_num_samples = []
        for weight in weights:
            weighted_num_samples.append(int(math.ceil(num_samples * weight * 1.005)))
    else:
        weighted_num_samples = [None for _ in weights]
    return weights, weighted_num_samples


def build_weighted_datasets(
    neox_args,
    train_num_samples,
    valid_num_samples,
    test_num_samples,
    train_epochs,
    valid_epochs,
    test_epochs,
    build_index_mappings=True,
):
    # build individual datasets
    train_datasets, valid_datasets, test_datasets = [], [], []
    for i, (
        train_path,
        train_label_path,
        train_reward_path,
        valid_path,
        valid_label_path,
        valid_reward_path,
        test_path,
        test_label_path,
        test_reward_path,
        pos_train_path,
        neg_train_path,
        pos_train_label_path,
        neg_train_label_path,
        pos_valid_path,
        neg_valid_path,
        pos_valid_label_path,
        neg_valid_label_path,
        pos_test_path,
        neg_test_path,
        pos_test_label_path,
        neg_test_label_path,
    ) in enumerate(
        zip_longest(
            neox_args.train_data_paths if neox_args.train_data_paths else [],
            neox_args.train_label_data_paths
            if neox_args.train_label_data_paths
            else [],
            neox_args.train_reward_data_paths
            if neox_args.train_reward_data_paths
            else [],
            neox_args.valid_data_paths if neox_args.valid_data_paths else [],
            neox_args.valid_label_data_paths
            if neox_args.valid_label_data_paths
            else [],
            neox_args.valid_reward_data_paths
            if neox_args.valid_reward_data_paths
            else [],
            neox_args.test_data_paths if neox_args.test_data_paths else [],
            neox_args.test_label_data_paths if neox_args.test_label_data_paths else [],
            neox_args.test_reward_data_paths
            if neox_args.test_reward_data_paths
            else [],
            neox_args.pos_train_data_paths if neox_args.pos_train_data_paths else [],
            neox_args.neg_train_data_paths if neox_args.neg_train_data_paths else [],
            neox_args.pos_train_label_data_paths
            if neox_args.pos_train_label_data_paths
            else [],
            neox_args.neg_train_label_data_paths
            if neox_args.neg_train_label_data_paths
            else [],
            neox_args.pos_valid_data_paths if neox_args.pos_valid_data_paths else [],
            neox_args.neg_valid_data_paths if neox_args.neg_valid_data_paths else [],
            neox_args.pos_valid_label_data_paths
            if neox_args.pos_valid_label_data_paths
            else [],
            neox_args.neg_valid_label_data_paths
            if neox_args.neg_valid_label_data_paths
            else [],
            neox_args.pos_test_data_paths if neox_args.pos_test_data_paths else [],
            neox_args.neg_test_data_paths if neox_args.neg_test_data_paths else [],
            neox_args.pos_test_label_data_paths
            if neox_args.pos_test_label_data_paths
            else [],
            neox_args.neg_test_label_data_paths
            if neox_args.neg_test_label_data_paths
            else [],
        )
    ):
        if train_path or pos_train_path:
            train_datasets.append(
                build_the_dataset(
                    data_prefix=train_path,
                    name=f"train_{i}",
                    data_impl=neox_args.data_impl,
                    pack_impl=neox_args.pack_impl,
                    allow_chopped=neox_args.allow_chopped,
                    num_samples=train_num_samples[i],
                    num_epochs=train_epochs,
                    seq_length=neox_args.seq_length,
                    seed=neox_args.seed,
                    skip_warmup=(not neox_args.mmap_warmup),
                    build_index_mappings=build_index_mappings,
                    label_prefix=train_label_path,
                    dataset_impl=neox_args.dataset_impl,
                    pos_data_prefix=pos_train_path,
                    neg_data_prefix=neg_train_path,
                    pos_label_prefix=pos_train_label_path,
                    neg_label_prefix=neg_train_label_path,
                    precompute_model_name=neox_args.precompute_model_name,
                    reward_prefix=train_reward_path,
                )
            )

        if valid_path or pos_valid_path:
            valid_datasets.append(
                build_the_dataset(
                    data_prefix=valid_path,
                    name=f"valid_{i}",
                    data_impl=neox_args.data_impl,
                    pack_impl=neox_args.pack_impl,
                    allow_chopped=neox_args.allow_chopped,
                    num_samples=valid_num_samples[i],
                    num_epochs=valid_epochs,
                    seq_length=neox_args.seq_length,
                    seed=neox_args.seed,
                    skip_warmup=(not neox_args.mmap_warmup),
                    build_index_mappings=build_index_mappings,
                    label_prefix=valid_label_path,
                    dataset_impl=neox_args.dataset_impl,
                    pos_data_prefix=pos_valid_path,
                    neg_data_prefix=neg_valid_path,
                    pos_label_prefix=pos_valid_label_path,
                    neg_label_prefix=neg_valid_label_path,
                    precompute_model_name=neox_args.precompute_model_name,
                    reward_prefix=valid_reward_path,
                )
            )

        if test_path or pos_test_path:
            test_datasets.append(
                build_the_dataset(
                    data_prefix=test_path,
                    name=f"test_{i}",
                    data_impl=neox_args.data_impl,
                    pack_impl=neox_args.pack_impl,
                    allow_chopped=neox_args.allow_chopped,
                    num_samples=test_num_samples[i],
                    num_epochs=test_epochs,
                    seq_length=neox_args.seq_length,
                    seed=neox_args.seed,
                    skip_warmup=(not neox_args.mmap_warmup),
                    build_index_mappings=build_index_mappings,
                    label_prefix=test_label_path,
                    dataset_impl=neox_args.dataset_impl,
                    pos_data_prefix=pos_test_path,
                    neg_data_prefix=neg_test_path,
                    pos_label_prefix=pos_test_label_path,
                    neg_label_prefix=neg_test_label_path,
                    precompute_model_name=neox_args.precompute_model_name,
                    reward_prefix=test_reward_path,
                )
            )
    return train_datasets, valid_datasets, test_datasets


def weights_by_num_docs(l: list, alpha=0.3):
    """
    Builds weights from a multinomial distribution over groups of data according to the number of
    samples in each group.

    We sample from a group according to the probability p(L) ∝ |L| ** α,
    where p(L) is the probability of sampling from a given group,
          |L| is the number of examples in that datapoint,
          and α is a coefficient that acts to upsample data from underrepresented groups

    Hence α (`alpha`) allows us to control how much to 'boost' the probability of training on low-resource groups.

    See https://arxiv.org/abs/1911.02116 for more details
    """
    if len(l) == 1:
        return [1.0]

    total_n_docs = sum(l)
    unbiased_sample_probs = [i / total_n_docs for i in l]

    probs = [i**alpha for i in unbiased_sample_probs]

    # normalize
    total = sum(probs)
    probs = [i / total for i in probs]

    # weights should be the inverse of the number of samples
    unbiased_sample_probs_inverse = [1 - p for p in unbiased_sample_probs]
    weights = [p * p2 for p, p2 in zip(probs, unbiased_sample_probs_inverse)]

    # normalize
    total = sum(weights)
    weights = [i / total for i in weights]

    return weights


def validate_train_epochs(neox_args):
    """Check for unsupported neox_args when using train_epochs instead of train_iters"""
    if neox_args.train_epochs is None:
        return

    if neox_args.train_epochs and neox_args.train_iters:
        raise ValueError(
            "Cannot specify both train epochs and train iters simultaneously"
        )

    if neox_args.pack_impl != "packed":
        raise ValueError(
            "Packing implementations other than 'packed' are currently unsupported with train_epochs"
        )

    if neox_args.weight_by_num_documents:
        raise ValueError(
            "Weighting by number of documents is currently unsupported with train_epochs"
        )

    if neox_args.train_data_weights and (
        not all(weight == 1.0 for weight in neox_args.train_data_weights)
    ):
        raise ValueError(
            "train_data_weights != None is currently unsupported with train_epochs"
        )

    if neox_args.dataset_impl != "gpt2":
        raise ValueError(
            "non gpt2 datasets are not currently unsupported with train_epochs"
        )


def build_train_valid_test_data_loaders(neox_args):
    """XXX"""

    validate_train_epochs(neox_args)

    (train_dataloader, valid_dataloader, test_dataloader) = (None, None, None)

    print_rank_0("> building train, validation, and test datasets ...")

    # Ensure only the first/last pipeline stages have data loaders
    if neox_args.is_pipe_parallel:
        is_first_stage = mpu.get_pipe_parallel_rank() == 0
        is_last_stage = (
            mpu.get_pipe_parallel_rank() == mpu.get_pipe_parallel_world_size() - 1
        )
        pipe_load = is_first_stage or is_last_stage
    else:
        pipe_load = True

<<<<<<< HEAD
    # Data loader only on rank 0 of each model and context parallel group.
    if (
        mpu.get_model_parallel_rank() == 0
        and pipe_load
        and mpu.get_context_parallel_rank() == 0
    ):
=======
    # Data loader only on rank 0 of each model parallel group.
    if (
        pipe_load
        and (neox_args.dataset_impl == "online")
        and (mpu.get_model_parallel_rank() == 0)
    ):
        # Can skip most of the work...
        train_iters = neox_args.train_iters
        eval_iters = (train_iters // neox_args.eval_interval + 1) * neox_args.eval_iters
        test_iters = neox_args.eval_iters
        # Build datasets...
        print(
            f"train_iters: {train_iters}, eval_iters: {eval_iters}, test_iters: {test_iters}"
        )
        train_datasets = OnlineDataset(
            leave_one_out=neox_args.reinforce_leave_one_out,
            data_split="train",
            num_samples=train_iters * neox_args.train_batch_size,
            seq_length=neox_args.seq_length,
            dataserver_ips=neox_args.online_dataserver_ips,
            dataserver_ports=neox_args.online_dataserver_ports,
        )
        valid_datasets = OnlineDataset(
            leave_one_out=neox_args.reinforce_leave_one_out,
            data_split="valid",
            num_samples=eval_iters * neox_args.train_batch_size,
            seq_length=neox_args.seq_length,
            dataserver_ips=neox_args.online_dataserver_ips,
            dataserver_ports=neox_args.online_dataserver_ports,
        )
        test_datasets = OnlineDataset(
            leave_one_out=neox_args.reinforce_leave_one_out,
            data_split="test",
            num_samples=test_iters * neox_args.train_batch_size,
            seq_length=neox_args.seq_length,
            dataserver_ips=neox_args.online_dataserver_ips,
            dataserver_ports=neox_args.online_dataserver_ports,
        )
        # print length of datasets
        # Build dataloders.
        train_dataloader = make_data_loader(train_datasets, neox_args=neox_args)
        valid_dataloader = make_data_loader(valid_datasets, neox_args=neox_args)
        test_dataloader = make_data_loader(test_datasets, neox_args=neox_args)

        # Flags to know if we need to do training/validation/testing.
        do_train = train_dataloader is not None and neox_args.train_iters > 0
        do_valid = valid_dataloader is not None and neox_args.eval_iters > 0
        do_test = test_dataloader is not None and neox_args.eval_iters > 0
        # Need to broadcast num_tokens and num_type_tokens.
        flags = torch.cuda.LongTensor([int(do_train), int(do_valid), int(do_test)])
    elif mpu.get_model_parallel_rank() == 0 and pipe_load:
>>>>>>> f7a5a6f9
        # Number of train/valid/test samples.
        if neox_args.train_iters is not None:
            train_iters = neox_args.train_iters
            eval_iters = (
                train_iters // neox_args.eval_interval + 1
            ) * neox_args.eval_iters
            test_iters = neox_args.eval_iters
            train_val_test_num_samples = [
                train_iters * neox_args.train_batch_size,
                eval_iters * neox_args.train_batch_size,
                test_iters * neox_args.train_batch_size,
            ]
            train_val_test_epochs = [None, None, None]
        elif neox_args.train_epochs is not None:
            train_val_test_num_samples = [None, None, None]
            train_val_test_epochs = [1, 1, 1]

        if (neox_args.train_data_paths) or (neox_args.pos_train_data_paths):
            # when individual train / valid / test data paths are provided
            # normalize weight values and get num samples for each dataset
            train_weights, train_num_samples = get_normalized_weights_and_num_samples(
                neox_args.train_data_weights, train_val_test_num_samples[0]
            )
            valid_weights, valid_num_samples = get_normalized_weights_and_num_samples(
                neox_args.valid_data_weights, train_val_test_num_samples[1]
            )
            test_weights, test_num_samples = get_normalized_weights_and_num_samples(
                neox_args.test_data_weights, train_val_test_num_samples[2]
            )

            # build individual datasets
            train_datasets, valid_datasets, test_datasets = build_weighted_datasets(
                neox_args,
                train_num_samples,
                valid_num_samples,
                test_num_samples,
                train_val_test_epochs[0],
                train_val_test_epochs[1],
                train_val_test_epochs[2],
                build_index_mappings=not neox_args.weight_by_num_documents,
            )

            if neox_args.weight_by_num_documents:
                # gets the number of documents in each datapath
                get_num_docs_list = lambda datasets: [
                    dataset.indexed_dataset.sizes.shape[0] for dataset in datasets
                ]
                train_num_docs, valid_num_docs, test_num_docs = (
                    get_num_docs_list(train_datasets),
                    get_num_docs_list(valid_datasets),
                    get_num_docs_list(test_datasets),
                )

                # builds weights according to alpha + the number of docs
                fn = partial(
                    weights_by_num_docs, alpha=neox_args.weighted_sampler_alpha
                )
                train_weights, valid_weights, test_weights = (
                    fn(train_num_docs),
                    fn(valid_num_docs),
                    fn(test_num_docs),
                )
                (
                    train_weights,
                    train_num_samples,
                ) = get_normalized_weights_and_num_samples(
                    train_weights, train_val_test_num_samples[0]
                )
                (
                    valid_weights,
                    valid_num_samples,
                ) = get_normalized_weights_and_num_samples(
                    valid_weights, train_val_test_num_samples[1]
                )
                test_weights, test_num_samples = get_normalized_weights_and_num_samples(
                    test_weights, train_val_test_num_samples[2]
                )

                # rebuild datasets weighted according to new weights
                train_datasets, valid_datasets, test_datasets = build_weighted_datasets(
                    neox_args,
                    train_num_samples,
                    valid_num_samples,
                    test_num_samples,
                    train_val_test_epochs[0],
                    train_val_test_epochs[1],
                    train_val_test_epochs[2],
                )

            if train_datasets:
                train_ds = BlendableDataset(train_datasets, train_weights)
            if valid_datasets:
                valid_ds = BlendableDataset(valid_datasets, valid_weights)
            if test_datasets:
                test_ds = BlendableDataset(test_datasets, test_weights)
        else:
            # when just data_path is provided
            # split dataset into train, valid and test from data_path
            train_ds, valid_ds, test_ds = build_train_valid_test_datasets(
                data_prefix=neox_args.data_path,
                use_shared_fs=neox_args.use_shared_fs,
                data_impl=neox_args.data_impl,
                splits_string=neox_args.split,
                train_valid_test_num_samples=train_val_test_num_samples,
                train_valid_test_epochs=train_val_test_epochs,
                seq_length=neox_args.seq_length,
                seed=neox_args.seed,
                skip_warmup=(not neox_args.mmap_warmup),
                pack_impl=neox_args.pack_impl,
                allow_chopped=neox_args.allow_chopped,
            )

        # Build dataloders.
        train_dataloader = make_data_loader(train_ds, neox_args=neox_args)
        valid_dataloader = make_data_loader(valid_ds, neox_args=neox_args)
        test_dataloader = make_data_loader(test_ds, neox_args=neox_args)

        # Flags to know if we need to do training/validation/testing.
        if neox_args.train_epochs:
            do_train = train_dataloader is not None
            do_valid = valid_dataloader is not None
            do_test = test_dataloader is not None
        else:
            do_train = train_dataloader is not None and neox_args.train_iters > 0
            do_valid = valid_dataloader is not None and neox_args.eval_iters > 0
            do_test = test_dataloader is not None and neox_args.eval_iters > 0

        # Need to broadcast num_tokens and num_type_tokens.
        flags = torch.cuda.LongTensor([int(do_train), int(do_valid), int(do_test)])
    else:
        flags = torch.cuda.LongTensor([0, 0, 0])

    # Broadcast num tokens.
    if neox_args.is_pipe_parallel:
        # Only first/last pipeline stages have data loaders, so pipeline parallelism should
        # broadcast globally instead of just the model parallel group.
        torch.distributed.broadcast(flags, src=0)
    else:
        # The same data should be used for the model parallel and context parallel groups
        torch.distributed.broadcast(
            flags,
            mpu.get_model_parallel_src_rank(),
            group=mpu.get_model_parallel_group(),
        )
        torch.distributed.broadcast(
            flags,
            mpu.get_context_parallel_src_rank(),
            group=mpu.get_context_parallel_group(),
        )
    neox_args.do_train = flags[0].item()
    neox_args.do_valid = flags[1].item()
    neox_args.do_test = flags[2].item()
    data_loaders = {
        "train": train_dataloader,
        "valid": valid_dataloader,
        "test": test_dataloader,
    }
    return data_loaders


def shift_and_wrap_data_loaders(neox_args, data_loaders, loop=True):
    """Shift start iteration and wrap data_loaders in iterators"""
    train_dataloader = data_loaders["train"]
    valid_dataloader = data_loaders["valid"]
    test_dataloader = data_loaders["test"]

    # Shift the start iterations.
    if train_dataloader is not None:
        train_dataloader.batch_sampler.start_iter = (
            neox_args.iteration * neox_args.gradient_accumulation_steps
        ) % len(train_dataloader)
        print_rank_0(
            "setting training data start iteration to {}".format(
                train_dataloader.batch_sampler.start_iter
            )
        )
    if valid_dataloader is not None:
        start_iter_val = (
            (neox_args.iteration * neox_args.gradient_accumulation_steps)
            // neox_args.eval_interval
        ) * neox_args.eval_iters
        valid_dataloader.batch_sampler.start_iter = start_iter_val % len(
            valid_dataloader
        )
        print_rank_0(
            "setting validation data start iteration to {}".format(
                valid_dataloader.batch_sampler.start_iter
            )
        )

    def loop_iterator(data_loader):
        while True:
            for x in data_loader:
                yield x
            data_loader.start_iter = 0

    # Build iterators.
    if train_dataloader is not None:
        if loop:
            train_data_iterator = cycle(train_dataloader)
        else:
            train_data_iterator = iter(train_dataloader)
    else:
        train_data_iterator = None

    if valid_dataloader is not None:
        if loop:
            valid_data_iterator = cycle(valid_dataloader)
        else:
            valid_data_iterator = iter(valid_dataloader)
    else:
        valid_data_iterator = None

    if test_dataloader is not None:
        if loop:
            test_data_iterator = cycle(test_dataloader)
        else:
            test_data_iterator = iter(test_dataloader)
    else:
        test_data_iterator = None

    return train_data_iterator, valid_data_iterator, test_data_iterator


def compile_helper():
    """Compile helper function at runtime. Make sure this
    is invoked on a single process."""
    import os
    import subprocess

    path = os.path.abspath(os.path.dirname(__file__))
    ret = subprocess.run(["make", "-C", path])
    if ret.returncode != 0:
        print("Making C++ dataset helpers module failed, exiting.")
        import sys

        sys.exit(1)<|MERGE_RESOLUTION|>--- conflicted
+++ resolved
@@ -532,19 +532,12 @@
     else:
         pipe_load = True
 
-<<<<<<< HEAD
     # Data loader only on rank 0 of each model and context parallel group.
-    if (
-        mpu.get_model_parallel_rank() == 0
-        and pipe_load
-        and mpu.get_context_parallel_rank() == 0
-    ):
-=======
-    # Data loader only on rank 0 of each model parallel group.
     if (
         pipe_load
         and (neox_args.dataset_impl == "online")
         and (mpu.get_model_parallel_rank() == 0)
+        and (mpu.get_context_parallel_rank() == 0)
     ):
         # Can skip most of the work...
         train_iters = neox_args.train_iters
@@ -591,7 +584,6 @@
         # Need to broadcast num_tokens and num_type_tokens.
         flags = torch.cuda.LongTensor([int(do_train), int(do_valid), int(do_test)])
     elif mpu.get_model_parallel_rank() == 0 and pipe_load:
->>>>>>> f7a5a6f9
         # Number of train/valid/test samples.
         if neox_args.train_iters is not None:
             train_iters = neox_args.train_iters
