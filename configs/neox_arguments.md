--- conflicted
+++ resolved
@@ -111,11 +111,7 @@
 
 - **git_hash**: str
 
-<<<<<<< HEAD
     Default = 757320b
-=======
-    Default = b09d590
->>>>>>> 70af6e84
 
     current git hash of repository
 
