--- conflicted
+++ resolved
@@ -508,73 +508,6 @@
     return (forward_input[0], forward_input[1], attention_mask)
 
 
-<<<<<<< HEAD
-=======
-def average_losses_across_data_parallel_group(losses):
-    """Reduce a tensor of losses across all GPUs."""
-    averaged_losses = torch.cat([loss.clone().detach().view(1) for loss in losses])
-    torch.distributed.all_reduce(averaged_losses, group=mpu.get_data_parallel_group())
-    averaged_losses = averaged_losses / torch.distributed.get_world_size(
-        group=mpu.get_data_parallel_group()
-    )
-
-    return averaged_losses
-
-
-def mb_moe_loss_func(args, loss_mask, output_tensor=None):
-    from megatron.model import megablocks_utils
-    from megatron.model.megablocks_utils import moe
-
-    # NOTE: For pipeline parallelism this function will be run on the
-    # non-final stages to calculate load balancing loss contribution
-    # for the MoE layers within the stage. For these cases, output_tensor
-    # will be None.
-    loss, loss_dict = (None, {})
-    if False:
-        assert output_tensor is not None
-        loss, loss_dict = loss_func(loss_mask, output_tensor)
-        assert loss.numel() == 1
-
-    # NOTE: If recompute is enabled we will collect duplicate load
-    # balancing loss contributions. Prune these before calculating
-    # the load balancing loss.
-    if args.checkpoint_activations:
-        # Ignore load balancing loss contributions compute during
-        # the forward pass if recompute is turned on.
-        load_balancing_loss_data = moe.get_load_balancing_loss()
-        if args.num_layers * 2 == len(load_balancing_loss_data):
-            load_balancing_loss_data = load_balancing_loss_data[args.num_layers :]
-            moe.clear_load_balancing_loss()
-            for x in load_balancing_loss_data:
-                moe.save_load_balancing_loss(x)
-
-    # Compute the load balancing loss for all MoE layers.
-    megablocks_args = args = megablocks_utils.as_megablocks_args(args)
-    lbl = moe.batched_load_balancing_loss(megablocks_args)
-    moe.clear_load_balancing_loss()
-
-    # Average the load balancing loss across data parallel
-    # replicas and save for logging.
-    averaged_lbl = average_losses_across_data_parallel_group([lbl])
-    loss_dict["load balancing loss"] = averaged_lbl[0]
-    return averaged_lbl, loss_dict
-
-
-def get_logp(logits, labels, force_fp32=False):
-    # Rather than reimplementing logp, cross entropy loss is actually logp, just inverted.
-    if force_fp32:
-        logits = logits.float()
-    return -vocab_parallel_cross_entropy(logits, labels)
-
-
-def get_pos_neg_logp(logits, labels, force_fp32=False):
-    # Rather than reimplementing logp, cross entropy loss is actually logp, just inverted.
-    if force_fp32:
-        logits = logits.float()
-    return torch.chunk(-vocab_parallel_cross_entropy(logits, labels), 2, 0)
-
-
->>>>>>> f5325805
 def forward_step(
     data_iterator,
     model,
@@ -619,28 +552,9 @@
 
     if neox_args.memory_profiling:
         torch.cuda.nvtx.range_push(f"Forward pass")
-<<<<<<< HEAD
-    outputs = model((tokens, position_ids, attention_mask), neox_args=neox_args)
-    if (
-        is_train
-        and neox_args.curriculum_learning
-        and neox_args.curriculum_seqlen < neox_args.seq_length
-    ):
-        loss_mask = loss_mask[:, : neox_args.curriculum_seqlen].contiguous()
-        labels = labels[:, : neox_args.curriculum_seqlen].contiguous()
-    loss = cross_entropy(
-        outputs, (labels, loss_mask), _fp16=neox_args.fp16_lm_cross_entropy
-    )
-=======
     metrics = {}
     if neox_args.train_impl == "normal":
-        # Sequential returns moe_losses, but this is not yet supported by pipe parallel
-        maybe_tuple = model((tokens, position_ids, attention_mask), neox_args=neox_args)
-        if type(maybe_tuple) is tuple:
-            outputs, moe_losses = maybe_tuple
-        else:
-            outputs = maybe_tuple
-            moe_losses = []
+        outputs = model((tokens, position_ids, attention_mask), neox_args=neox_args)
         if (
             is_train
             and neox_args.curriculum_learning
@@ -648,19 +562,9 @@
         ):
             loss_mask = loss_mask[:, : neox_args.curriculum_seqlen].contiguous()
             labels = labels[:, : neox_args.curriculum_seqlen].contiguous()
-        main_loss = cross_entropy(
+        loss = cross_entropy(
             outputs, (labels, loss_mask), _fp16=neox_args.fp16_lm_cross_entropy
         )
-        if neox_args.moe_num_experts > 1:
-            if neox_args.moe_type == "deepspeed":
-                moe_loss = neox_args.moe_loss_coeff * sum(m.item() for m in moe_losses)
-            elif neox_args.moe_type == "megablocks":
-                moe_loss = mb_moe_loss_func(neox_args, loss_mask, outputs)[0]
-            else:
-                raise ValueError(f"Unsupported moe_type: {neox_args.moe_type}")
-        else:
-            moe_loss = 0.0
-        loss = main_loss + moe_loss
     elif neox_args.train_impl == "rm":
         maybe_tuple = model((tokens, position_ids, attention_mask), neox_args=neox_args)
         if type(maybe_tuple) is tuple:
@@ -857,7 +761,6 @@
         # print(loss.shape)
         loss = loss.mean()
         # print(loss.shape)
->>>>>>> f5325805
     if neox_args.memory_profiling:
         torch.cuda.nvtx.range_pop()
     if return_logits:
@@ -1190,8 +1093,6 @@
             # config_params=neox_args.deepspeed_config,
             mpu=mpu if not neox_args.is_pipe_parallel else None,
         )
-<<<<<<< HEAD
-=======
         if needs_reference_model:
             reference_model, _, _, _ = deepspeed.initialize(
                 model=reference_model,
@@ -1203,10 +1104,6 @@
                 mpu=mpu if not neox_args.is_pipe_parallel else None,
             )
         mark_norms_for_sequence_parallel_grad_sync(model, neox_args)
-        if neox_args.moe_num_experts > 1 and neox_args.moe_type == "megablocks":
-            # We need to additionally set this flag to ensure DS parallelism properly handles this foreign MoE.
-            model.has_moe_layers = True
->>>>>>> f5325805
         model.total_params = get_total_params(model.module)
         print_rank_0(f' > total params: {"{:,}".format(model.total_params)}')
 
