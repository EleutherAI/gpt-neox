--- conflicted
+++ resolved
@@ -1627,11 +1627,6 @@
             )
 
         # Evaluation
-<<<<<<< HEAD
-        is_eval_iter = neox_args.eval_interval and iteration % neox_args.eval_interval == 0
-        eval_set_configured = neox_args.do_valid or neox_args.eval_tasks
-        if is_eval_iter and eval_set_configured:
-=======
         is_eval_internal = (
             neox_args.eval_interval and iteration % neox_args.eval_interval == 0
         )
@@ -1639,7 +1634,6 @@
             isinstance(neox_args.eval_tasks, list) and len(neox_args.eval_tasks) > 0
         )
         if is_eval_internal and is_validation_configured:
->>>>>>> 5acc27f3
             prefix = "iteration {}".format(iteration)
             evaluate_and_print_results(
                 neox_args=neox_args,
@@ -1703,40 +1697,6 @@
                         "Evaluating iter {}/{}".format(iteration, neox_args.eval_iters)
                     )
 
-<<<<<<< HEAD
-            # although we're not accumulating gradients here, we count one iter as train_batch_size_per_gpu * g.a.s
-            # to be consistent with deepspeed's pipe parallel engine
-            # since pipe parallel already takes gradient_accumulation_steps into account - default to 1 here if pipe parallel is true
-            for _ in range(
-                1
-                if neox_args.is_pipe_parallel
-                else neox_args.gradient_accumulation_steps
-            ):
-                # Forward evaluation
-                loss, metric_dict = forward_step_fn(
-                    model=model,
-                    data_iterator=data_iterator,
-                    neox_args=neox_args,
-                    timers=timers,
-                    reference_model=reference_model,
-                )
-                losses.append(loss)
-                for key in metric_dict.keys():
-                    metric_dicts[key].append(metric_dict[key])
-            # When contiguous memory optimizations are enabled, the buffers
-            # allocated by the optimizations are deallocated during backward pass
-            # in the absence of backward pass the buffers should be reset after each
-            # forward pass
-            if neox_args.deepspeed and neox_args.deepspeed_activation_checkpointing:
-                deepspeed.checkpointing.reset()
-
-    # reduces losses across processes for logging & run eval harness tasks
-    eval_results = {"lm_loss": reduce_losses(losses).mean().item()} if len(losses) > 0 else {}
-    for key in metric_dicts.keys():
-        eval_results[key] = reduce_losses(metric_dicts[key]).mean().item()
-
-    if "lm_loss_ppl" in eval_results:
-=======
                 # although we're not accumulating gradients here, we count one iter as train_batch_size_per_gpu * g.a.s
                 # to be consistent with deepspeed's pipe parallel engine
                 # since pipe parallel already takes gradient_accumulation_steps into account - default to 1 here if pipe parallel is true
@@ -1768,7 +1728,6 @@
         for key in metric_dicts.keys():
             eval_results[key] = reduce_losses(metric_dicts[key]).mean().item()
 
->>>>>>> 5acc27f3
         eval_results["lm_loss_ppl"] = math.exp(eval_results["lm_loss"])
 
     if neox_args.char_level_ppl:
