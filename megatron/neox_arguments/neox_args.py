# Copyright (c) 2024, EleutherAI
#
# Licensed under the Apache License, Version 2.0 (the "License");
# you may not use this file except in compliance with the License.
# You may obtain a copy of the License at
#
#     http://www.apache.org/licenses/LICENSE-2.0
#
# Unless required by applicable law or agreed to in writing, software
# distributed under the License is distributed on an "AS IS" BASIS,
# WITHOUT WARRANTIES OR CONDITIONS OF ANY KIND, either express or implied.
# See the License for the specific language governing permissions and
# limitations under the License.

import subprocess
from dataclasses import dataclass

try:
    from .template import NeoXArgsTemplate
except ImportError:
    from template import NeoXArgsTemplate

try:
    from typing import List, Literal, Union, Optional, Any
except ImportError:
    from typing_extensions import List, Literal, Union, Optional


ATTENTION_TYPE_CHOICES = [
    "global",
    "local",
    "sparse_fixed",
    "sparse_variable",
    "bigbird",
    "bslongformer",
    "gmlp",
    "amlp",
    "flash",
    "rwkv",
    "mamba",
]


def get_git_commit_hash():
    """Gets the git commit hash of your current repo (if it exists)"""
    try:
        git_hash = subprocess.check_output(["git", "describe", "--always"]).strip()
        git_hash = git_hash.decode()
    except (subprocess.CalledProcessError, FileNotFoundError):
        git_hash = None
    return git_hash


@dataclass
class NeoXArgsParallelism(NeoXArgsTemplate):
    """
    Parallelism Arguments
    """

    pipe_parallel_size: int = 0
    """
    Number of pipeline parallel stages. Disable with 0.
    """

    model_parallel_size: int = 1
    """
    Size of the model parallelism.
    """

    pipe_partition_method: str = "type:transformer|mlp"
    """
    method used to distribute model layers across pipeline stages. Choose from "parameters", which balances the number
    of parameters on each pipeline stage, "uniform", which naively balances the number of layers per stage, or
    "type:[regex]", which balances layers whose class names match [regex]
    """

    world_size: int = None
    """
    Total world size (i.e number of gpus in cluster). Configured post-launch using distributed launcher
    """

    is_pipe_parallel: bool = False
    """
    flag to determine whether pipeline parallelism is on - shouldn't be set by user, is automatically determined
    according to pipeline parallel size.
    """

    sequence_parallel: bool = False
    """
    flag to determine whether Megatron-style Sequence Parallelism (https://arxiv.org/abs/2205.05198)
    (Layernorm inputs and activations are sharded across model parallel group) will be used. Has no effect when model_parallel_size is 1.
    **Set by user, in contrast to neox_args.is_pipe_parallel.**
    """

    expert_interval: int = 2
    """
    Have one MoE layer every expert_interval layers
    """


@dataclass
class NeoXArgsModel(NeoXArgsTemplate):
    """
    Model Arguments
    """

    precision: Literal["fp16", "fp32", "bfloat16"] = None
    """
    description of the used precision, either one of fp16 or fp32 (and in the future bf16).
    """

    num_layers: int = None
    """
    Number of transformer layers.
    """

    hidden_size: int = None
    """
    Transformer hidden size.
    """

    intermediate_size: int = None
    """
    Transformer intermediate size. Default = 4h
    """

    mlp_multiple_of: int = 1
    """
    force mlp size to be a multiple of this value
    """

    expansion_factor: float = None
    """
    Transformer intermediate size. Default = 4
    """

    num_attention_heads: int = None
    """
    Number of transformer attention heads.

    If num_kv_heads is set, will control only number of query heads.
    """

    num_kv_heads: int = None
    """
    Number of transformer key/value attention heads.

    If set to None or the same value as num_attention_heads, will perform multi-head attention (MHA).
    If set to < num_attention_heads but > 1, will perform grouped-query attention (GQA) (https://arxiv.org/pdf/2305.13245.pdf)
    If set to 1, will perform multi-query attention.

    Must be < num_attention_heads and divide num_attention_heads evenly.
    """

    seq_length: int = None
    """
    Maximum sequence length to process.
    """

    sliding_window_width: int = None
    """
    Width of the attention sliding window. Only supported with Flash Attention 2.
    """

    max_position_embeddings: int = None
    """
    Maximum number of position embeddings to use. This is the size of position embedding.
    """

    norm: Literal[
        "layernorm", "rmsnorm", "scalenorm", "te_rmsnorm", "te_layernorm"
    ] = "layernorm"
    """
    Normalization layer to use. Choose from "layernorm", "rmsnorm", "scalenorm", "te_rmsnorm", "te_layernorm".
    """

    layernorm_fusion: bool = False
    """
    Use fused layer norm kernel (if `norm` is `layernorm`).
    """

    rmsnorm_fusion: bool = False
    """
    Use fused RMS norm kernel (if `norm` is `rmsnorm`).
    """

    use_qk_layernorm: bool = False
    """
    Use QK Normalization
    """

    layernorm_epsilon: float = 1.0e-5
    """
    Layer norm epsilon.
    """

    rms_norm_epsilon: float = 1.0e-8
    """
    Root mean squared norm epsilon
    """

    scalenorm_epsilon: float = 1.0e-8
    """
    Scalenorm epsilon
    """

    pos_emb: Literal[
        "learned", "rotary", "sinusoidal", "rpe", "alibi", "none"
    ] = "learned"
    """
    Type of positional embedding to use - choose from 'learned', 'rotary', 'sinusoidal', 'rpe', 'none'
    """

    rpe_num_buckets: int = 32
    """
    T5 relative positional encoding number of buckets, default 32.
    """

    rpe_max_distance: int = 128
    """
    T5 relative positional encoding max distance, default 128.
    """

    opt_pos_emb_offset: int = 0
    """
    Learned position embedding offset (only used by OPT, where it should be set to 2).
    """

    no_weight_tying: bool = False
    """
    Disables weight tying between embedding weights and final Linear layer
    """

    attention_config: list = None

    """
    Attention configuration for gpt-neox

    The first item in the list specifies the attention type(s), and should be a list of strings. The second item
    specifies the number of times to repeat those attention types in the full list.

    attention type choices:  [global, local, sparse_fixed, sparse_variable, bslongformer, bigbird, "gmlp", "amlp", "flash", "mamba", "rwkv"]

    So a 12 layer network with only global attention could be specified like:
        [[[`global`], 12]]

    or a 12 layer network with alternating global / local like:
        [[[`global`, `local`], 6]]

    If none is specified, this defaults to
        [[[`global`], n_layers]]
    """

    sparsity_config: dict = None

    """
    Sparsity configuration dict as defined in https://www.deepspeed.ai/docs/config-json/#sparse-attention

    Note that since neox is autoregressive, attention is always "unidirectional" and `horizontal_global_attention` is
    always false.

    The main difference between our sparsity config and deepspeed's is that `mode` is ignored - since it is instead
    specified in attention_config defining each layer.

    An example config is given below:
          "sparse_attention": {
            "block": 16,
            "different_layout_per_head": true,
            "num_local_blocks": 4,
            "num_global_blocks": 1,
            "num_different_global_patterns": 4,
            "num_random_blocks": 0,
            "local_window_blocks": [4],
            "global_block_indices": [0],
            "global_block_end_indices": None,
            "num_sliding_window_blocks": 3
          }
    """

    num_unique_layers: int = None
    """
    Number of unique transformer layers. num-layers should be divisible by this value. Currently only has an effect when pipe_parallel_size=0.
    """

    param_sharing_style: str = "grouped"
    """
    Ordering of the shared parameters. For example, for a num-layers=4 and --num-unique-layers=2, we will have the following ordering for two unique layers 1 and 2-: grouped: [1, 2, 1, 2] and spaced: [1, 1, 2, 2].
    """

    make_vocab_size_divisible_by: int = 128
    """
    Pad the vocab size to be divisible by this value. This is added for computational efficiency reasons.
    """

    activation: Literal[
        "gelu",
        "geglu",
        "relu",
        "softsign",
        "swish",
        "mish",
        "silu",
        "reglu",
        "swiglu",
        "bilinear",
        "glu",
    ] = "gelu"
    """
    Activation function to use - choose from ["gelu", "geglu", "relu", "softsign", "swish", "mish", "silu", "reglu", "swiglu", "bilinear", "glu"]
    """

    use_flashattn_swiglu: bool = False
    """
    Use flash attention's version of swiglu
    """

    scaled_upper_triang_masked_softmax_fusion: bool = False
    """
    Enable fusion of query_key_value_scaling time (upper diagonal) masking and softmax.
    """

    scaled_masked_softmax_fusion: bool = False
    """
    Enable fusion of query_key_value_scaling general masking and softmax.
    """

    bias_gelu_fusion: bool = False
    """
    Enable bias and gelu fusion.
    """

    bias_dropout_fusion: bool = False
    """
    Enable bias and dropout fusion.
    """

    rope_fusion: bool = False
    """
    Enable rotary embedding fusion.
    """

    fp16_lm_cross_entropy: bool = False
    """
    Move the cross entropy unreduced loss calculation for lm head to fp16.
    """

    init_method_std: float = 0.02
    """
    Standard deviation of the zero mean normal distribution used for weight initialization.
    """

    apply_query_key_layer_scaling: bool = False
    """
    Scale Q * K^T by 1 / layer-number. If this flag is set, then it will automatically set attention-softmax-in-fp32 to true
    """

    use_cpu_initialization: bool = False
    """
    If set, affine parallel weights initialization uses CPU
    """

    attention_softmax_in_fp32: bool = False
    """
    Run attention masking and softmax in fp32.
    """

    rotary_pct: float = 1.0
    """
    pct of hidden dims to apply rotary positional embedding to
    """

    rotary_emb_base: int = 10000
    """
    Base for rotary positional embedding
    """

    rotary_save_freqs_buffer: bool = False
    """
    Used to control whether the `inv_freqs` buffer in rotary embeddings
    will be stored in checkpoints (persistent=True) or not.

    Defaults to false, but is left configurable to maintain backward-compatibility
    with GPT-NeoX checkpoints that were trained with this flag.
    """

    init_method: Literal[
        "normal",
        "scaled_normal",
        "orthogonal",
        "scaled_orthogonal",
        "xavier_uniform",
        "xavier_normal",
        "wang_init",
        "small_init",
        "single_residual_scaled_normal",
    ] = "normal"
    """
    Init function used on all layers except ff residual outputs - choose from
    ["normal", "scaled_normal", "orthogonal", "scaled_orthogonal", "xavier_uniform", "xavier_normal", "wang_init", "small_init"]
    """

    output_layer_init_method: Literal[
        "normal",
        "scaled_normal",
        "orthogonal",
        "scaled_orthogonal",
        "xavier_uniform",
        "xavier_normal",
        "wang_init",
        "small_init",
        "single_residual_scaled_normal",
    ] = "scaled_normal"
    """
    Init function used for ff residual outputs - choose from
    ["normal", "scaled_normal", "orthogonal", "scaled_orthogonal", "xavier_uniform", "xavier_normal", "wang_init", "small_init"]
    """

    gmlp_attn_dim: int = 64
    """
    the dimension of the single head self attention in gmlp model (not used in gpt models).
    If None - gmlp model doesn't use attention.
    """

    gpt_j_residual: bool = False
    """
    If false, we use the conventional residual path:
      x = x + attn(ln1(x))
      x = x + mlp(ln2(x))
    Otherwise, we use the residual path from GPT-J, which offers a slight speedup:
      x = ln(x)
      x = x + attn(x) + mlp(x)
    """

    gpt_j_tied: bool = False
    """
    If false, we use
      x = x + attn(ln1(x)) + mlp(ln2(x))
    Otherwise, we tie the layer norms
      y = ln(x)
      x = x + attn(y) + mlp(y)
    """

    use_bias_in_norms: bool = True
    """
    If false, norms (e.g. LayerNorm) will not have bias terms
    """
    use_bias_in_attn_linear: bool = True
    """
    If false, attn_linear (e.g. QKVO) will not have bias terms
    """
    use_bias_in_mlp: bool = True
    """
    If false, mlps will not have bias terms
    """

    soft_prompt_tuning: dict = None
    """
    Dictionary configuring the soft prompt tuning parameters.
    If enabled, will train *only* the soft prompt, and freezes the rest of the model.
    parameters in the dict are:
        'enabled': bool = True # enables soft prompting
        'num_tokens': int = 10 # length of the soft prompt in tokens
        'init_string': str = '' # if provided, initialize the soft prompt with the word embeddings of this string
        'init_range': float = 0.5 # if no init string is provided, initialize the soft prompt with a uniform distribution between -init_range and init_rang
    """

    mamba_selective_scan_fusion: bool = False
    """
    Enable fused kernels for Mamba selective scan.
    """

    mamba_causal_conv_fusion: bool = False
    """
    Enable fused kernels for Mamba causal Conv1d.
    """

    mamba_inner_func_fusion: bool = False
    """
    Enable fused inner operator for Mamba. (Supersedes conv. and selective scan fusion flags, requires each of those kernels to be installed.)
    """

    mamba_selective_fp32_params: bool = True
    """
    Keep selected parameters in fp32 for Mamba (A and D).
    Requires https://github.com/EleutherAI/DeeperSpeed/pull/61 .
    """

    mamba_use_bias_in_conv: bool = True
    """
    If false, conv1d in mamba block will not have bias term
    """

    mamba_use_bias_in_linears: bool = False
    """
    Enable bias terms in mamba block up- and down- projections (in_proj and out_proj).
    """

    # Output layer parallelism over the hidden dim is currently broken (https://github.com/EleutherAI/gpt-neox/issues/905)
    output_layer_parallelism: Literal["column"] = "column"

    """
    Parameter controlling whether the output layer is parallelized over the hidden dim (row) or the vocab dim (column)
    """
    
    te_columnparallel: bool = False
    """
    Use TransformerEngine for RowParallelLinear layer.
    """

    te_rowparallel: bool = False
    """
    Use TransformerEngine for ColumnParallelLinear layer.
    """

<<<<<<< HEAD
    te_layernorm_mlp: bool = False
    """
    Use TransformerEngine for LayerNormMLP layer.
    """

    te_mha: bool = False
    """
    Use TransformerEngine for MultiheadAttention layer.
    """

    te_fp8_format: Literal["e4m3", "hybrid"] = "hybrid"
    """
    Controls the FP8 data format used during forward and backward pass by TransformerEngine.
    Hybrid uses E4M3 during forward pass, E5M2 during backward pass.
    """

    te_fp8_wgrad: bool = True
    """
    When set to False, override FP8 config options and do the wgrad computation
    in higher precision.
    """

    te_fp8_amax_history_len: int = 1
    """
    The length of the amax history window used for scaling factor computation.
    """

    te_fp8_amax_compute_algo: str = "most_recent"
    """
    Algorithm used for choosing the `amax` value for the scaling factor computation. There are 2
    predefined choices: `max` chooses the largest `amax` in the history window, while `most_recent`
    always chooses the most recently seen value.
    """

    te_fp8_margin: int = 0
    """
    Margin for the scaling factor computation.
    """

    te_fp8_mha: bool = False
    """
    When set to True, use the FP8 implementation of Multi Head Attention.
    """
=======
    dim_att: int = None
    """
    Total dimension of the attention mechanism for RWKV. If not set, defaults to hidden_size.
    """

    head_size: int = None
    """
    Size of each attention head for RWKV. Calculated as dim_att // num_attention_heads.
    """

    ffn_dim: int = None
    """
    Dimension of the feed-forward network for RWKV. If not set, calculated based on hidden_size and expansion_factor.
    """

>>>>>>> 32720325

@dataclass
class NeoXArgsOptimizer(NeoXArgsTemplate):
    """
    Optimizer Arguments
    """

    optimizer_type: Literal[
        "adam",
        "onebitadam",
        "cpu_adam",
        "cpu_torch_adam",
        "sm3",
        "madgrad_wd",
        "sgd",
        "lion",
    ] = "adam"
    """
    Type of optimizer to use. Choose from ['adam', 'onebitadam', 'cpu_adam', 'cpu_torch_adam', 'sm3', 'madgrad_wd', 'sgd', 'lion']
    NOTE: sgd will use MuSGD from Mup. Mup must be enabled for this optimizer.
    """

    use_bnb_optimizer: bool = False
    """
    Whether to enable the bitsandbytes optimizers
    """

    zero_stage: Union[int, List[int], Literal["all"]] = None
    """
    Zero Optimizer stage
    """

    zero_reduce_scatter: bool = None
    """
    Zero: Uses reduce or reduce scatter instead of allreduce to average gradients
    """

    zero_contiguous_gradients: bool = None
    """
    Zero: Copies the gradients to a contiguous buffer as they are produced. Avoids memory fragmentation during backward pass. Only useful when running very large models.
    """

    zero_reduce_bucket_size: int = None
    """
    Zero: Number of elements reduced/allreduced at a time. Limits the memory required for the allgather for large model sizes
    """

    zero_allgather_bucket_size: int = None
    """
    Zero: Number of elements allgathered at a time. Limits the memory required for the allgather for large model sizes
    """

    lr: float = None
    """
    Max Learning rate during training
    """


@dataclass
class NeoXArgsLRScheduler(NeoXArgsTemplate):
    """
    LR Scheduler Arguments
    """

    lr_decay_style: Literal["constant", "linear", "cosine", "exponential"] = "linear"
    """
    Learning rate decay function. Choose from 'constant', 'linear', 'cosine', 'exponential'.
    """

    lr_decay_iters: int = None
    """
    Number of iterations to decay learning rate over, If None defaults to
    --train-iters or the equivalent inferred valued from train_epochs.
    """

    lr_decay_fraction: float = None
    """
    Effective fraction of training over which to decay lr, overrides lr_decay_iters, useful when specifying train_epochs
    """

    min_lr: float = 0.0
    """
    Minimum value for learning rate. The scheduler clips values below this threshold.
    """

    warmup: float = 0.01
    """
    Percentage of total iterations to warmup on (.01 = 1 percent of all training iters).
    """

    override_lr_scheduler: bool = False
    """
    Reset the values of the scheduler (learning rate,warmup iterations, minimum learning rate, maximum number of iterations, and decay style from input arguments and ignore values from checkpoints. Note that all the above values will be reset.
    """

    use_checkpoint_lr_scheduler: bool = False
    """
    Use checkpoint to set the values of the scheduler (learning rate, warmup iterations, minimum learning rate, maximum number of iterations, and decay style from checkpoint and ignore input arguments.
    """


@dataclass
class NeoXArgsLogging(NeoXArgsTemplate):
    """
    Logging Arguments
    """

    use_wandb: bool = None
    """Flag indicating if wandb is to be used."""

    wandb_group: str = None
    """Weights and Biases group name - used to group together "runs"."""

    wandb_team: str = None
    """Team name for Weights and Biases."""

    wandb_project: str = "neox"
    """wandb project name"""

    wandb_host: str = "https://api.wandb.ai"
    """url of the wandb host"""

    wandb_init_all_ranks: bool = False
    """Initialize wandb on all ranks."""

    git_hash: str = get_git_commit_hash()
    """current git hash of repository"""

    log_dir: str = None
    """
    Directory to save logs to.
    """

    tensorboard_writer = None
    """
    initialized tensorboard writer
    """

    tensorboard_dir: str = None
    """
    Write TensorBoard logs to this directory.
    """

    use_comet: bool = None
    """Flag indicating if comet is to be used."""

    comet_workspace: Optional[str] = None
    """
    Comet workspace name, if not configured Comet Experiments will be created in the user configured default workspace.
    """

    comet_project: Optional[str] = None
    """
    Comet project name, if not configured Comet Experiments will be created in the Uncategorized Experiments project.
    """

    comet_experiment_name: Optional[str] = None
    """
    Custom name for the Comet experiment. If not provided, a random name is used.
    """

    comet_tags: Optional[list] = None
    """
    List of tags to attach to the created Comet Experiment.
    """

    comet_others: Optional[dict] = None
    """
    Custom metadata to attach to the created Comet Experiment.
    """

    comet_experiment: Any = None
    """
    Initialized comet experiment object used to log data
    """

    log_interval: int = 100
    """
    Interval between logging.
    """

    log_grad_pct_zeros: bool = False
    """
    Log the percentage of zeros for the gradient of each parameter to wandb / tensorboard (useful for debugging). Needs wandb_init_all_ranks set to True if using pipeline parallelism to log all ranks.
    """

    log_param_norm: bool = False
    """
    Log the frob norm of the parameters to wandb / tensorboard (useful for debugging). Needs wandb_init_all_ranks set to True if using pipeline parallelism to log all ranks.
    """

    log_grad_norm: bool = False
    """
    Log the frob norm of the gradients to wandb / tensorboard (useful for debugging).
    (N.B - this will only work with pp = 0 for now, as we don't have access to the gradients of the model because
    deepspeed.)
    """

    log_optimizer_states: bool = False
    """
    Log the frob norm of the optimizer states to wandb / tensorboard (useful for debugging).
    """

    log_gradient_noise_scale: bool = False
    """
    Whether to log the gradient noise scale when training (cf. https://arxiv.org/abs/1812.06162 for explanation)
    """

    gradient_noise_scale_n_batches: int = 5
    """
    Number of batches to accumulate gradients for in the gradient noise scale logger.
    """

    gradient_noise_scale_cpu_offload: bool = False
    """
    Whether to offload the buffered gradients to cpu when measuring gradient noise scale.
    """

    memory_profiling: bool = False
    """
    Whether to take a memory snapshot of the model. Useful for debugging memory issues.
    """

    memory_profiling_path: str = None
    """
    Path to save memory snapshot to.
    """

    profile: bool = False
    """
    Enable nsys and pytorch profiling. When using this option with nsys,
    nsys options should be directly specified in commandline.
    An example nsys commandline is
    ```
    nsys profile -s none -t nvtx,cuda -o <path/to/output_file>
    --force-overwrite true
    --capture-range=cudaProfilerApi
    --capture-range-end=stop
    ```
    """

    profile_step_start: int = 10
    """
    Step to start profiling at.
    """

    profile_step_stop: int = 12
    """
    Step to stop profiling at.
    """


@dataclass
class NeoXArgsOther(NeoXArgsTemplate):
    """
    Misc. Arguments
    """

    distributed_backend: str = "nccl"
    """
    Which backend to use for distributed training.
    """

    local_rank: int = None
    """
    local rank passed from distributed launcher.
    """

    rank: int = None
    """
    global rank of process being run (passed in via distributed launcher)
    """

    lazy_mpu_init: bool = False
    """
    If set to True, initialize_megatron() skips DDP initialization and returns function to complete it instead. Also turns on use-cpu-initialization flag. This is for external DDP manager.
    """

    short_seq_prob: float = 0.1
    """
    Probability of producing a short sequence.
    """

    eod_mask_loss: bool = False
    """
    Mask loss for the end of document tokens.
    """

    adlr_autoresume: bool = False
    """
    Enable auto-resume on adlr cluster.
    """

    adlr_autoresume_object = None
    """
    imported autoresume
    """

    adlr_autoresume_interval: int = 1000
    """
    Intervals over which check for auto-resume termination signal
    """

    seed: int = 1234
    """
    Random seed used for python, numpy, pytorch, and cuda.
    """

    onnx_safe: bool = False
    """
    Use workarounds for known problems with Torch ONNX exporter
    """

    deepscale: bool = False
    """
    (Deprecated) enable DeepSpeed (helper flag for user code, no impact on DeepSpeed backend)'
    """

    deepscale_config: str = None
    """(Deprecated) deepscale json configuration file."""

    deepspeed_mpi: bool = False
    """
    Run via MPI, this will attempt to discover the necessary variables to initialize torch distributed from the MPI environment
    """

    deepspeed_slurm: bool = False
    """
    Run via SLURM, this will attempt to discover the necessary variables to initialize torch distributed from the SLURM environment
    """

    user_script: str = None
    """
    user script to be run
    """

    iteration: int = None
    """
    Set during training
    """

    do_train: bool = None
    """
    Set during training
    """

    do_valid: bool = None
    """
    Set during training
    """

    do_test: bool = None
    """
    Set during training
    """

    global_num_gpus: int = None
    """
    Set during launching
    """


@dataclass
class NeoXArgsTokenizer(NeoXArgsTemplate):
    """
    Tokenizer Arguments
    """

    tokenizer_type: Literal[
        "GPT2BPETokenizer",
        "HFTokenizer",
        "HFGPT2Tokenizer",
        "SPMTokenizer",
        "CharLevelTokenizer",
        "TiktokenTokenizer",
    ] = "GPT2BPETokenizer"
    """
    Type of tokenizer to use - should be one of ["GPT2BPETokenizer", "HFTokenizer", "HFGPT2Tokenizer", "SPMTokenizer", "CharLevelTokenizer", "TiktokenTokenizer"]
    """

    padded_vocab_size: int = None
    """
    Total (padded) vocabulary size of tokenizer. Configured after launching of training,
    as it's dependent on the parallelism size.
    """

    tokenizer = None
    """
    tokenizer object loaded into memory and accessible by other functions
    """


@dataclass
class NeoXArgsTraining(NeoXArgsTemplate):
    """
    Training Arguments
    """

    data_path: str = None
    """
    Path to combined dataset to split.
    """

    use_shared_fs: bool = True
    """
    Whether to use a shared filesystem for data loading. If False, local rank 0 on all nodes will preprocess the data,
    otherwise only global rank 0 will preprocess the data. This is implemented in megatron/data/gpt2_dataset.py::_build_index_mappings.
    """

    train_data_paths: list = None
    """
    List of paths to train datasets.
    """

    train_label_data_paths: list = None
    """
    List of paths to train label datasets (not shifted by 1 yet!).
    """

    train_reward_data_paths: list = None
    """
    List of paths to train reward datasets
    """

    test_data_paths: list = None
    """
    List of paths to test datasets.
    """

    test_label_data_paths: list = None
    """
    List of paths to test label datasets (not shifted by 1 yet!).
    """

    test_reward_data_paths: list = None
    """
    List of paths to test reward datasets
    """

    valid_data_paths: list = None
    """
    List of paths to validation datasets.
    """

    valid_label_data_paths: list = None
    """
    List of paths to validation label datasets (not shifted by 1 yet!).
    """

    valid_reward_data_paths: list = None
    """
    List of paths to validation reward datasets
    """

    pos_train_data_paths: list = None
    neg_train_data_paths: list = None
    """
    List of paths to positive and negative training datasets.
    """

    pos_train_label_data_paths: list = None
    neg_train_label_data_paths: list = None
    """
    List of paths to positive and negative training label datasets (not shifted by 1 yet!).
    """

    pos_valid_data_paths: list = None
    neg_valid_data_paths: list = None
    """
    List of paths to positive and negative validation datasets.
    """

    pos_valid_label_data_paths: list = None
    neg_valid_label_data_paths: list = None
    """
    List of paths to positive and negative validation label datasets (not shifted by 1 yet!).
    """

    pos_test_data_paths: list = None
    neg_test_data_paths: list = None
    """
    List of paths to positive and negative test datasets.
    """

    pos_test_label_data_paths: list = None
    neg_test_label_data_paths: list = None
    """
    List of paths to positive and negative test label datasets (not shifted by 1 yet!).
    """

    train_data_weights: list = None
    """
    List of 'weights' that decide how often to sample from each training dataset when blending datasets. If None, defaults to equal weighting.
    Should be a list the same length as `train_data_paths`
    """

    valid_data_weights: list = None
    """
    List of 'weights' that decide how often to sample from each validation dataset when blending datasets. If None, defaults to equal weighting.
    Should be a list the same length as `valid_data_paths`
    """

    test_data_weights: list = None
    """
    List of 'weights' that decide how often to sample from each test dataset when blending datasets. If None, defaults to equal weighting.
    Should be a list the same length as `test_data_paths`
    """

    weight_by_num_documents: bool = False
    """
    If True, Builds dataset weights from a multinomial distribution over groups of data according to the number of
    documents in each group.

    WARNING: setting this to True will override any user provided weights

    We sample from a group according to the probability p(L) ∝ |L| ** α,
    where p(L) is the probability of sampling from a given group,
          |L| is the number of examples in that datapoint,
          and α is a coefficient that acts to upsample data from underrepresented groups

    Hence α (`alpha`) allows us to control how much to 'boost' the probability of training on low-resource groups.

    See https://arxiv.org/abs/1911.02116 for more details
    """

    weighted_sampler_alpha: float = 1.0
    """
    Alpha value for `weight_by_num_documents`. Only has an effect if `weight_by_num_documents` = True.

    when alpha = 1, the probability of sampling from a given group = n_samples / total_samples
    as alpha -> 0, the probability of sampling from all groups becomes equal, and number of documents has no effect
    as alpha -> inf, the probability of sampling from the groups with *the most samples* -> 1
    """

    data_impl: Literal["infer", "mmap", "cached"] = "infer"
    """
    Implementation of indexed datasets, can be one of "infer", "cached", or "mmap"
    """

    pack_impl: Literal["packed", "pack_until_overflow", "unpacked"] = "packed"
    """
    Packing implementation, can be one of "packed", "pack_until_overflow", or "unpacked".

    warning: pack_until_overflow is very naive and will likely have issues with pretraining scale datasets
    """

    dataset_impl: Literal["gpt2", "pairwise"] = "gpt2"
    """
    Dataset implementation, can be one of "gpt2" or "pairwise"
    """

    train_impl: Literal["normal", "dpo", "rm", "kto"] = "normal"
    """
    Training implementation, can be one of "normal", "dpo", "kto", or "rm"
    """

    dpo_fp32: bool = True
    """
    Whether to cast logits to fp32 for DPO loss calculation.
    """

    dpo_reference_free: bool = False
    """
    Whether to use reference-free DPO.
    """

    dpo_beta: float = 0.1
    """
    Beta value for DPO
    """

    kto_fp32: bool = True
    """
    Whether to cast logits to fp32 for KTO loss calculation.
    """

    kto_desirable_weight: float = 1.0
    """
    Weight for desirable loss in KTO. Might help if you have unbalanced desirable and undesirable classes.
    """

    kto_undesirable_weight: float = 1.0
    """
    Weight for undesirable loss in KTO. Might help if you have unbalanced desirable and undesirable classes.
    """

    z_loss: float = 0.0
    """
    Z-loss parameter, only implemented for RM training currently.
    https://arxiv.org/pdf/2204.02311
    https://arxiv.org/pdf/2309.10305
    """

    kto_beta: float = 0.1
    """
    Beta value for KTO
    """


    allow_chopped: bool = True
    """
    WARNING: if your packing impl is packed, this is ignored.

    Allow chopped samples in the dataset.
    (e.g if your sequence length is 1024 and you have a sample of length 1026, it will be chopped to 1024)
    """

    mmap_warmup: bool = False
    """
    Warm up mmap files.
    """

    save: str = None
    """
    Output directory to save checkpoints to.
    """

    s3_path: str = None
    """
    Path to s3 bucket for saving checkpoints.
    """

    s3_chunk_size: int = 104_857_600
    """
    The number of bytes in each file chunk when uploading to s3. Defaults to 100MiB.
    """

    config_files: dict = None
    """
    Store of original config files mapping config filename to file contents
    """

    load: str = None
    """
    Directory containing a model checkpoint.
    """

    checkpoint_validation_with_forward_pass: bool = False
    """
    save input and output of a forward pass with the checkpoint and validate after load
    """

    checkpoint_scale: Literal["linear", "log"] = "linear"
    """
    How step at which checkpoints are saved should scale. "linear" implies 1 checkpoint will be saved at every multiple of `checkpoint-factor`,
    while "log" implies that the number of steps between each checkpoint will be multiplied by `checkpoint-factor` at each step, starting from step 1.
    """

    checkpoint_factor: Union[int, float] = None
    """
    Acts as a multiplier on either the "log" or "linear" checkpoint spacing.

    With `checkpoint-scale="linear"`, `checkpoint-factor=20`, and `train-iters=100`, checkpoints will be saved at
    steps [20, 40, 60, 80, 100].

    With `checkpoint-scale="log"`, `checkpoint-factor=2`, and `train-iters=100`, checkpoints will be saved at
    steps [1, 2, 4, 8, 16, 32, 64, 100].

    Note that the last checkpoint step is always saved.
    """

    extra_save_iters: list = None
    """
    Additional iterations when a checkpoint should be saved.
    Must be a list of ints or `None`.
    """

    no_save_optim: bool = False
    """
    Do not save current optimizer.
    """

    no_save_rng: bool = False
    """
    Do not save current rng state.
    """

    no_load_optim: bool = False
    """
    Do not load optimizer when loading checkpoint.
    """

    no_load_rng: bool = False
    """
    Do not load rng state when loading checkpoint.
    """

    finetune: bool = False
    """
    Load model for finetuning. Do not load optimizer or rng state from checkpoint and set iteration to 0. Assumed when loading a release checkpoint.
    """

    batch_size: int = None
    """
    training microbatch size per gpu
    """

    train_iters: int = None
    """
    Number of iterations to run for training.
    """

    train_epochs: int = None
    """
    Number of epochs to run for training. Do not specify both train_epochs and train_iters.
    Not currently compatible with data reweighing, pairwise datasets, and packing other than 'packed'
    """

    eval_iters: int = 100
    """
    Number of iterations to run for evaluation validation/test for.
    """

    keep_last_n_checkpoints: int = None
    """
    Number of last checkpoints to keep
    """

    eval_interval: int = 1000
    """
    Interval between running evaluation on validation set.
    """

    split: str = "969, 30, 1"
    """
    Comma_separated list of proportions for training, validation, and test split. For example the split 90,5,5 will use 90% of data for training, 5% for validation and 5% for test.
    """

    vocab_file: str = None
    """
    Path to the vocab file.
    """

    merge_file: str = None
    """
    Path to the BPE merge file.
    """

    num_workers: int = 2
    """
    Dataloader number of workers.
    """

    exit_interval: int = None
    """
    Exit the program after the iteration is divisible by this value.
    """

    attention_dropout: float = 0.0
    """
    Post attention dropout probability.
    """

    hidden_dropout: float = 0.0
    """
    Dropout probability for hidden state transformer.
    """

    weight_decay: float = 0.1
    """
    Weight decay coefficient for L2 regularization.
    """

    checkpoint_activations: bool = False
    """
    Checkpoint activation to allow for training with larger models, sequences, and batch sizes.
    """

    checkpoint_num_layers: int = 1
    """
    Chunk size (number of layers) for checkpointing.
    """

    deepspeed_activation_checkpointing: bool = True
    """
    DEPRECATED - TODO: remove
    Uses activation checkpointing from deepspeed
    """

    contiguous_checkpointing: bool = False
    """
    Contiguous memory checkpointing for activations.
    """

    checkpoint_in_cpu: bool = False
    """
    Move the activation checkpoints to CPU.
    """

    synchronize_each_layer: bool = False
    """
    does a synchronize at the beginning and end of each checkpointed layer.
    """

    profile_backward: bool = False
    """
    Enables backward pass profiling for checkpointed layers.
    """

    partition_activations: bool = False
    """
    Partition Activations across GPUs before checkpointing.
    """

    clip_grad: float = 1.0
    """
    Gradient clipping based on global L2 norm.
    """

    hysteresis: int = 2
    """
    hysteresis for dynamic loss scaling
    """

    dynamic_loss_scale: bool = None
    """
    flag indicating whether dynamic loss scale is used
    """

    loss_scale: float = None
    """
    Static loss scaling, positive power of 2
    values can improve fp16 convergence. If None, dynamic loss scaling is used.
    """

    loss_scale_window: float = 1000.0
    """
    Window over which to raise/lower dynamic scale.
    """

    min_scale: float = 1.0
    """
    Minimum loss scale for dynamic loss scale.
    """

    char_level_ppl: bool = False
    """
    Whether to calculate character level perplexity as well as token level perplexity. (may incur a time cost)
    """

    use_mup: bool = False
    """
    Whether to use Microsoft's Mup https://github.com/microsoft/mup
    """

    coord_check: bool = False
    """
    Whether to generate a "coord check" plot to verify mup's implementation in neox
    """

    save_base_shapes: bool = False
    """
    Whether to save base shapes for mup. This will save the shapes to the path specified in base-shapes-file.
    """

    base_shapes_file: str = None
    """
    Path to the base shapes to save to/load from
    """

    mup_init_scale: float = 1.0
    """
    Initialization scale: All the parameters are multiplied by this value
    """

    mup_attn_temp: float = 1.0
    """
    Attention temperature: Reciprocal of the multiplier applied to the input to attention softmax
    """

    mup_output_temp: float = 1.0
    """
    Output temperature: Reciprocal of the multiplier applied to the input to softmax that
    produces the distribution over output tokens.
    """

    mup_embedding_mult: float = 1.0
    """
    Scalar by which we multiply the output of the embedding layer
    """

    mup_rp_embedding_mult: float = 1.0
    """
    Scalar by which we multiply vectors representing relative position
    """

    mup_width_scale: int = 2
    """
    What to scale width by when creating the delta model for mup
    """


@dataclass
class NeoXArgsTextgen(NeoXArgsTemplate):
    """
    Text Generation arguments
    """

    text_gen_type: str = None
    """
    How to generate text/sample the model.
    Options: `unconditional`, `input-file`, `interactive`, `precompute`
    """

    precompute_model_name: str = None
    """
    Model name to use for saving precomputed logprobs
    """

    temperature: float = 0.0
    """
    exponential scaling output distribution ("higher == more risk")
    """

    top_p: float = 0.0
    """
    Top-p (nucleus) sampling chooses from the smallest possible set of tokens whose cumulative probability exceeds the probability top_p.
    """

    top_k: int = 0
    """
    integer between 0 and the models vocab size. Filters out any logits with a probability less than that of the top_kth token.
    """

    return_logits: bool = False
    """
    Boolean for whether to return the logits for generated tokens
    """

    maximum_tokens: int = 64
    """
    maximum number of tokens to be generated
    """

    prompt_end: str = "\n"
    """
    a single prompt's end. Defaults to newline
    """

    sample_input_file: str = None
    """
    Get input from file instead of interactive mode, each line is an input.
    """

    sample_output_file: str = "samples.txt"
    """
    Output file
    """

    num_samples: int = 1
    """
    Number of samples to generate unconditionally, defaults to 1 and interactive conditional sampling
    """

    recompute: bool = False
    """
    During generation recompute all attention instead of using previously computed keys/values.
    Should be set to true for sparse attention models
    """

    eval_results_prefix: str = ""
    """
    prefix to which to save evaluation results - final fp will be {eval_results_prefix}_eval_results_yy-mm-dd-HH-MM.json
    """

    eval_tasks: list = None
    """
    Tasks to evaluate on using lm_eval_harness

    NOTE: Requires internet connection
    """

    moe_top_k: int = 1
    """
    Activate top K experts in MoE
    """

    use_tutel: bool = False
    """
    Use Tutel optimizations in MoE
    """

    moe_num_experts: int = 1
    """
    Number of MoE experts
    """

    moe_loss_coeff: float = 0.1
    """
    Coefficient for MoE loss
    """

    moe_train_capacity_factor: float = 1.0
    """
    The capacity of the expert at train time
    """

    moe_eval_capacity_factor: float = 1.0
    """
    The capacity of the expert at eval time
    """

    moe_min_capacity: int = 4
    """
    The minimum capacity per expert regardless of the capacity_factor
    """

    moe_token_dropping: bool = False
    """
    Whether to drop tokens when exceeding capacity
    """

    create_moe_param_group: bool = True
    """
    Whether to create a separate parameter group for MoE parameters
    """

    moe_use_residual: bool = True
    """
    Whether to use residual in MoE
    """

    moe_expert_parallel_size: int = 1
    """
    Number of parallel experts in MoE
    """

    moe_type: str = "megablocks"
    """
    Either `deepspeed` or `megablocks`
    """

    moe_glu: bool = False
    """
    Use gated linear units in MoE
    """

    moe_lbl_in_fp32: bool = False
    """
    Whether to compute the load balancing loss in fp32.
    """

    moe_jitter_eps: float = None
    """
    Coefficient for MoE routing jitter. Jitter is
    not used if set to None
    """

    enable_expert_tensor_parallelism: bool = False
    """
    Enable expert tensor parallelism
    """<|MERGE_RESOLUTION|>--- conflicted
+++ resolved
@@ -512,7 +512,6 @@
     Use TransformerEngine for ColumnParallelLinear layer.
     """
 
-<<<<<<< HEAD
     te_layernorm_mlp: bool = False
     """
     Use TransformerEngine for LayerNormMLP layer.
@@ -556,7 +555,7 @@
     """
     When set to True, use the FP8 implementation of Multi Head Attention.
     """
-=======
+    
     dim_att: int = None
     """
     Total dimension of the attention mechanism for RWKV. If not set, defaults to hidden_size.
@@ -572,7 +571,6 @@
     Dimension of the feed-forward network for RWKV. If not set, calculated based on hidden_size and expansion_factor.
     """
 
->>>>>>> 32720325
 
 @dataclass
 class NeoXArgsOptimizer(NeoXArgsTemplate):
