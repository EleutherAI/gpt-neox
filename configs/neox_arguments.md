--- conflicted
+++ resolved
@@ -111,11 +111,8 @@
 
 - **git_hash**: str
 
-<<<<<<< HEAD
-    Default = 4187d21
-=======
     Default = 2da1083
->>>>>>> 3be59a42
+
 
     current git hash of repository
 
