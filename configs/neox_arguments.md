Arguments for gpt-neox. All of the following can be specified in your .yml config file(s):


## NeoXArgsLRScheduler

LR Scheduler Arguments



- **lr_decay_style**: typing.Literal['constant', 'linear', 'cosine', 'exponential']

    Default = linear

    Learning rate decay function. Choose from 'constant', 'linear', 'cosine', 'exponential'.



- **lr_decay_iters**: int

    Default = None

    Number of iterations to decay learning rate over, If None defaults to --train-iters



- **min_lr**: float

    Default = 0.0

    Minimum value for learning rate. The scheduler clips values below this threshold.



- **warmup**: float

    Default = 0.01

    Percentage of total iterations to warmup on (.01 = 1 percent of all training iters).



- **override_lr_scheduler**: bool

    Default = False

    Reset the values of the scheduler (learning rate,warmup iterations, minimum learning rate, maximum number of iterations, and decay style from input arguments and ignore values from checkpoints. Note that all the above values will be reset.



- **use_checkpoint_lr_scheduler**: bool

    Default = False

    Use checkpoint to set the values of the scheduler (learning rate, warmup iterations, minimum learning rate, maximum number of iterations, and decay style from checkpoint and ignore input arguments.



## NeoXArgsLogging

Logging Arguments



- **use_wandb**: bool

    Default = None

    Flag indicating if wandb is to be used.



- **wandb_group**: str

    Default = None

    Weights and Biases group name - used to group together "runs".



- **wandb_team**: str

    Default = None

    Team name for Weights and Biases.



- **wandb_project**: str

    Default = neox

    wandb project name



- **wandb_host**: str

    Default = https://api.wandb.ai

    url of the wandb host



- **wandb_init_all_ranks**: bool

    Default = False

    Initialize wandb on all ranks.



- **git_hash**: str

<<<<<<< HEAD
    Default = 93b8806
=======
    Default = 8d175ed
>>>>>>> d0377563

    current git hash of repository



- **log_dir**: str

    Default = None

    Directory to save logs to.



- **tensorboard_dir**: str

    Default = None

    Write TensorBoard logs to this directory.



- **log_interval**: int

    Default = 100

    Interval between logging.



- **log_grad_pct_zeros**: bool

    Default = False

    Log the percentage of zeros for the gradient of each parameter to wandb / tensorboard (useful for debugging). Needs wandb_init_all_ranks set to True if using pipeline parallelism to log all ranks.



- **log_param_norm**: bool

    Default = False

    Log the frob norm of the parameters to wandb / tensorboard (useful for debugging). Needs wandb_init_all_ranks set to True if using pipeline parallelism to log all ranks.



- **log_grad_norm**: bool

    Default = False

    Log the frob norm of the gradients to wandb / tensorboard (useful for debugging).
    (N.B - this will only work with pp = 0 for now, as we don't have access to the gradients of the model because
    deepspeed.)



- **log_optimizer_states**: bool

    Default = False

    Log the frob norm of the optimizer states to wandb / tensorboard (useful for debugging).



- **log_gradient_noise_scale**: bool

    Default = False

    Whether to log the gradient noise scale when training (cf. https://arxiv.org/abs/1812.06162 for explanation)



- **gradient_noise_scale_n_batches**: int

    Default = 5

    Number of batches to accumulate gradients for in the gradient noise scale logger.



- **gradient_noise_scale_cpu_offload**: bool

    Default = False

    Whether to offload the buffered gradients to cpu when measuring gradient noise scale.



- **memory_profiling**: bool

    Default = False

    Whether to take a memory snapshot of the model. Useful for debugging memory issues.



- **memory_profiling_path**: str

    Default = None

    Path to save memory snapshot to.



- **profile**: bool

    Default = False

    Enable nsys profiling. When using this option,
    nsys options should be specified in commandline.
    An example nsys commandline is
    ```
    nsys profile -s none -t nvtx,cuda -o <path/to/output_file>
    --force-overwrite true
    --capture-range=cudaProfilerApi
    --capture-range-end=stop
    ```



- **profile_step_start**: int

    Default = 10

    Step to start profiling at.



- **profile_step_stop**: int

    Default = 12

    Step to stop profiling at.



## NeoXArgsModel

Model Arguments



- **precision**: typing.Literal['fp16', 'fp32', 'bfloat16']

    Default = None

    description of the used precision, either one of fp16 or fp32 (and in the future bf16).



- **num_layers**: int

    Default = None

    Number of transformer layers.



- **hidden_size**: int

    Default = None

    Transformer hidden size.



- **intermediate_size**: int

    Default = None

    Transformer intermediate size. Currently only used for "mlp_type": "llama".

    If not passed, will be set to a reasonable default.



- **num_attention_heads**: int

    Default = None

    Number of transformer attention heads.

    If num_kv_heads is set, will control only number of query heads.



- **num_kv_heads**: int

    Default = None

    Number of transformer key/value attention heads.

    If set to None or the same value as num_attention_heads, will perform multi-head attention (MHA).
    If set to < num_attention_heads but > 1, will perform grouped-query attention (GQA) (https://arxiv.org/pdf/2305.13245.pdf)
    If set to 1, will perform multi-query attention.

    Must be < num_attention_heads and divide num_attention_heads evenly.



- **seq_length**: int

    Default = None

    Maximum sequence length to process.



- **sliding_window_width**: int

    Default = None

    Width of the attention sliding window. Only supported with Flash Attention 2.



- **max_position_embeddings**: int

    Default = None

    Maximum number of position embeddings to use. This is the size of position embedding.



- **norm**: typing.Literal['layernorm', 'rmsnorm', 'scalenorm']

    Default = layernorm

    Normalization layer to use. Choose from "layernorm", "rmsnorm", "scalenorm".



- **layernorm_fusion**: bool

    Default = False

    Use fused layer norm kernel (if `norm` is `layernorm`).



- **use_qk_layernorm**: bool

    Default = False

    Use QK Normalization



- **layernorm_epsilon**: float

    Default = 1e-05

    Layer norm epsilon.



- **rms_norm_epsilon**: float

    Default = 1e-08

    Root mean squared norm epsilon



- **scalenorm_epsilon**: float

    Default = 1e-08

    Scalenorm epsilon



- **pos_emb**: typing.Literal['learned', 'rotary', 'sinusoidal', 'rpe', 'alibi', 'none']

    Default = learned

    Type of positional embedding to use - choose from 'learned', 'rotary', 'sinusoidal', 'rpe', 'none'



- **rpe_num_buckets**: int

    Default = 32

    T5 relative positional encoding number of buckets, default 32.



- **rpe_max_distance**: int

    Default = 128

    T5 relative positional encoding max distance, default 128.



- **opt_pos_emb_offset**: int

    Default = 0

    Learned position embedding offset (only used by OPT, where it should be set to 2).



- **no_weight_tying**: bool

    Default = False

    Disables weight tying between embedding weights and final Linear layer



- **attention_config**: list

    Default = None

    Attention configuration for gpt-neox

    The first item in the list specifies the attention type(s), and should be a list of strings. The second item
    specifies the number of times to repeat those attention types in the full list.

    attention type choices:  [global, local, sparse_fixed, sparse_variable, bslongformer, bigbird, "gmlp", "amlp", "flash", "mamba", "rwkv"]

    So a 12 layer network with only global attention could be specified like:
        [[[`global`], 12]]

    or a 12 layer network with alternating global / local like:
        [[[`global`, `local`], 6]]

    If none is specified, this defaults to
        [[[`global`], n_layers]]



- **sparsity_config**: dict

    Default = None

    Sparsity configuration dict as defined in https://www.deepspeed.ai/docs/config-json/#sparse-attention

    Note that since neox is autoregressive, attention is always "unidirectional" and `horizontal_global_attention` is
    always false.

    The main difference between our sparsity config and deepspeed's is that `mode` is ignored - since it is instead
    specified in attention_config defining each layer.

    An example config is given below:
          "sparse_attention": {
            "block": 16,
            "different_layout_per_head": true,
            "num_local_blocks": 4,
            "num_global_blocks": 1,
            "num_different_global_patterns": 4,
            "num_random_blocks": 0,
            "local_window_blocks": [4],
            "global_block_indices": [0],
            "global_block_end_indices": None,
            "num_sliding_window_blocks": 3
          }



- **num_unique_layers**: int

    Default = None

    Number of unique transformer layers. num-layers should be divisible by this value. Currently only has an effect when pipe_parallel_size=0.



- **param_sharing_style**: str

    Default = grouped

    Ordering of the shared parameters. For example, for a num-layers=4 and --num-unique-layers=2, we will have the following ordering for two unique layers 1 and 2-: grouped: [1, 2, 1, 2] and spaced: [1, 1, 2, 2].



- **make_vocab_size_divisible_by**: int

    Default = 128

    Pad the vocab size to be divisible by this value. This is added for computational efficiency reasons.



- **activation**: typing.Literal['gelu', 'geglu', 'relu', 'softsign', 'swish', 'mish', 'silu']

    Default = gelu

    Activation function to use - choose from ["gelu", "geglu", "relu", "softsign", "swish", "mish", "silu"]



- **scaled_upper_triang_masked_softmax_fusion**: bool

    Default = False

    Enable fusion of query_key_value_scaling time (upper diagonal) masking and softmax.



- **scaled_masked_softmax_fusion**: bool

    Default = False

    Enable fusion of query_key_value_scaling general masking and softmax.



- **bias_gelu_fusion**: bool

    Default = False

    Enable bias and gelu fusion.



- **bias_dropout_fusion**: bool

    Default = False

    Enable bias and dropout fusion.



- **rope_fusion**: bool

    Default = False

    Enable rotary embedding fusion.



- **fp16_lm_cross_entropy**: bool

    Default = False

    Move the cross entropy unreduced loss calculation for lm head to fp16.



- **init_method_std**: float

    Default = 0.02

    Standard deviation of the zero mean normal distribution used for weight initialization.



- **apply_query_key_layer_scaling**: bool

    Default = False

    Scale Q * K^T by 1 / layer-number. If this flag is set, then it will automatically set attention-softmax-in-fp32 to true



- **use_cpu_initialization**: bool

    Default = False

    If set, affine parallel weights initialization uses CPU



- **attention_softmax_in_fp32**: bool

    Default = False

    Run attention masking and softmax in fp32.



- **rotary_pct**: float

    Default = 1.0

    pct of hidden dims to apply rotary positional embedding to



- **rotary_emb_base**: int

    Default = 10000

    Base for rotary positional embedding



- **rotary_save_freqs_buffer**: bool

    Default = False

    Used to control whether the `inv_freqs` buffer in rotary embeddings
    will be stored in checkpoints (persistent=True) or not.

    Defaults to false, but is left configurable to maintain backward-compatibility
    with GPT-NeoX checkpoints that were trained with this flag.



- **init_method**: typing.Literal['normal', 'scaled_normal', 'orthogonal', 'scaled_orthogonal', 'xavier_uniform', 'xavier_normal', 'wang_init', 'small_init', 'single_residual_scaled_normal']

    Default = normal

    Init function used on all layers except ff residual outputs - choose from
    ["normal", "scaled_normal", "orthogonal", "scaled_orthogonal", "xavier_uniform", "xavier_normal", "wang_init", "small_init"]



- **output_layer_init_method**: typing.Literal['normal', 'scaled_normal', 'orthogonal', 'scaled_orthogonal', 'xavier_uniform', 'xavier_normal', 'wang_init', 'small_init', 'single_residual_scaled_normal']

    Default = scaled_normal

    Init function used for ff residual outputs - choose from
    ["normal", "scaled_normal", "orthogonal", "scaled_orthogonal", "xavier_uniform", "xavier_normal", "wang_init", "small_init"]



- **gmlp_attn_dim**: int

    Default = 64

    the dimension of the single head self attention in gmlp model (not used in gpt models).
    If None - gmlp model doesn't use attention.



- **gpt_j_residual**: bool

    Default = False

    If false, we use the conventional residual path:
      x = x + attn(ln1(x))
      x = x + mlp(ln2(x))
    Otherwise, we use the residual path from GPT-J, which offers a slight speedup:
      x = ln(x)
      x = x + attn(x) + mlp(x)



- **gpt_j_tied**: bool

    Default = False

    If false, we use
      x = x + attn(ln1(x)) + mlp(ln2(x))
    Otherwise, we tie the layer norms
      y = ln(x)
      x = x + attn(y) + mlp(y)



- **use_bias_in_norms**: bool

    Default = True

    If false, norms (e.g. LayerNorm) will not have bias terms



- **use_bias_in_attn_linear**: bool

    Default = True

    If false, attn_linear (e.g. QKVO) will not have bias terms



- **mlp_type**: str

    Default = regular

    Types:
        regular: Megatron implementation
        llama: LLaMA MLP (SiLU-gated MLP)



- **soft_prompt_tuning**: dict

    Default = None

    Dictionary configuring the soft prompt tuning parameters.
    If enabled, will train *only* the soft prompt, and freezes the rest of the model.
    parameters in the dict are:
        'enabled': bool = True # enables soft prompting
        'num_tokens': int = 10 # length of the soft prompt in tokens
        'init_string': str = '' # if provided, initialize the soft prompt with the word embeddings of this string
        'init_range': float = 0.5 # if no init string is provided, initialize the soft prompt with a uniform distribution between -init_range and init_rang



- **mamba_selective_scan_fusion**: bool

    Default = False

    Enable fused kernels for Mamba selective scan.



- **mamba_causal_conv_fusion**: bool

    Default = False

    Enable fused kernels for Mamba causal Conv1d.



- **mamba_inner_func_fusion**: bool

    Default = False

    Enable fused inner operator for Mamba. (Supersedes conv. and selective scan fusion flags, requires each of those kernels to be installed.)



- **mamba_selective_fp32_params**: bool

    Default = True

    Keep selected parameters in fp32 for Mamba (A and D).
    Requires https://github.com/EleutherAI/DeeperSpeed/pull/61 .



- **mamba_use_bias_in_conv**: bool

    Default = True

    If false, conv1d in mamba block will not have bias term



- **mamba_use_bias_in_linears**: bool

    Default = False

    Enable bias terms in mamba block up- and down- projections (in_proj and out_proj).



- **output_layer_parallelism**: typing.Literal['column']

    Default = column

    Parameter controlling whether the output layer is parallelized over the hidden dim (row) or the vocab dim (column)



## NeoXArgsOptimizer

Optimizer Arguments



- **optimizer_type**: typing.Literal['adam', 'onebitadam', 'cpu_adam', 'cpu_torch_adam', 'sm3', 'madgrad_wd', 'sgd', 'lion']

    Default = adam

    Type of optimizer to use. Choose from ['adam', 'onebitadam', 'cpu_adam', 'cpu_torch_adam', 'sm3', 'madgrad_wd', 'sgd', 'lion']
    NOTE: sgd will use MuSGD from Mup. Mup must be enabled for this optimizer.



- **use_bnb_optimizer**: bool

    Default = False

    Whether to enable the bitsandbytes optimizers



- **zero_stage**: typing.Union[int, typing.List[int], typing.Literal['all']]

    Default = None

    Zero Optimizer stage



- **zero_reduce_scatter**: bool

    Default = None

    Zero: Uses reduce or reduce scatter instead of allreduce to average gradients



- **zero_contiguous_gradients**: bool

    Default = None

    Zero: Copies the gradients to a contiguous buffer as they are produced. Avoids memory fragmentation during backward pass. Only useful when running very large models.



- **zero_reduce_bucket_size**: int

    Default = None

    Zero: Number of elements reduced/allreduced at a time. Limits the memory required for the allgather for large model sizes



- **zero_allgather_bucket_size**: int

    Default = None

    Zero: Number of elements allgathered at a time. Limits the memory required for the allgather for large model sizes



- **lr**: float

    Default = None

    Max Learning rate during training



## NeoXArgsOther

Misc. Arguments



- **distributed_backend**: str

    Default = nccl

    Which backend to use for distributed training.



- **local_rank**: int

    Default = None

    local rank passed from distributed launcher.



- **rank**: int

    Default = None

    global rank of process being run (passed in via distributed launcher)



- **lazy_mpu_init**: bool

    Default = False

    If set to True, initialize_megatron() skips DDP initialization and returns function to complete it instead. Also turns on use-cpu-initialization flag. This is for external DDP manager.



- **short_seq_prob**: float

    Default = 0.1

    Probability of producing a short sequence.



- **eod_mask_loss**: bool

    Default = False

    Mask loss for the end of document tokens.



- **adlr_autoresume**: bool

    Default = False

    Enable auto-resume on adlr cluster.



- **adlr_autoresume_interval**: int

    Default = 1000

    Intervals over which check for auto-resume termination signal



- **seed**: int

    Default = 1234

    Random seed used for python, numpy, pytorch, and cuda.



- **onnx_safe**: bool

    Default = False

    Use workarounds for known problems with Torch ONNX exporter



- **deepscale**: bool

    Default = False

    (Deprecated) enable DeepSpeed (helper flag for user code, no impact on DeepSpeed backend)'



- **deepscale_config**: str

    Default = None

    (Deprecated) deepscale json configuration file.



- **deepspeed_mpi**: bool

    Default = False

    Run via MPI, this will attempt to discover the necessary variables to initialize torch distributed from the MPI environment



- **deepspeed_slurm**: bool

    Default = False

    Run via SLURM, this will attempt to discover the necessary variables to initialize torch distributed from the SLURM environment



- **user_script**: str

    Default = None

    user script to be run



- **iteration**: int

    Default = None

    Set during training



- **do_train**: bool

    Default = None

    Set during training



- **do_valid**: bool

    Default = None

    Set during training



- **do_test**: bool

    Default = None

    Set during training



- **save_iters**: list

    Default = None

    Set during training



- **global_num_gpus**: int

    Default = None

    Set during launching



## NeoXArgsParallelism

Parallelism Arguments



- **pipe_parallel_size**: int

    Default = 0

    Number of pipeline parallel stages. Disable with 0.



- **model_parallel_size**: int

    Default = 1

    Size of the model parallelism.



- **pipe_partition_method**: str

    Default = type:transformer|mlp

    method used to distribute model layers across pipeline stages. Choose from "parameters", which balances the number
    of parameters on each pipeline stage, "uniform", which naively balances the number of layers per stage, or
    "type:[regex]", which balances layers whose class names match [regex]



- **world_size**: int

    Default = None

    Total world size (i.e number of gpus in cluster). Configured post-launch using distributed launcher



- **is_pipe_parallel**: bool

    Default = False

    flag to determine whether pipeline parallelism is on - shouldn't be set by user, is automatically determined
    according to pipeline parallel size.



- **expert_interval**: int

    Default = 2

    Have one MoE layer every expert_interval layers



## NeoXArgsTemplate

NeoXArgsTemplate()



## NeoXArgsTextgen

Text Generation arguments



- **text_gen_type**: str

    Default = None

    How to generate text/sample the model.
    Options: `unconditional`, `input-file`, `interactive`



- **temperature**: float

    Default = 0.0

    exponential scaling output distribution ("higher == more risk")



- **top_p**: float

    Default = 0.0

    Top-p (nucleus) sampling chooses from the smallest possible set of tokens whose cumulative probability exceeds the probability top_p.



- **top_k**: int

    Default = 0

    integer between 0 and the models vocab size. Filters out any logits with a probability less than that of the top_kth token.



- **return_logits**: bool

    Default = False

    Boolean for whether to return the logits for generated tokens



- **maximum_tokens**: int

    Default = 64

    maximum number of tokens to be generated



- **prompt_end**: str

    Default = 


    a single prompt's end. Defaults to newline



- **sample_input_file**: str

    Default = None

    Get input from file instead of interactive mode, each line is an input.



- **sample_output_file**: str

    Default = samples.txt

    Output file



- **num_samples**: int

    Default = 1

    Number of samples to generate unconditionally, defaults to 1 and interactive conditional sampling



- **recompute**: bool

    Default = False

    During generation recompute all attention instead of using previously computed keys/values.
    Should be set to true for sparse attention models



- **eval_results_prefix**: str

    Default = 

    prefix to which to save evaluation results - final fp will be {eval_results_prefix}_eval_results_yy-mm-dd-HH-MM.json



- **eval_tasks**: list

    Default = None

    Tasks to evaluate on using lm_eval_harness

    NOTE: Requires internet connection



- **moe_top_k**: int

    Default = 1

    Activate top K experts in MoE



- **use_tutel**: bool

    Default = False

    Use Tutel optimizations in MoE



- **moe_num_experts**: int

    Default = 1

    Number of MoE experts



- **moe_loss_coeff**: float

    Default = 0.1

    Coefficient for MoE loss



- **moe_train_capacity_factor**: float

    Default = 1.0

    The capacity of the expert at train time



- **moe_eval_capacity_factor**: float

    Default = 1.0

    The capacity of the expert at eval time



- **moe_min_capacity**: int

    Default = 4

    The minimum capacity per expert regardless of the capacity_factor



- **moe_token_dropping**: bool

    Default = False

    Whether to drop tokens when exceeding capacity



- **create_moe_param_group**: bool

    Default = True

    Whether to create a separate parameter group for MoE parameters



- **moe_use_residual**: bool

    Default = True

    Whether to use residual in MoE



- **moe_expert_parallel_size**: int

    Default = 1

    Number of parallel experts in MoE



- **moe_type**: str

    Default = megablocks

    Either `deepspeed` or `megablocks`



- **moe_glu**: bool

    Default = False

    Use gated linear units in MoE



- **moe_lbl_in_fp32**: bool

    Default = False

    Whether to compute the load balancing loss in fp32.



- **moe_jitter_eps**: float

    Default = None

    Coefficient for MoE routing jitter. Jitter is
    not used if set to None



- **enable_expert_tensor_parallelism**: bool

    Default = False

    Enable expert tensor parallelism



## NeoXArgsTokenizer

Tokenizer Arguments



- **tokenizer_type**: typing.Literal['GPT2BPETokenizer', 'HFTokenizer', 'HFGPT2Tokenizer', 'SPMTokenizer', 'CharLevelTokenizer', 'TiktokenTokenizer']

    Default = GPT2BPETokenizer

    Type of tokenizer to use - should be one of ["GPT2BPETokenizer", "HFTokenizer", "HFGPT2Tokenizer", "SPMTokenizer", "CharLevelTokenizer", "TiktokenTokenizer"]



- **padded_vocab_size**: int

    Default = None

    Total (padded) vocabulary size of tokenizer. Configured after launching of training,
    as it's dependent on the parallelism size.



## NeoXArgsTraining

Training Arguments



- **data_path**: str

    Default = None

    Path to combined dataset to split.



- **use_shared_fs**: bool

    Default = True

    Whether to use a shared filesystem for data loading. If False, local rank 0 on all nodes will preprocess the data,
    otherwise only global rank 0 will preprocess the data. This is implemented in megatron/data/gpt2_dataset.py::_build_index_mappings.



- **train_data_paths**: list

    Default = None

    List of paths to train datasets.



- **label_data_paths**: list

    Default = None

    List of paths to label datasets (not shifted by 1 yet!).



- **test_data_paths**: list

    Default = None

    List of paths to test datasets.



- **valid_data_paths**: list

    Default = None

    List of paths to validation datasets.



- **train_data_weights**: list

    Default = None

    List of 'weights' that decide how often to sample from each training dataset when blending datasets. If None, defaults to equal weighting.
    Should be a list the same length as `train_data_paths`



- **valid_data_weights**: list

    Default = None

    List of 'weights' that decide how often to sample from each validation dataset when blending datasets. If None, defaults to equal weighting.
    Should be a list the same length as `valid_data_paths`



- **test_data_weights**: list

    Default = None

    List of 'weights' that decide how often to sample from each test dataset when blending datasets. If None, defaults to equal weighting.
    Should be a list the same length as `test_data_paths`



- **weight_by_num_documents**: bool

    Default = False

    If True, Builds dataset weights from a multinomial distribution over groups of data according to the number of
    documents in each group.

    WARNING: setting this to True will override any user provided weights

    We sample from a group according to the probability p(L) ∝ |L| ** α,
    where p(L) is the probability of sampling from a given group,
          |L| is the number of examples in that datapoint,
          and α is a coefficient that acts to upsample data from underrepresented groups

    Hence α (`alpha`) allows us to control how much to 'boost' the probability of training on low-resource groups.

    See https://arxiv.org/abs/1911.02116 for more details



- **weighted_sampler_alpha**: float

    Default = 1.0

    Alpha value for `weight_by_num_documents`. Only has an effect if `weight_by_num_documents` = True.

    when alpha = 1, the probability of sampling from a given group = n_samples / total_samples
    as alpha -> 0, the probability of sampling from all groups becomes equal, and number of documents has no effect
    as alpha -> inf, the probability of sampling from the groups with *the most samples* -> 1



- **data_impl**: typing.Literal['infer', 'mmap', 'cached']

    Default = infer

    Implementation of indexed datasets, can be one of "infer", "cached", or "mmap"



- **mmap_warmup**: bool

    Default = False

    Warm up mmap files.



- **save**: str

    Default = None

    Output directory to save checkpoints to.



- **s3_path**: str

    Default = None

    Path to s3 bucket for saving checkpoints.



- **s3_chunk_size**: int

    Default = 104857600

    The number of bytes in each file chunk when uploading to s3. Defaults to 100MiB.



- **config_files**: dict

    Default = None

    Store of original config files mapping config filename to file contents



- **load**: str

    Default = None

    Directory containing a model checkpoint.



- **checkpoint_validation_with_forward_pass**: bool

    Default = False

    save input and output of a forward pass with the checkpoint and validate after load



- **checkpoint_scale**: typing.Literal['linear', 'log']

    Default = linear

    How step at which checkpoints are saved should scale. "linear" implies 1 checkpoint will be saved at every multiple of `checkpoint-factor`,
    while "log" implies that the number of steps between each checkpoint will be multiplied by `checkpoint-factor` at each step, starting from step 1.



- **checkpoint_factor**: int

    Default = None

    Acts as a multiplier on either the "log" or "linear" checkpoint spacing.

    With `checkpoint-scale="linear"`, `checkpoint-factor=20`, and `train-iters=100`, checkpoints will be saved at
    steps [20, 40, 60, 80, 100].

    With `checkpoint-scale="log"`, `checkpoint-factor=2`, and `train-iters=100`, checkpoints will be saved at
    steps [1, 2, 4, 8, 16, 32, 64, 100].

    Note that the last checkpoint step is always saved.



- **extra_save_iters**: list

    Default = None

    Additional iterations when a checkpoint should be saved.
    Must be a list of ints or `None`.



- **no_save_optim**: bool

    Default = False

    Do not save current optimizer.



- **no_save_rng**: bool

    Default = False

    Do not save current rng state.



- **no_load_optim**: bool

    Default = False

    Do not load optimizer when loading checkpoint.



- **no_load_rng**: bool

    Default = False

    Do not load rng state when loading checkpoint.



- **finetune**: bool

    Default = False

    Load model for finetuning. Do not load optimizer or rng state from checkpoint and set iteration to 0. Assumed when loading a release checkpoint.



- **batch_size**: int

    Default = None

    training microbatch size per gpu



- **train_iters**: int

    Default = None

    Number of iterations to run for training.



- **eval_iters**: int

    Default = 100

    Number of iterations to run for evaluation validation/test for.



- **keep_last_n_checkpoints**: int

    Default = None

    Number of last checkpoints to keep



- **eval_interval**: int

    Default = 1000

    Interval between running evaluation on validation set.



- **split**: str

    Default = 969, 30, 1

    Comma_separated list of proportions for training, validation, and test split. For example the split 90,5,5 will use 90% of data for training, 5% for validation and 5% for test.



- **vocab_file**: str

    Default = None

    Path to the vocab file.



- **merge_file**: str

    Default = None

    Path to the BPE merge file.



- **num_workers**: int

    Default = 2

    Dataloader number of workers.



- **exit_interval**: int

    Default = None

    Exit the program after the iteration is divisible by this value.



- **attention_dropout**: float

    Default = 0.0

    Post attention dropout probability.



- **hidden_dropout**: float

    Default = 0.0

    Dropout probability for hidden state transformer.



- **weight_decay**: float

    Default = 0.1

    Weight decay coefficient for L2 regularization.



- **checkpoint_activations**: bool

    Default = False

    Checkpoint activation to allow for training with larger models, sequences, and batch sizes.



- **checkpoint_num_layers**: int

    Default = 1

    Chunk size (number of layers) for checkpointing.



- **deepspeed_activation_checkpointing**: bool

    Default = True

    DEPRECATED - TODO: remove
    Uses activation checkpointing from deepspeed



- **contiguous_checkpointing**: bool

    Default = False

    Contiguous memory checkpointing for activations.



- **checkpoint_in_cpu**: bool

    Default = False

    Move the activation checkpoints to CPU.



- **synchronize_each_layer**: bool

    Default = False

    does a synchronize at the beginning and end of each checkpointed layer.



- **profile_backward**: bool

    Default = False

    Enables backward pass profiling for checkpointed layers.



- **partition_activations**: bool

    Default = False

    Partition Activations across GPUs before checkpointing.



- **clip_grad**: float

    Default = 1.0

    Gradient clipping based on global L2 norm.



- **hysteresis**: int

    Default = 2

    hysteresis for dynamic loss scaling



- **dynamic_loss_scale**: bool

    Default = None

    flag indicating whether dynamic loss scale is used



- **loss_scale**: float

    Default = None

    Static loss scaling, positive power of 2
    values can improve fp16 convergence. If None, dynamic loss scaling is used.



- **loss_scale_window**: float

    Default = 1000.0

    Window over which to raise/lower dynamic scale.



- **min_scale**: float

    Default = 1.0

    Minimum loss scale for dynamic loss scale.



- **char_level_ppl**: bool

    Default = False

    Whether to calculate character level perplexity as well as token level perplexity. (may incur a time cost)



- **use_mup**: bool

    Default = False

    Whether to use Microsoft's Mup https://github.com/microsoft/mup



- **coord_check**: bool

    Default = False

    Whether to generate a "coord check" plot to verify mup's implementation in neox



- **save_base_shapes**: bool

    Default = False

    Whether to save base shapes for mup. This will save the shapes to the path specified in base-shapes-file.



- **base_shapes_file**: str

    Default = None

    Path to the base shapes to save to/load from



- **mup_init_scale**: float

    Default = 1.0

    Initialization scale: All the parameters are multiplied by this value



- **mup_attn_temp**: float

    Default = 1.0

    Attention temperature: Reciprocal of the multiplier applied to the input to attention softmax



- **mup_output_temp**: float

    Default = 1.0

    Output temperature: Reciprocal of the multiplier applied to the input to softmax that
    produces the distribution over output tokens.



- **mup_embedding_mult**: float

    Default = 1.0

    Scalar by which we multiply the output of the embedding layer



- **mup_rp_embedding_mult**: float

    Default = 1.0

    Scalar by which we multiply vectors representing relative position



- **mup_width_scale**: int

    Default = 2

    What to scale width by when creating the delta model for mup



## NeoXArgsDeepspeedConfig

Args for deepspeed config
    Every argument included here will be included in deepspeed config json
    As of Mar 8 2023, up to date compared to https://www.deepspeed.ai/docs/config-json/



- **deepspeed**: bool

    Default = True

    boolean flag to enable DeepSpeed (Always True)



- **train_batch_size**: int

    Default = None

    The effective training batch size. This is the amount of data samples that leads to one step of model update. train_batch_size is aggregated by the batch size that a single GPU processes in one forward/backward pass (a.k.a., train_step_batch_size), the gradient accumulation steps (a.k.a., gradient_accumulation_steps), and the number of GPUs.



- **train_micro_batch_size_per_gpu**: int

    Default = None

    Batch size to be processed by one GPU in one step (without gradient accumulation). When specified, gradient_accumulation_steps is automatically calculated using train_batch_size and number of GPUs. Should not be concurrently specified with gradient_accumulation_steps in the configuration JSON.



- **gradient_accumulation_steps**: int

    Default = 1

    Number of training steps to accumulate gradients before averaging and applying them. This feature is sometimes useful to improve scalability since it results in less frequent communication of gradients between steps. Another impact of this feature is the ability to train with larger batch sizes per GPU. When specified, train_step_batch_size is automatically calculated using train_batch_size and number of GPUs. Should not be concurrently specified with train_step_batch_size in the configuration JSON.



- **optimizer**: dict

    Default = None

    dict containing the keys type and params

    type: The optimizer name. DeepSpeed natively supports Adam, AdamW, OneBitAdam, Lamb, and OneBitLamb optimizers (See here for details) and will import other optimizers from torch.

    params: Dictionary of parameters to instantiate optimizer. The parameter names must match the optimizer constructor signature (e.g., for Adam).



- **scheduler**: dict

    Default = None

    dict containing the keys type and params

    type: The scheduler name. See here (https://deepspeed.readthedocs.io/en/latest/schedulers.html) for list of support schedulers.

    params: Dictionary of parameters to instantiate scheduler. The parameter names should match scheduler constructor signature.



- **fp32_allreduce**: bool

    Default = False

    During gradient averaging perform allreduce with 32 bit values



- **prescale_gradients**: bool

    Default = False

    Scale gradients before doing allreduce



- **gradient_predivide_factor**: float

    Default = 1.0

    Before gradient averaging predivide gradients by a specified factor, can sometimes help with fp16 stability when scaling to large numbers of GPUs



- **sparse_gradients**: bool

    Default = False

    Enable sparse compression of torch.nn.Embedding gradients.



- **fp16**: dict

    Default = None

    Configuration for using mixed precision/FP16 training that leverages NVIDIA’s Apex package.

    Dictionary options as described in Deepspeed documentation: https://www.deepspeed.ai/docs/config-json/#fp16-training-options



- **bf16**: dict

    Default = None

    Configuration for using bfloat16 floating-point format as an alternative to FP16. BFLOAT16 requires hardware support (e.g., NVIDIA A100).

    Dictionary options as described in Deepspeed documentation: https://www.deepspeed.ai/docs/config-json/#bfloat16-training-options



- **amp**: dict

    Default = None

    Configuration for using automatic mixed precision (AMP) training that leverages NVIDIA’s Apex AMP package.

    Dictionary as described in Deepspeed documentation: https://www.deepspeed.ai/docs/config-json/#automatic-mixed-precision-amp-training-options



- **gradient_clipping**: float

    Default = 1.0

    Enable gradient clipping with provided value



- **zero_optimization**: dict

    Default = None

    Configuration for using ZeRO optimization.

    Multi-level dictionary as described in Deepspeed documentation: https://www.deepspeed.ai/docs/config-json/#zero-optimization-options



- **curriculum_learning**: dict

    Default = None

    



- **curriculum_seqlen**: int

    Default = 0

    Internal var for tracking the current seqlen



- **steps_per_print**: int

    Default = 10

    Print train loss every N steps.



- **wall_clock_breakdown**: bool

    Default = False

    Enable timing of the latency of forward/backward/update training phases.



- **dump_state**: bool

    Default = False

    Print out state information of DeepSpeed object after initialization.



- **flops_profiler**: dict

    Default = None

    Configuration for using FLOPS profiler.

    Dictionary as described in Deepspeed documentation: https://www.deepspeed.ai/docs/config-json/#flops-profiler



- **communication_data_type**: bool

    Default = None

    During gradient averaging, perform communication with selected data type. By default it will be determined by selected regime



- **autotuning**: dict

    Default = None

    Configuration for using autotuning.

    Dictionary as described in Deepspeed documentation: https://www.deepspeed.ai/docs/config-json/#autotuning



- **activation_checkpointing**: dict

    Default = None

    Configuration for using activation checkpointing.

    Dictionary as described in Deepspeed documentation: https://www.deepspeed.ai/docs/config-json/#activation-checkpointing



- **sparse_attention**: dict

    Default = None

    Configuration for using sparse attention.

    Dictionary as described in Deepspeed documentation: https://www.deepspeed.ai/docs/config-json/#sparse-attention



- **data_efficiency**: dict

    Default = None

    Configuration for using data efficiency.

    Dictionary as described in Deepspeed documentation: https://www.deepspeed.ai/docs/config-json/#data-efficiency



- **tensorboard**: dict

    Default = None

    Configuration for using tensorboard.

    Dictionary as described in Deepspeed documentation: https://www.deepspeed.ai/docs/config-json/#monitoring-module-tensorboard-wandb-csv



- **wandb**: dict

    Default = None

    Configuration for using wandb.



- **csv_monitor**: dict

    Default = None

    Configuration for using csv_monitor.



- **elasticity**: dict

    Default = None

    Configuration for using elastic training.

    Dictionary as described in Deepspeed documentation: https://www.deepspeed.ai/docs/config-json/#elastic-training-config-v01-and-v02



- **comms_logger**: dict

    Default = None

    Configuration for using communication logger.

    Dictionary as described in Deepspeed documentation: https://www.deepspeed.ai/docs/config-json/#communication-logging



- **compression_training**: dict

    Default = None

    Configuration for using compression training.

    Dictionary as described in Deepspeed documentation: https://www.deepspeed.ai/docs/config-json/#compression



- **checkpoint**: dict

    Default = None

    Configuration for using checkpointing.

    Dictionary as described in Deepspeed documentation: https://www.deepspeed.ai/docs/config-json/#checkpoint-options



- **data_types**: dict

    Default = None

    Configuration for using data types.

    Dictionary as described in Deepspeed documentation: https://www.deepspeed.ai/docs/config-json/#data-type-options



- **deepspeed_extra_args**: dict

    Default = None

    Dictionary of extra arguments to be included in the yaml config file. This can be used for any argument not included in the above list.



## NeoXArgsDeepspeedRunner

Args for deepspeed runner (deepspeed.launcher.runner).
    Every argument included here will be passed as command line argument to deepspeed.launcher.runner



- **hostfile**: str

    Default = None

    list of hostnames / ssh aliases and the number of GPUs per host

    example file contents:
    worker-1 slots=4
    worker-2 slots=4
    127.0.0 slots=4
    127.0.1 slots=4



- **include**: str

    Default = None

    Specify hardware resources to use during execution. String format is `NODE_SPEC[@NODE_SPEC ...]` where `NODE_SPEC=NAME[:SLOT[,SLOT ...]]`. If `:SLOT` is omitted, include all slots on that host. Example: `"worker-0@worker-1:0,2"` will use all slots. on `worker-0` and slots `[0, 2]` on `worker-1`.



- **exclude**: str

    Default = None

    Specify hardware resources to NOT use during execution. Same format as include



- **num_nodes**: int

    Default = -1

    Total number of worker nodes to run on, this will use the top N hosts from the given hostfile. -1 will use all.



- **num_gpus**: int

    Default = None

    Max number of GPUs to use on each node, will use [0:N) GPU ids on each node. None / not specifying a value will use all.



- **master_port**: int

    Default = 29500

    Port used by PyTorch distributed for communication during training.



- **master_addr**: str

    Default = None

    IP address of node 0, will be inferred via 'hostname -I' if not specified.



- **launcher**: typing.Literal['pdsh', 'openmpi', 'mvapich', 'slurm']

    Default = pdsh

    Launcher backend for multi-node training. Options currently include PDSH, OpenMPI, MVAPICH.



- **force_multi**: bool

    Default = False

    Force multi-node training even if only one node is specified.



- **detect_nvlink_pairs**: bool

    Default = False

    If true, autodetects nvlink pairs and remaps cuda visible devices to place them next to each other. This is an Eleuther addition to deepspeed, and should speed up model parallel training on setups with nvlink pairs when mp=2.



- **autotuning_run**: str

    Default = None

    Either "tune", "run", or `None`.



- **no_ssh_check**: bool

    Default = False

    If true, overrides the default check where DeepSpeed confirms that the headnode is accessible via ssh.



- **comment**: str

    Default = None

    Adds a `--comment` to the DeepSpeed launch command. In DeeperSpeed this is passed on to the SlurmLauncher as well. Sometimes necessary for cluster rules, or so I've heard.



- **account**: str

    Default = None

    Adds a `--account` to the DeepSpeed launch command. In DeeperSpeed this is passed on to the SlurmLauncher as well. Sometimes necessary for cluster rules, or so I've heard.
<|MERGE_RESOLUTION|>--- conflicted
+++ resolved
@@ -111,11 +111,7 @@
 
 - **git_hash**: str
 
-<<<<<<< HEAD
-    Default = 93b8806
-=======
     Default = 8d175ed
->>>>>>> d0377563
 
     current git hash of repository
 
