--- conflicted
+++ resolved
@@ -194,15 +194,15 @@
     If true, autodetects nvlink pairs and remaps cuda visible devices to place them next to each other. This is an Eleuther addition to deepspeed, and should speed up model parallel training on setups with nvlink pairs when mp=2.
     """
 
-<<<<<<< HEAD
+
     autotuning_run: str = None
     """
     Either "tune", "run", or `None`.
-=======
+
     no_ssh_check: bool = False
     """
     If true, overrides the default check where DeepSpeed confirms that the headnode is accessible via ssh.
->>>>>>> 31f88607
+
     """
 
     comment: str = None
