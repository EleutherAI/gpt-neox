# Copyright (c) 2024, EleutherAI
#
# Licensed under the Apache License, Version 2.0 (the "License");
# you may not use this file except in compliance with the License.
# You may obtain a copy of the License at
#
#     http://www.apache.org/licenses/LICENSE-2.0
#
# Unless required by applicable law or agreed to in writing, software
# distributed under the License is distributed on an "AS IS" BASIS,
# WITHOUT WARRANTIES OR CONDITIONS OF ANY KIND, either express or implied.
# See the License for the specific language governing permissions and
# limitations under the License.

import math
import torch
import numpy as np
from typing import List, Tuple
from itertools import zip_longest
from functools import partial

from megatron import mpu, print_rank_0
from megatron.data.indexed_dataset import make_dataset as make_indexed_dataset
from megatron.data.blendable_dataset import BlendableDataset
from megatron.data.gpt2_dataset import GPT2Dataset
from megatron.data.pairwise_dataset import PairwiseDataset
from megatron.data.samplers import DistributedBatchSampler


def make_data_loader(dataset, neox_args):
    """Build dataloader given an input dataset."""
    if dataset is None:
        return None
    # Data parallel arguments.
    world_size = mpu.get_data_parallel_world_size()
    rank = mpu.get_data_parallel_rank()
    global_batch_size = neox_args.batch_size * world_size
    num_workers = neox_args.num_workers

    # Use a simple sampler with distributed batch sampler.
    sampler = torch.utils.data.SequentialSampler(dataset)
    batch_sampler = DistributedBatchSampler(
        sampler=sampler,
        batch_size=global_batch_size,
        drop_last=True,
        rank=rank,
        world_size=world_size,
    )
    # Torch dataloader.
    return torch.utils.data.DataLoader(
        dataset, batch_sampler=batch_sampler, num_workers=num_workers, pin_memory=True
    )


def build_the_dataset(
    data_prefix,
    pos_data_prefix,
    neg_data_prefix,
    name,
    data_impl,
    pack_impl,
<<<<<<< HEAD
    dataset_impl,
=======
>>>>>>> ec82c057
    allow_chopped,
    num_samples,
    seq_length,
    seed,
    skip_warmup,
    build_index_mappings=True,
    label_prefix=None,
    pos_label_prefix=None,
    neg_label_prefix=None,
    precompute_model_name=None,
):
    """Build train/valid/test datasets."""
    if dataset_impl == "gpt2":
        indexed_dataset = make_indexed_dataset(data_prefix, data_impl, skip_warmup)
        if label_prefix is None:
            label_dataset = None
        else:
            label_dataset = make_indexed_dataset(label_prefix, data_impl, skip_warmup)
        if precompute_model_name is not None:
            # If we have the name, assume it exists. If it doesn't, it will just be None which is fine.
            precompute_indexed_dataset = make_indexed_dataset(
                data_prefix + "_" + precompute_model_name, data_impl, skip_warmup
            )
            precompute_indexed_dataset = precompute_indexed_dataset
    elif dataset_impl == "pairwise":
        pos_indexed_dataset = make_indexed_dataset(
            pos_data_prefix, data_impl, skip_warmup
        )
        neg_indexed_dataset = make_indexed_dataset(
            neg_data_prefix, data_impl, skip_warmup
        )
        if pos_label_prefix is None:
            pos_label_dataset = None
            # Also do neg here since they both must be the same
            assert neg_label_prefix is None
            neg_label_dataset = None
        else:
            pos_label_dataset = make_indexed_dataset(
                pos_label_prefix, data_impl, skip_warmup
            )
            # Also do neg here since they both must be the same
            assert neg_label_prefix is not None
            neg_label_dataset = make_indexed_dataset(
                neg_label_prefix, data_impl, skip_warmup
            )
        if precompute_model_name is None:
            pos_ref_dataset = None
            neg_ref_dataset = None
        else:
            pos_ref_dataset = make_indexed_dataset(
                pos_data_prefix + "_" + precompute_model_name, data_impl, skip_warmup
            )
            neg_ref_dataset = make_indexed_dataset(
                neg_data_prefix + "_" + precompute_model_name, data_impl, skip_warmup
            )
    else:
        raise NotImplementedError(f"dataset_impl={dataset_impl} not implemented")

    total_num_of_documents = (
        indexed_dataset.sizes.shape[0]
        if dataset_impl == "gpt2"
        else pos_indexed_dataset.sizes.shape[0]
    )
    print_rank_0("    {}:".format(name))
    print_rank_0("     no. of documents:{}".format(total_num_of_documents))
    dataset = None
    documents = np.arange(start=0, stop=total_num_of_documents, step=1, dtype=np.int32)
<<<<<<< HEAD
    if dataset_impl == "gpt2":
        dataset = GPT2Dataset(
            name,
            data_prefix,
            documents,
            indexed_dataset,
            num_samples,
            seq_length,
            seed,
            pack_impl=pack_impl,
            allow_chopped=allow_chopped,
            build_index_mappings=build_index_mappings,
            label_dataset=label_dataset,
        )
    elif dataset_impl == "pairwise":
        dataset = PairwiseDataset(
            name,
            pos_data_prefix,
            documents,
            pos_indexed_dataset,
            neg_indexed_dataset,
            num_samples,
            seq_length,
            seed,
            pack_impl=pack_impl,
            allow_chopped=allow_chopped,
            build_index_mappings=build_index_mappings,
            pos_label_dataset=pos_label_dataset,
            neg_label_dataset=neg_label_dataset,
            pos_ref_dataset=pos_ref_dataset,
            neg_ref_dataset=neg_ref_dataset,
        )
=======
    dataset = GPT2Dataset(
        name,
        data_prefix,
        documents,
        indexed_dataset,
        num_samples,
        seq_length,
        seed,
        pack_impl=pack_impl,
        allow_chopped=allow_chopped,
        build_index_mappings=build_index_mappings,
        label_dataset=label_dataset,
    )
>>>>>>> ec82c057
    return dataset


def build_train_valid_test_datasets(
    data_prefix,
    use_shared_fs,
    data_impl,
    pack_impl,
    allow_chopped,
    splits_string,
    train_valid_test_num_samples,
    seq_length,
    seed,
    skip_warmup,
):
    """Build train, valid, and test datasets."""

    # Indexed dataset.
    indexed_dataset = make_indexed_dataset(data_prefix, data_impl, skip_warmup)

    total_num_of_documents = indexed_dataset.sizes.shape[0]
    splits = get_train_valid_test_split_(splits_string, total_num_of_documents)

    # Print stats about the splits.
    print_rank_0(" > dataset split:")

    def print_split_stats(name, index):
        print_rank_0("    {}:".format(name))
        print_rank_0(
            "     document indices in [{}, {}) total of {} "
            "documents".format(
                splits[index], splits[index + 1], splits[index + 1] - splits[index]
            )
        )

    print_split_stats("train", 0)
    print_split_stats("validation", 1)
    print_split_stats("test", 2)

    def build_dataset(index, name):
        dataset = None
        if splits[index + 1] > splits[index]:
            documents = np.arange(
                start=splits[index], stop=splits[index + 1], step=1, dtype=np.int32
            )
            dataset = GPT2Dataset(
                name,
                data_prefix,
                documents,
                indexed_dataset,
                train_valid_test_num_samples[index],
                seq_length,
                seed,
                pack_impl=pack_impl,
                allow_chopped=allow_chopped,
                use_shared_fs=use_shared_fs,
            )
        return dataset

    train_dataset = build_dataset(0, "train")
    valid_dataset = build_dataset(1, "valid")
    test_dataset = build_dataset(2, "test")

    return train_dataset, valid_dataset, test_dataset


def get_train_valid_test_split_(splits_string, size):
    """Get dataset splits from comma or '/' separated string list."""

    splits = []
    if splits_string.find(",") != -1:
        splits = [float(s) for s in splits_string.split(",")]
    elif splits_string.find("/") != -1:
        splits = [float(s) for s in splits_string.split("/")]
    else:
        splits = [float(splits_string)]
    while len(splits) < 3:
        splits.append(0.0)
    splits = splits[:3]
    splits_sum = sum(splits)
    assert splits_sum > 0.0
    splits = [split / splits_sum for split in splits]
    splits_index = [0]
    for index, split in enumerate(splits):
        splits_index.append(splits_index[index] + int(round(split * float(size))))
    diff = splits_index[-1] - size
    for index in range(1, len(splits_index)):
        splits_index[index] -= diff
    assert len(splits_index) == 4
    assert splits_index[-1] == size
    return splits_index


def get_normalized_weights_and_num_samples(
    weights: List[float], num_samples: int
) -> Tuple[List[float], List[int]]:
    # Normalize weights
    weight_sum = sum(weights)
    assert weight_sum > 0.0
    weights = [weight / weight_sum for weight in weights]
    # Add 0.5% (the 1.005 factor) so in case the blending dataset does
    # not uniformly distribute the number of samples, we still have
    # samples left to feed to the network.
    weighted_num_samples = []
    for weight in weights:
        weighted_num_samples.append(int(math.ceil(num_samples * weight * 1.005)))
    return weights, weighted_num_samples


def build_weighted_datasets(
    neox_args,
    train_num_samples,
    valid_num_samples,
    test_num_samples,
    train_weights,
    valid_weights,
    test_weights,
    build_index_mappings=True,
):
    # build individual datasets
    train_datasets, valid_datasets, test_datasets = [], [], []
    for i, (
        train_path,
        train_label_path,
        valid_path,
        valid_label_path,
        test_path,
        test_label_path,
<<<<<<< HEAD
        pos_train_path,
        neg_train_path,
        pos_train_label_path,
        neg_train_label_path,
        pos_valid_path,
        neg_valid_path,
        pos_valid_label_path,
        neg_valid_label_path,
        pos_test_path,
        neg_test_path,
        pos_test_label_path,
        neg_test_label_path,
    ) in enumerate(
        zip_longest(
            neox_args.train_data_paths if neox_args.train_data_paths else [],
            neox_args.train_label_data_paths
            if neox_args.train_label_data_paths
            else [],
            neox_args.valid_data_paths if neox_args.valid_data_paths else [],
            neox_args.valid_label_data_paths
            if neox_args.valid_label_data_paths
            else [],
            neox_args.test_data_paths if neox_args.test_data_paths else [],
            neox_args.test_label_data_paths if neox_args.test_label_data_paths else [],
            neox_args.pos_train_data_paths if neox_args.pos_train_data_paths else [],
            neox_args.neg_train_data_paths if neox_args.neg_train_data_paths else [],
            neox_args.pos_train_label_data_paths
            if neox_args.pos_train_label_data_paths
            else [],
            neox_args.neg_train_label_data_paths
            if neox_args.neg_train_label_data_paths
            else [],
            neox_args.pos_valid_data_paths if neox_args.pos_valid_data_paths else [],
            neox_args.neg_valid_data_paths if neox_args.neg_valid_data_paths else [],
            neox_args.pos_valid_label_data_paths
            if neox_args.pos_valid_label_data_paths
            else [],
            neox_args.neg_valid_label_data_paths
            if neox_args.neg_valid_label_data_paths
            else [],
            neox_args.pos_test_data_paths if neox_args.pos_test_data_paths else [],
            neox_args.neg_test_data_paths if neox_args.neg_test_data_paths else [],
            neox_args.pos_test_label_data_paths
            if neox_args.pos_test_label_data_paths
            else [],
            neox_args.neg_test_label_data_paths
            if neox_args.neg_test_label_data_paths
            else [],
=======
    ) in enumerate(
        zip_longest(
            neox_args.train_data_paths,
            neox_args.train_label_data_paths
            if neox_args.train_label_data_paths
            else [],
            neox_args.valid_data_paths,
            neox_args.valid_label_data_paths
            if neox_args.valid_label_data_paths
            else [],
            neox_args.test_data_paths,
            neox_args.test_label_data_paths if neox_args.test_label_data_paths else [],
>>>>>>> ec82c057
        )
    ):
        if train_path or pos_train_path:
            train_datasets.append(
                build_the_dataset(
                    data_prefix=train_path,
                    name=f"train_{i}",
                    data_impl=neox_args.data_impl,
                    pack_impl=neox_args.pack_impl,
                    allow_chopped=neox_args.allow_chopped,
                    num_samples=train_num_samples[i],
                    seq_length=neox_args.seq_length,
                    seed=neox_args.seed,
                    skip_warmup=(not neox_args.mmap_warmup),
                    build_index_mappings=build_index_mappings,
                    label_prefix=train_label_path,
<<<<<<< HEAD
                    dataset_impl=neox_args.dataset_impl,
                    pos_data_prefix=pos_train_path,
                    neg_data_prefix=neg_train_path,
                    pos_label_prefix=pos_train_label_path,
                    neg_label_prefix=neg_train_label_path,
                    precompute_model_name=neox_args.precompute_model_name,
=======
>>>>>>> ec82c057
                )
            )

        if valid_path or pos_valid_path:
            valid_datasets.append(
                build_the_dataset(
                    data_prefix=valid_path,
                    name=f"valid_{i}",
                    data_impl=neox_args.data_impl,
                    pack_impl=neox_args.pack_impl,
                    allow_chopped=neox_args.allow_chopped,
                    num_samples=valid_num_samples[i],
                    seq_length=neox_args.seq_length,
                    seed=neox_args.seed,
                    skip_warmup=(not neox_args.mmap_warmup),
                    build_index_mappings=build_index_mappings,
                    label_prefix=valid_label_path,
<<<<<<< HEAD
                    dataset_impl=neox_args.dataset_impl,
                    pos_data_prefix=pos_valid_path,
                    neg_data_prefix=neg_valid_path,
                    pos_label_prefix=pos_valid_label_path,
                    neg_label_prefix=neg_valid_label_path,
                    precompute_model_name=neox_args.precompute_model_name,
=======
>>>>>>> ec82c057
                )
            )

        if test_path or pos_test_path:
            test_datasets.append(
                build_the_dataset(
                    data_prefix=test_path,
                    name=f"test_{i}",
                    data_impl=neox_args.data_impl,
                    pack_impl=neox_args.pack_impl,
                    allow_chopped=neox_args.allow_chopped,
                    num_samples=test_num_samples[i],
                    seq_length=neox_args.seq_length,
                    seed=neox_args.seed,
                    skip_warmup=(not neox_args.mmap_warmup),
                    build_index_mappings=build_index_mappings,
                    label_prefix=test_label_path,
<<<<<<< HEAD
                    dataset_impl=neox_args.dataset_impl,
                    pos_data_prefix=pos_test_path,
                    neg_data_prefix=neg_test_path,
                    pos_label_prefix=pos_test_label_path,
                    neg_label_prefix=neg_test_label_path,
                    precompute_model_name=neox_args.precompute_model_name,
=======
>>>>>>> ec82c057
                )
            )
    return train_datasets, valid_datasets, test_datasets


def weights_by_num_docs(l: list, alpha=0.3):
    """
    Builds weights from a multinomial distribution over groups of data according to the number of
    samples in each group.

    We sample from a group according to the probability p(L) ∝ |L| ** α,
    where p(L) is the probability of sampling from a given group,
          |L| is the number of examples in that datapoint,
          and α is a coefficient that acts to upsample data from underrepresented groups

    Hence α (`alpha`) allows us to control how much to 'boost' the probability of training on low-resource groups.

    See https://arxiv.org/abs/1911.02116 for more details
    """
    if len(l) == 1:
        return [1.0]

    total_n_docs = sum(l)
    unbiased_sample_probs = [i / total_n_docs for i in l]

    probs = [i**alpha for i in unbiased_sample_probs]

    # normalize
    total = sum(probs)
    probs = [i / total for i in probs]

    # weights should be the inverse of the number of samples
    unbiased_sample_probs_inverse = [1 - p for p in unbiased_sample_probs]
    weights = [p * p2 for p, p2 in zip(probs, unbiased_sample_probs_inverse)]

    # normalize
    total = sum(weights)
    weights = [i / total for i in weights]

    return weights


def build_train_valid_test_data_iterators(neox_args):
    """XXX"""

    (train_dataloader, valid_dataloader, test_dataloader) = (None, None, None)

    print_rank_0("> building train, validation, and test datasets ...")

    # Ensure only the first/last pipeline stages have data loaders
    if neox_args.is_pipe_parallel:
        is_first_stage = mpu.get_pipe_parallel_rank() == 0
        is_last_stage = (
            mpu.get_pipe_parallel_rank() == mpu.get_pipe_parallel_world_size() - 1
        )
        pipe_load = is_first_stage or is_last_stage
    else:
        pipe_load = True

    # Data loader only on rank 0 of each model parallel group.
    if mpu.get_model_parallel_rank() == 0 and pipe_load:
        # Number of train/valid/test samples.
        train_iters = neox_args.train_iters
        eval_iters = (train_iters // neox_args.eval_interval + 1) * neox_args.eval_iters
        test_iters = neox_args.eval_iters
        train_val_test_num_samples = [
            train_iters * neox_args.train_batch_size,
            eval_iters * neox_args.train_batch_size,
            test_iters * neox_args.train_batch_size,
        ]

        if (neox_args.train_data_paths) or (neox_args.pos_train_data_paths):
            # when individual train / valid / test data paths are provided
            # normalize weight values and get num samples for each dataset
            train_weights, train_num_samples = get_normalized_weights_and_num_samples(
                neox_args.train_data_weights, train_val_test_num_samples[0]
            )
            valid_weights, valid_num_samples = get_normalized_weights_and_num_samples(
                neox_args.valid_data_weights, train_val_test_num_samples[1]
            )
            test_weights, test_num_samples = get_normalized_weights_and_num_samples(
                neox_args.test_data_weights, train_val_test_num_samples[2]
            )

            # build individual datasets
            train_datasets, valid_datasets, test_datasets = build_weighted_datasets(
                neox_args,
                train_num_samples,
                valid_num_samples,
                test_num_samples,
                train_weights,
                valid_weights,
                test_weights,
                build_index_mappings=not neox_args.weight_by_num_documents,
            )

            if neox_args.weight_by_num_documents:

                # gets the number of documents in each datapath
                get_num_docs_list = lambda datasets: [
                    dataset.indexed_dataset.sizes.shape[0] for dataset in datasets
                ]
                train_num_docs, valid_num_docs, test_num_docs = (
                    get_num_docs_list(train_datasets),
                    get_num_docs_list(valid_datasets),
                    get_num_docs_list(test_datasets),
                )

                # builds weights according to alpha + the number of docs
                fn = partial(
                    weights_by_num_docs, alpha=neox_args.weighted_sampler_alpha
                )
                train_weights, valid_weights, test_weights = (
                    fn(train_num_docs),
                    fn(valid_num_docs),
                    fn(test_num_docs),
                )
                (
                    train_weights,
                    train_num_samples,
                ) = get_normalized_weights_and_num_samples(
                    train_weights, train_val_test_num_samples[0]
                )
                (
                    valid_weights,
                    valid_num_samples,
                ) = get_normalized_weights_and_num_samples(
                    valid_weights, train_val_test_num_samples[1]
                )
                test_weights, test_num_samples = get_normalized_weights_and_num_samples(
                    test_weights, train_val_test_num_samples[2]
                )

                # rebuild datasets weighted according to new weights
                train_datasets, valid_datasets, test_datasets = build_weighted_datasets(
                    neox_args,
                    train_num_samples,
                    valid_num_samples,
                    test_num_samples,
                    train_weights,
                    valid_weights,
                    test_weights,
                )

            if train_datasets:
                train_ds = BlendableDataset(train_datasets, train_weights)
            if valid_datasets:
                valid_ds = BlendableDataset(valid_datasets, valid_weights)
            if test_datasets:
                test_ds = BlendableDataset(test_datasets, test_weights)
        else:
            # when just data_path is provided
            # split dataset into train, valid and test from data_path
            train_ds, valid_ds, test_ds = build_train_valid_test_datasets(
                data_prefix=neox_args.data_path,
                use_shared_fs=neox_args.use_shared_fs,
                data_impl=neox_args.data_impl,
                splits_string=neox_args.split,
                train_valid_test_num_samples=train_val_test_num_samples,
                seq_length=neox_args.seq_length,
                seed=neox_args.seed,
                skip_warmup=(not neox_args.mmap_warmup),
                pack_impl=neox_args.pack_impl,
                allow_chopped=neox_args.allow_chopped,
            )

        # Build dataloders.
        train_dataloader = make_data_loader(train_ds, neox_args=neox_args)
        valid_dataloader = make_data_loader(valid_ds, neox_args=neox_args)
        test_dataloader = make_data_loader(test_ds, neox_args=neox_args)

        # Flags to know if we need to do training/validation/testing.
        do_train = train_dataloader is not None and neox_args.train_iters > 0
        do_valid = valid_dataloader is not None and neox_args.eval_iters > 0
        do_test = test_dataloader is not None and neox_args.eval_iters > 0
        # Need to broadcast num_tokens and num_type_tokens.
        flags = torch.cuda.LongTensor([int(do_train), int(do_valid), int(do_test)])
    else:
        flags = torch.cuda.LongTensor([0, 0, 0])

    # Broadcast num tokens.
    if neox_args.is_pipe_parallel:
        # Only first/last pipeline stages have data loaders, so pipeline parallelism should
        # broadcast globally instead of just the model parallel group.
        torch.distributed.broadcast(flags, src=0)
    else:
        torch.distributed.broadcast(
            flags,
            mpu.get_model_parallel_src_rank(),
            group=mpu.get_model_parallel_group(),
        )
    neox_args.do_train = flags[0].item()
    neox_args.do_valid = flags[1].item()
    neox_args.do_test = flags[2].item()

    # Shift the start iterations.
    if train_dataloader is not None:
        train_dataloader.batch_sampler.start_iter = (
            neox_args.iteration * neox_args.gradient_accumulation_steps
        ) % len(train_dataloader)
        print_rank_0(
            "setting training data start iteration to {}".format(
                train_dataloader.batch_sampler.start_iter
            )
        )
    if valid_dataloader is not None:
        start_iter_val = (
            (neox_args.iteration * neox_args.gradient_accumulation_steps)
            // neox_args.eval_interval
        ) * neox_args.eval_iters
        valid_dataloader.batch_sampler.start_iter = start_iter_val % len(
            valid_dataloader
        )
        print_rank_0(
            "setting validation data start iteration to {}".format(
                valid_dataloader.batch_sampler.start_iter
            )
        )

    # Build iterators.
    if train_dataloader is not None:
        train_data_iterator = iter(train_dataloader)
    else:
        train_data_iterator = None

    if valid_dataloader is not None:
        valid_data_iterator = iter(valid_dataloader)
    else:
        valid_data_iterator = None

    if test_dataloader is not None:
        test_data_iterator = iter(test_dataloader)
    else:
        test_data_iterator = None

    return train_data_iterator, valid_data_iterator, test_data_iterator


def compile_helper():
    """Compile helper function at runtime. Make sure this
    is invoked on a single process."""
    import os
    import subprocess

    path = os.path.abspath(os.path.dirname(__file__))
    ret = subprocess.run(["make", "-C", path])
    if ret.returncode != 0:
        print("Making C++ dataset helpers module failed, exiting.")
        import sys

        sys.exit(1)<|MERGE_RESOLUTION|>--- conflicted
+++ resolved
@@ -59,10 +59,7 @@
     name,
     data_impl,
     pack_impl,
-<<<<<<< HEAD
     dataset_impl,
-=======
->>>>>>> ec82c057
     allow_chopped,
     num_samples,
     seq_length,
@@ -130,7 +127,7 @@
     print_rank_0("     no. of documents:{}".format(total_num_of_documents))
     dataset = None
     documents = np.arange(start=0, stop=total_num_of_documents, step=1, dtype=np.int32)
-<<<<<<< HEAD
+
     if dataset_impl == "gpt2":
         dataset = GPT2Dataset(
             name,
@@ -163,21 +160,7 @@
             pos_ref_dataset=pos_ref_dataset,
             neg_ref_dataset=neg_ref_dataset,
         )
-=======
-    dataset = GPT2Dataset(
-        name,
-        data_prefix,
-        documents,
-        indexed_dataset,
-        num_samples,
-        seq_length,
-        seed,
-        pack_impl=pack_impl,
-        allow_chopped=allow_chopped,
-        build_index_mappings=build_index_mappings,
-        label_dataset=label_dataset,
-    )
->>>>>>> ec82c057
+        
     return dataset
 
 
@@ -306,7 +289,6 @@
         valid_label_path,
         test_path,
         test_label_path,
-<<<<<<< HEAD
         pos_train_path,
         neg_train_path,
         pos_train_label_path,
@@ -355,20 +337,6 @@
             neox_args.neg_test_label_data_paths
             if neox_args.neg_test_label_data_paths
             else [],
-=======
-    ) in enumerate(
-        zip_longest(
-            neox_args.train_data_paths,
-            neox_args.train_label_data_paths
-            if neox_args.train_label_data_paths
-            else [],
-            neox_args.valid_data_paths,
-            neox_args.valid_label_data_paths
-            if neox_args.valid_label_data_paths
-            else [],
-            neox_args.test_data_paths,
-            neox_args.test_label_data_paths if neox_args.test_label_data_paths else [],
->>>>>>> ec82c057
         )
     ):
         if train_path or pos_train_path:
@@ -385,15 +353,12 @@
                     skip_warmup=(not neox_args.mmap_warmup),
                     build_index_mappings=build_index_mappings,
                     label_prefix=train_label_path,
-<<<<<<< HEAD
                     dataset_impl=neox_args.dataset_impl,
                     pos_data_prefix=pos_train_path,
                     neg_data_prefix=neg_train_path,
                     pos_label_prefix=pos_train_label_path,
                     neg_label_prefix=neg_train_label_path,
                     precompute_model_name=neox_args.precompute_model_name,
-=======
->>>>>>> ec82c057
                 )
             )
 
@@ -411,15 +376,12 @@
                     skip_warmup=(not neox_args.mmap_warmup),
                     build_index_mappings=build_index_mappings,
                     label_prefix=valid_label_path,
-<<<<<<< HEAD
                     dataset_impl=neox_args.dataset_impl,
                     pos_data_prefix=pos_valid_path,
                     neg_data_prefix=neg_valid_path,
                     pos_label_prefix=pos_valid_label_path,
                     neg_label_prefix=neg_valid_label_path,
                     precompute_model_name=neox_args.precompute_model_name,
-=======
->>>>>>> ec82c057
                 )
             )
 
@@ -437,15 +399,12 @@
                     skip_warmup=(not neox_args.mmap_warmup),
                     build_index_mappings=build_index_mappings,
                     label_prefix=test_label_path,
-<<<<<<< HEAD
                     dataset_impl=neox_args.dataset_impl,
                     pos_data_prefix=pos_test_path,
                     neg_data_prefix=neg_test_path,
                     pos_label_prefix=pos_test_label_path,
                     neg_label_prefix=neg_test_label_path,
                     precompute_model_name=neox_args.precompute_model_name,
-=======
->>>>>>> ec82c057
                 )
             )
     return train_datasets, valid_datasets, test_datasets
