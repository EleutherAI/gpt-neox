--- conflicted
+++ resolved
@@ -122,13 +122,8 @@
 
 def small_init_init_method(dim, mup_width_multiplier=1.0):
     """Fills the input Tensor with values according to the method described in Transformers without Tears: Improving
-<<<<<<< HEAD
-    the Normalization of Self-Attention - Nguyen, T. & Salazar, J. (2010), using a normal distribution."""
+    the Normalization of Self-Attention - Nguyen, T. & Salazar, J. (2019), using a normal distribution."""
     std = math.sqrt(2 / (5 * dim)) / math.sqrt(args.mup_width_multiplier)
-=======
-    the Normalization of Self-Attention - Nguyen, T. & Salazar, J. (2019), using a normal distribution."""
-    std = math.sqrt(2 / (5 * dim))
->>>>>>> 62c9738a
 
     def init_(tensor, mup_width_multiplier=mup_width_multiplier):
         init_weight = torch.nn.init.normal_(tensor, mean=0.0, std=std)
