--- conflicted
+++ resolved
@@ -11,7 +11,6 @@
     "optimizer": {
       "type": "Adam",
       "params": {
-<<<<<<< HEAD
         "lr": 0.001,
         "betas": [
           0.8,
@@ -19,11 +18,6 @@
         ],
         "eps": 1e-8,
         "weight_decay": 3e-7
-=======
-        "lr": 2e-4,
-	"freeze_step":2,
-	"cuda_aware":true
->>>>>>> 0ef45315
       }
     },
     "scheduler": {
