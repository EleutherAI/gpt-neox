--- conflicted
+++ resolved
@@ -370,11 +370,7 @@
 
 ## Licensing
 
-<<<<<<< HEAD
-This repository hosts code that is part of EleutherAI's GPT-NeoX project. Copyright &copy; 2021, EleutherAI contributors (in alphabetical order): Alex Andonian, Quentin Anthony, Stella Biderman, Sid Black, Preetham Gali, Leo Gao, Eric Hallahan, Josh Levy-Kramer, Connor Leahy, Lucas Nestler, Kip Parker, Michael Pieler, Shivanshu Purohit, Nick Sarkauskas, Tri Songz, Phil Wang, Samuel Weinbach. Licensed under the Apache License:
-=======
 This repository hosts code that is part of EleutherAI's GPT-NeoX project. Copyright (c) 2021, EleutherAI. Licensed under the Apache License:
->>>>>>> 38f4edec
 
     Licensed under the Apache License, Version 2.0 (the "License");
     you may not use this file except in compliance with the License.
