# Copyright (c) 2024, EleutherAI
#
# Licensed under the Apache License, Version 2.0 (the "License");
# you may not use this file except in compliance with the License.
# You may obtain a copy of the License at
#
#     http://www.apache.org/licenses/LICENSE-2.0
#
# Unless required by applicable law or agreed to in writing, software
# distributed under the License is distributed on an "AS IS" BASIS,
# WITHOUT WARRANTIES OR CONDITIONS OF ANY KIND, either express or implied.
# See the License for the specific language governing permissions and
# limitations under the License.

import torch
from torch.nn import LayerNorm as LayerNorm
<<<<<<< HEAD
from .transformer_engine import TERMSNorm, TELayerNorm
from .fused_layer_norm import MixedFusedLayerNorm
=======
>>>>>>> 1b1293ea


def get_norm(neox_args):
    if neox_args.norm == "rmsnorm":
        eps = neox_args.rms_norm_epsilon
        if neox_args.rmsnorm_fusion:
            from .fused_layer_norm import MixedFusedRMSNorm

            norm = MixedFusedRMSNorm
        else:
            norm = RMSNorm
    elif neox_args.norm == "layernorm":
        eps = neox_args.layernorm_epsilon
        if neox_args.layernorm_fusion:
            from .fused_layer_norm import MixedFusedLayerNorm

            norm = MixedFusedLayerNorm
        else:
            norm = LayerNorm
    elif neox_args.norm == "scalenorm":
        eps = neox_args.scalenorm_epsilon
        norm = ScaleNorm
    elif neox_args.norm == "te_rmsnorm":
        norm = TERMSNorm
        eps = neox_args.rms_norm_epsilon
    elif neox_args.norm == "te_layernorm":
        norm = TELayerNorm
        eps = neox_args.layernorm_epsilon
    else:
        raise ValueError(f"norm {neox_args.norm} not recognized")
    return norm, eps


class RMSNorm(torch.nn.Module):
    def __init__(self, dim, p=-1.0, eps=1e-8, bias=False):
        """
            Root Mean Square Layer Normalization
        :param dim: model size
        :param p: partial RMSNorm, valid value [0, 1], default -1.0 (disabled)
        :param eps:  epsilon value, default 1e-8
        :param bias: whether use bias term for RMSNorm, disabled by
            default because RMSNorm doesn't enforce re-centering invariance.
        """
        super(RMSNorm, self).__init__()

        self.eps = eps
        self.d = dim
        self.p = p
        self.bias = bias

        self.scale = torch.nn.Parameter(torch.ones(dim))
        self.register_parameter("scale", self.scale)

        if self.bias:
            self.offset = torch.nn.Parameter(torch.zeros(dim))
            self.register_parameter("offset", self.offset)

    def forward(self, x):
        dtype = x.dtype
        if self.p < 0.0 or self.p > 1.0:
            norm_x = x.norm(2, dim=-1, keepdim=True)
            d_x = self.d
        else:
            partial_size = int(self.d * self.p)
            partial_x, _ = torch.split(x, [partial_size, self.d - partial_size], dim=-1)

            norm_x = partial_x.norm(2, dim=-1, keepdim=True)
            d_x = partial_size

        rms_x = norm_x * d_x ** (-1.0 / 2)
        x_normed = x / (rms_x + self.eps)

        if self.bias:
            return self.scale * x_normed + self.offset

        return (self.scale * x_normed).to(dtype)


class ScaleNorm(torch.nn.Module):
    def __init__(self, dim, eps=1e-5):
        super().__init__()
        self.g = torch.nn.Parameter(torch.ones(1))
        self.eps = eps

    def forward(self, x):
        n = torch.norm(x, dim=-1, keepdim=True).clamp(min=self.eps)
        return x / n * self.g<|MERGE_RESOLUTION|>--- conflicted
+++ resolved
@@ -14,11 +14,8 @@
 
 import torch
 from torch.nn import LayerNorm as LayerNorm
-<<<<<<< HEAD
 from .transformer_engine import TERMSNorm, TELayerNorm
 from .fused_layer_norm import MixedFusedLayerNorm
-=======
->>>>>>> 1b1293ea
 
 
 def get_norm(neox_args):
