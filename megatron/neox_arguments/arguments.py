# Copyright (c) 2021, EleutherAI
#
# Licensed under the Apache License, Version 2.0 (the "License");
# you may not use this file except in compliance with the License.
# You may obtain a copy of the License at
#
#     http://www.apache.org/licenses/LICENSE-2.0
#
# Unless required by applicable law or agreed to in writing, software
# distributed under the License is distributed on an "AS IS" BASIS,
# WITHOUT WARRANTIES OR CONDITIONS OF ANY KIND, either express or implied.
# See the License for the specific language governing permissions and
# limitations under the License.

import base64
import os
from pathlib import Path
import yaml
import json
import logging
import copy
import torch
import argparse

from dataclasses import dataclass
from typing import List, Dict
from socket import gethostname

try:
    from typing import Literal, Union
except ImportError:
    from typing_extensions import Literal, Union
from deepspeed.launcher.runner import DLTS_HOSTFILE
from megatron.logging import Tee
from megatron.tokenizer import build_tokenizer
from megatron.utils import obtain_resource_pool, expand_attention_types
from .deepspeed_args import NeoXArgsDeepspeedConfig, NeoXArgsDeepspeedRunner
from .neox_args import (
    NeoXArgsModel,
    NeoXArgsTokenizer,
    NeoXArgsTraining,
    NeoXArgsParallelism,
    NeoXArgsLogging,
    NeoXArgsOther,
    NeoXArgsTextgen,
    NeoXArgsOptimizer,
    NeoXArgsLRScheduler,
    ATTENTION_TYPE_CHOICES,
)

# ZERO defaults by deespeed
# These values should not be changed unless defaults in deepspeed are changed
# for all zero_optimization options, see https://www.deepspeed.ai/docs/config-json/#zero-optimizations-for-fp16-training
ZERO_DEFAULTS = {
    "stage": 0,
    "allgather_partitions": True,
    "reduce_scatter": True,
    "allgather_bucket_size": int(5e8),
    "overlap_comm": False,
    "reduce_scatter": True,
    "reduce_bucket_size": int(5e8),
    "contiguous_gradients": False,
}

# NeoX optimizer defaults
OPT_DEFAULT = "Adam"
OPT_PARAMS_DEFAULTS = {
    "lr": 0.001,
    "betas": [0.9, 0.999],
    "eps": 1.0e-8,
    "weight_decay": 0,
    "freeze_step": 400,
    "momentum": 0.0,
    "cuda_aware": False,
}


AUTOTUNING_ARGS = (
    "train_batch_size",
    "train_micro_batch_size_per_gpu",
    "gradient_accumulation_steps",
    "zero_optimization",
    "autotuning",
)

BASE_CLASSES = [
    NeoXArgsDeepspeedRunner,
    NeoXArgsDeepspeedConfig,
    NeoXArgsModel,
    NeoXArgsLRScheduler,
    NeoXArgsOptimizer,
    NeoXArgsTokenizer,
    NeoXArgsTraining,
    NeoXArgsParallelism,
    NeoXArgsLogging,
    NeoXArgsTextgen,
    NeoXArgsOther,
]

DEEPSPEED_ARG_CLASSES = [NeoXArgsDeepspeedRunner, NeoXArgsDeepspeedConfig]
NEOX_ARG_CLASSES = [i for i in BASE_CLASSES if i not in DEEPSPEED_ARG_CLASSES]

if "DLTS_HOSTFILE" in os.environ:
    DLTS_HOSTFILE = os.environ["DLTS_HOSTFILE"]


@dataclass
class NeoXArgs(*BASE_CLASSES):
    """
    data class containing all configurations

    NeoXArgs inherits from a number of small configuration classes
    """

    ############################################################################################################################
    # start of instantiation

    def __post_init__(self):
        """
        after initialization of default or loaded values
        a number of functions are performed in order to
        calculate values, assert consistency and do typechecking.
        """
        if not NeoXArgs.validate_keys():
            raise ValueError(
                self.__class__.__name__
                + ".__post_init__() NeoXArgs keys cannot be validated"
            )

        self.enable_logging()

        self.calculate_derived()

        if not self.validate_types():
            raise ValueError(
                self.__class__.__name__
                + ".__post_init__() NeoXArgs types cannot be validated"
            )

        if not self.validate_values():
            raise ValueError(
                self.__class__.__name__
                + ".__post_init__() NeoXArgs values cannot be validated"
            )

    def build_tokenizer(self):
        self.tokenizer = build_tokenizer(self)

    def initialize_tensorboard_writer(self):
        if self.tensorboard_dir and self.rank == 0:
            try:
                from torch.utils.tensorboard import SummaryWriter

                print("> setting tensorboard ...")
                self.tensorboard_writer = SummaryWriter(log_dir=self.tensorboard_dir)
            except (ModuleNotFoundError, ImportError):
                print(
                    "WARNING: TensorBoard writing requested but is not "
                    "available (are you using PyTorch 1.1.0 or later and do you have tensorboard installed?), "
                    "no TensorBoard logs will be written.",
                    flush=True,
                )

    @classmethod
    def from_ymls(cls, paths_to_yml_files: List[str], overwrite_values: Dict = None):
        """
        instantiates NeoXArgs while reading values from yml files

        paths_to_yml_files: list of paths to yml files

        overwrite_values: If provided, overwrite any values in the yamls with these values
        """

        print(cls.__name__ + ".from_ymls() " + str(paths_to_yml_files), flush=True)

        # initialize an empty config dictionary to be filled by yamls
        config = dict()
        config_files = dict()
        # iterate of all to be loaded yaml files
        for conf_file_name in paths_to_yml_files:

            # load file
            with open(conf_file_name) as conf_file:
                conf = yaml.load(conf_file, Loader=yaml.FullLoader)

            # check for key duplicates and load values
            for conf_key, conf_value in conf.items():
                if conf_key in config:
                    raise ValueError(
                        f"Conf file {conf_file_name} has the following duplicate keys with previously loaded file: {conf_key}"
                    )

                conf_key_converted = conf_key.replace(
                    "-", "_"
                )  # TODO remove replace and update configuration files?
                config[conf_key_converted] = conf_value

            # load original config files to save unchanged with checkpoint
            # saving the original config retains comments
            filename = os.path.basename(conf_file_name)
            assert (
                filename not in config_files
            ), "At least two config files have the same filename. This will result in conflicts when saving out configs with the checkpoint in one single directory. Please use unique names for configs."
            config_files[filename] = open(conf_file_name).read()

        # add config file content to neox args to make them accessible in code
        # this is used when saving checkpoints
        config["config_files"] = config_files

        # Configuration parameters not specified
        params_not_in_config = sorted(
            list(set(cls.__dataclass_fields__.keys()) - set(config.keys()))
        )
        if len(params_not_in_config) > 0:
            logging.debug(
                cls.__name__
                + ".from_ymls() Configuration parameters not specified (using defaults): "
                + ", ".join(params_not_in_config)
            )

        if overwrite_values is not None:
            for k, v in overwrite_values.items():
                config[k] = v

        # instantiate class and return
        # duplicate values and unrecognized keys are again checked upon instantiation
        return cls(**config)

    @classmethod
    def from_dict(cls, args_dict: Dict):
        """
        instantiates NeoXArgs while reading values from input dict
        """
        return cls(**args_dict)

    ############################################################################################################################
    # start of command line args interface

    @classmethod
    def consume_deepy_args(cls):
        """
        entry point for deepy.py configuring and consuming command line arguments.

        We can use `--wandb_group` / `--wandb_team` to overwrite those args from the command line, otherwise the value from the config is taken.
        """

        parser = argparse.ArgumentParser(
            description="GPT-NeoX Configuration", allow_abbrev=False
        )

        group = parser.add_argument_group(title="Training Configuration")

        group.add_argument(
            "user_script",
            type=str,
            help="User script to launch, followed by any required " "arguments.",
        )

        group.add_argument(
            "--conf_dir",
            "-d",
            type=str,
            default=None,
            help="Directory to prefix to all configuration file paths",
        )

        group.add_argument(
            "conf_file",
            type=str,
            nargs="+",
            help="Configuration file path. Multiple files can be provided and will be merged.",
        )

        group = parser.add_argument_group(title="Weights and Biases monitoring args")

        group.add_argument(
            "--wandb_group",
            type=str,
            default=None,
            help='Weights & Biases group name - used to group together "runs".',
        )
        group.add_argument(
            "--wandb_team",
            type=str,
            default=None,
            help="Weights & Biases team name.",
        )

        group = parser.add_argument_group(title="Eval args")

        group.add_argument(
            "--eval_tasks",
            type=str,
            nargs="+",
            default=None,
            help="Optionally overwrite eval tasks to run for evaluate.py",
        )
        group.add_argument(
            "--iteration",
            type=int,
            default=None,
            help="Iteration to load checkpoint from in evaluate.py / generate.py. If None is provided, uses the latest iteration.",
        )
        group.add_argument(
            "--eval_results_prefix",
            type=str,
            default=None,
            help="prefix to append to eval results file",
        )
        parser.add_argument(
            "-H",
            "--hostfile",
            type=str,
            help="Hostfile path (in MPI style) that defines the "
            "resource pool available to the job (e.g., "
            "worker-0 slots=4)",
        )
        group = parser.add_argument_group(title="Generation args")
        group.add_argument(
            "-i",
            "--sample_input_file",
            type=str,
            default=None,
            help="Optionally overwrite `sample_input_file` for generate.py",
        )
        group.add_argument(
            "-o",
            "--sample_output_file",
            type=str,
            default=None,
            help="Optionally overwrite `sample_output_file` for generate.py",
        )

        tuning = parser.add_argument_group(title="DeepSpeed Autotuning")
        tuning.add_argument(
            "--autotuning",
            type=str,
            default=None,
            choices=("tune", "run"),
            help="Use DeepSpeed's autotuning feature to optimize certain hyperparameters. For more details refer to documentation here: https://www.deepspeed.ai/tutorials/autotuning/",
        )

        args_parsed = parser.parse_args()

        # Validate user_script exists
        assert os.path.exists(
            args_parsed.user_script
        ), f"User script could not be found: {args_parsed.user_script}"

        # load config files
        conf_files = args_parsed.conf_file
        if args_parsed.conf_dir:
            conf_files = [os.path.join(args_parsed.conf_dir, f) for f in conf_files]

        # enables us to pass in `125M` instead of `125M.yml`
        conf_files = [
            (cf if (cf.endswith(".yml") or cf.endswith(".json")) else cf + ".yml")
            for cf in conf_files
        ]

        # determine overwrite values
        overwrite_values = dict()
        for k, v in vars(args_parsed).items():
            if k == "autotuning" and v is not None:
                overwrite_values["autotuning_run"] = v
            elif k not in ["conf_dir", "conf_file"] and v is not None:
                overwrite_values[k] = v

        # load args
        neox_args = cls.from_ymls(
            paths_to_yml_files=conf_files, overwrite_values=overwrite_values
        )

        if neox_args.use_wandb:
            try:
                import wandb

                # Check if the W&B group name is configured
                if neox_args.wandb_group is None:
                    # Set a randomized string as group name if no group name is provided
                    neox_args.wandb_group = wandb.sdk.lib.runid.generate_id()
                else:
                    # Concatenate the W&B group name with a randomized string to ensure uniqueness.
                    neox_args.wandb_group += "_" + wandb.sdk.lib.runid.generate_id()
            except ModuleNotFoundError as e:
                if e.name == "wandb":
                    e.msg += "\nWeights & Biases monitoring was requested but `wandb` was not found. Install `wandb` to use Weights & Biases, or set the `use_wandb` configuration option to a boolean false to disable Weights & Biases logging."
                raise e

<<<<<<< HEAD
            neox_args.wandb_group += "_" + wandb.util.generate_id()
=======
        neox_args.print()
>>>>>>> 8cd55b3e

        return neox_args

    @classmethod
    def consume_neox_args(cls, overwrite_values=None):
        """
        Deepspeed launcher needs to pass the arguments for `pretrain_gpt2.py` across to all machines.

        In order not to have any problems with different configs being mismatched across machines, we instead read the .yaml configuration file from the main rank,
        then serialize the arguments to a dictionary, which the deepspeed launcher broadcasts to all machines (`--megatron_config`).

        We then instantiate a new NeoXArgs from the dictionary (`.from_dict`). This should ensure args are never inconsistent across machines.
        """

        parser = argparse.ArgumentParser(
            description="GPT-NeoX Configuration", allow_abbrev=False
        )
        parser.add_argument(
            "--megatron_config",
            type=str,
            default=None,
            help="json dict dumped as string in NeoXArgs.get_deepspeed_main_args()",
        )
        parser.add_argument(
            "--deepspeed_config",
            type=str,
            default=None,
            help="Only need this (at this stage) for autotuning",
        )
        args_parsed, _ = parser.parse_known_args()
        with open(args_parsed.megatron_config) as jsonfile:
            megatron_config = json.load(jsonfile)
        if args_parsed.deepspeed_config is not None:
            overwrite_values = cls.set_up_autotuning(
                args_parsed.deepspeed_config, overwrite_values
            )
        if overwrite_values is not None:
            megatron_config.update(overwrite_values)
        return cls.from_dict(args_dict=megatron_config)

    @staticmethod
    def set_up_autotuning(encoded_config, overwrite_values):
        config = json.loads(base64.urlsafe_b64decode(encoded_config).decode("utf-8"))
        overwrite_values = overwrite_values if overwrite_values else {}
        for tuning_param in AUTOTUNING_ARGS:
            # TODO: This is for autotuning specifically, may cause surprises for someone with a weird setup
            if tuning_param in config:
                overwrite_values[tuning_param] = config[tuning_param]
        return overwrite_values

    @staticmethod
    def convert_key_value_to_command_line_arg(k, v):
        if isinstance(v, bool):
            if v:
                return [f"--{k}"]
            else:
                return []
        if v is None:
            return []
        return [f"--{k}", str(v)]

    def get_extra_deepspeed_args(self):
        """
        Sets up the extra arguments for deepspeed. This is done by reading in the `deepspeed_extra_args` dictionary from
            the configuration file, and then adding any arguments where values differ from those specified in the dataclass.
        """
        neox_args = self.get_parent_class_value_dict(
            *self.__class__.__bases__, only_non_defaults=True
        )

        extra_ds_args = dict()

        for key, value in self.deepspeed_extra_args.items():
            # Check to make sure the key is not already changed from defaults, and raise an exception if it is
            # This is to prevent users from accidentally writing arguments both in deepspeed_extra_args and in the base level
            # of the configuration file
            if hasattr(neox_args, key):
                raise ValueError(
                    f"Key {key} is already specified elsewhere. Reading in a different value from the 'deepspeed_extra_args' option in the configuration file will cause undefined behavior."
                )
            extra_ds_args[key] = value

        return extra_ds_args

    def get_deepspeed_main_args(self):

        args_list = list()

        if self.autotuning_run is not None:
            args_list.extend(
                self.convert_key_value_to_command_line_arg(
                    "autotuning", self.autotuning_run
                )
            )

        # get deepspeed runner args, and only pass them in to deepspeed launcher if they differ from defaults
        for key, default_value in NeoXArgsDeepspeedRunner().defaults():
            if key == "autotuning_run":
                continue
            configured_value = getattr(self, key)
            if configured_value != default_value:
                args_list.extend(
                    self.convert_key_value_to_command_line_arg(key, configured_value)
                )

        if self.deepspeed_slurm:
            comment = getattr(self, "comment")
            if comment:
                args_list.extend(
                    self.convert_key_value_to_command_line_arg("comment", comment)
                )
            # master_address = os.environ['SLURM_JOB_NODELIST'].split('\n')[0]
            # args_list.extend(
            #    self.convert_key_value_to_command_line_arg('master_addr', master_address)
            # )

        if "DLTS_HOSTFILE" in os.environ:
            args_list.extend(
                self.convert_key_value_to_command_line_arg(
                    "hostfile", os.environ["DLTS_HOSTFILE"]
                )
            )

        if "MASTER_ADDR" in os.environ:
            args_list.extend(
                self.convert_key_value_to_command_line_arg(
                    "master_addr", os.environ["MASTER_ADDR"]
                )
            )

        if (
            "--include" in args_list or "--exclude" in args_list
        ) and "--num_gpus" in args_list:
            print(
                "WARNING: both --include/--exclude and num_gpus were specified simultaneously - overriding num_gpus with --include/--exclude"
            )
            # cannot specify these both simultaneously, remove num_gpus from list
            idx = args_list.index("--num_gpus")
            # pop twice, once for the arg, once for its value
            args_list.pop(idx)
            args_list.pop(idx)

        # add user script
        args_list.append(self.user_script)

        self.configure_distributed_args()
        cwd = Path.cwd()

        # get deepspeed_config
        args_list.append("--deepspeed_config")
<<<<<<< HEAD

        args_list.append(json.dumps(self.deepspeed_config))
=======
>>>>>>> 8cd55b3e

        if self.autotuning_run is not None:
            ds_fp = cwd / Path("ds_config.json")
            if self.rank == 0:
                with open(ds_fp, mode="w") as ds_file:
                    json.dump(self.deepspeed_config, ds_file)
            args_list.append(str(ds_fp))
        else:
            encoded_ds_config = base64.urlsafe_b64encode(
                json.dumps(self.deepspeed_config).encode("utf-8")
            ).decode("utf-8")
            args_list.append(encoded_ds_config)

        megatron_fp = cwd / Path("megatron_config.json")
        # get all config values
        args_list.append("--megatron_config")
        args_list.append(str(megatron_fp))
        neox_args = self.get_parent_class_value_dict(
            *self.__class__.__bases__, only_non_defaults=True
        )
        if self.rank == 0:
            with open(megatron_fp, mode="w") as megafile:
                json.dump(neox_args, megafile)
        return args_list

    ############################################################################################################################
    # start of calculated properties

    @property
    def deepspeed_config(self) -> dict:
        """
        returns a dict containing variables within deepspeed config
        """
<<<<<<< HEAD
        return self.get_parent_class_value_dict_extra_ds(
=======
        config = self.get_parent_class_value_dict(
>>>>>>> 8cd55b3e
            NeoXArgsDeepspeedConfig, only_non_defaults=True
        )
        return config

    @property
    def deepspeed_runner(self) -> dict:
        """
        returns variables within deepspeed runner
        """
        return self.get_parent_class_value_dict(NeoXArgsDeepspeedRunner)

    @property
    def megatron_config(self) -> dict:
        """
        returns variables within megatron args
        """
        return self.get_parent_class_value_dict(*NEOX_ARG_CLASSES)

    @property
    def all_config(self) -> dict:
        """
        returns variables of all args
        """
        return self.get_parent_class_value_dict(*BASE_CLASSES)

    def get_parent_class_value_dict(
        self, *parent_classes, only_non_defaults=False
    ) -> dict:
        """
        takes a sequence of parent classes and returns corresponding values (with defaults set)
        """
        # TODO no Nones or non-defaults
        result = dict()
        for parent in parent_classes:
            for key, default_value in parent().defaults():
                if key in ["tokenizer", "tensorboard_writer", "adlr_autoresume_object"]:
                    continue
                if only_non_defaults:
                    value = getattr(self, key)
                    if value == default_value:
                        continue
                result[key] = getattr(self, key)
        return result

    def get_parent_class_value_dict_extra_ds(
        self, *parent_classes, only_non_defaults=False
    ) -> dict:
        """
        Takes a sequence of parent classes and returns corresponding values (with defaults set).
        Also adds in any extra deepspeed arguments that are specified in the configuration file.

        Args:
            parent_classes: sequence of parent classes
            only_non_defaults: if True, only returns values that differ from defaults

        Returns:
            dict of arguments and values

        """
        # TODO no Nones or non-defaults
        result = dict()
        for parent in parent_classes:
            for key, default_value in parent().defaults():
                if key in [
                    "tokenizer",
                    "tensorboard_writer",
                    "adlr_autoresume_object",
                    "deepspeed_extra_args",
                ]:
                    continue
                if only_non_defaults:
                    value = getattr(self, key)
                    if value == default_value:
                        continue
                result[key] = getattr(self, key)

        if self.deepspeed_extra_args is not None:
            extra_ds_args = self.get_extra_deepspeed_args()
            result.update(extra_ds_args)

        return result

    @property
    def params_dtype(self):
        """
        returns the datatype on the basis of configured precision
        """
        if self.precision == "fp16":
            return torch.half
        elif self.precision == "bfloat16":
            return torch.bfloat16
        else:
            return torch.float

    ############################################################################################################################
    # start of logging and output

    def enable_logging(self):
        """
        enable Tee logs based on the configured logdir
        """
        if self.log_dir:
            os.makedirs(self.log_dir, exist_ok=True)
            hostname = gethostname()
            file_prefix = os.path.join(self.log_dir, hostname)
            Tee(file_prefix + "_stdout.txt", err=False)
            Tee(file_prefix + "_stderr.txt", err=True)

    def print(self):
        """Print arguments."""
        if self.rank == 0 or self.rank is None:
            print("-------------------- arguments --------------------", flush=True)
            str_list = []
            for arg in vars(self):
                # add arg + value
                dots = "." * (32 - len(arg))
                value = getattr(self, arg)
                print_str = "  {} {} {}".format(arg, dots, value)

                # add info 'default or updated'
                field_def = self.__dataclass_fields__.get(arg)
                if field_def is not None:
                    default_info = (
                        "default" if value == field_def.default else "updated"
                    )
                else:
                    default_info = ""
                dots = "." * (64 - len(print_str))
                print_str += dots
                str_list.append({"print_str": print_str, "default_info": default_info})

            for arg in sorted(
                sorted(str_list, key=lambda x: x["print_str"].lower()),
                key=lambda x: x["default_info"],
                reverse=True,
            ):
                print(arg["print_str"] + arg["default_info"], flush=True)
            print("---------------- end of arguments ----------------", flush=True)

    ############################################################################################################################
    # start of calculations and derived values

    def configure_distributed_args(self):
        """
        Configures distributed training arguments from local variables set by deepspeed launcher.
        """
        if self.deepspeed_mpi:
            from deepspeed.comm import mpi_discovery

            mpi_discovery()

        if self.deepspeed_slurm:
            os.environ["LOCAL_RANK"] = os.environ["SLURM_LOCALID"]
            os.environ["RANK"] = os.environ["SLURM_PROCID"]
            os.environ["WORLD_SIZE"] = os.environ["SLURM_NTASKS"]

        self.update_value("local_rank", int(os.getenv("LOCAL_RANK", "0")))
        self.update_value("rank", int(os.getenv("RANK", "0")))
        self.update_value("world_size", int(os.getenv("WORLD_SIZE", "1")))

        if self.rank == 0:
            print(
                self.__class__.__name__
                + ".configure_distributed_args() using world size: {} and model-parallel size: {} ".format(
                    self.world_size, self.model_parallel_size
                ),
                flush=True,
            )

    @staticmethod
    def calculate_batch_parameters(
        dp_world_size, train_batch=None, micro_batch=None, grad_acc=None
    ):
        # all values are provided nothing needs to be set
        if train_batch is not None and micro_batch is not None and grad_acc is not None:
            return train_batch, micro_batch, grad_acc

        # gradient_accumulation_steps needs to be set
        elif train_batch is not None and micro_batch is not None:
            grad_acc = train_batch // micro_batch
            grad_acc //= dp_world_size

        # micro_batch_per_gpu needs to be set
        elif train_batch is not None and grad_acc is not None:
            micro_batch = train_batch // dp_world_size
            micro_batch //= grad_acc

        # train_batch_size needs to be set
        elif micro_batch is not None and grad_acc is not None:
            train_batch = micro_batch * grad_acc
            train_batch *= dp_world_size

        # gradient_accumulation_steps and micro_batch_per_gpus is set
        elif train_batch is not None:
            grad_acc = 1
            micro_batch = train_batch // dp_world_size

        # train_batch_size and gradient_accumulation_step is set
        elif micro_batch is not None:
            train_batch = micro_batch * dp_world_size
            grad_acc = 1

        # either none of the three parameters are provided or just gradient_accumulation_step is provided
        else:
            assert (
                False
            ), "Either train_batch_size or micro_batch_per_gpu needs to be provided"
        return int(train_batch), int(micro_batch), int(grad_acc)

    @staticmethod
    def check_batch_parameters(dp_world_size, train_batch, micro_batch, grad_acc):

        assert (
            train_batch > 0
        ), f"Train batch size: {train_batch} has to be greater than 0"

        assert (
            micro_batch > 0
        ), f"Micro batch size per gpu: {micro_batch} has to be greater than 0"

        assert (
            grad_acc > 0
        ), f"Gradient accumulation steps: {grad_acc} has to be greater than 0"

        assert train_batch == micro_batch * grad_acc * dp_world_size, (
            f"Check batch related parameters. train_batch_size is not equal"
            " to micro_batch_per_gpu * gradient_acc_step * world_size \n"
            f"{train_batch} != {micro_batch} * {grad_acc} * {dp_world_size}"
        )

    def calculate_derived(self):
        """
        Derives additional configuration values necessary for training from the current config
        """

        # number of gpus
        # Get number of GPUs param or hostfile to determine train_batch_size
        global_num_gpus = getattr(self, "global_num_gpus", None)
        if global_num_gpus is None:
            if self.hostfile is not None or os.path.exists(DLTS_HOSTFILE):
                hostfile_path = self.hostfile or DLTS_HOSTFILE
                resources = obtain_resource_pool(
                    hostfile_path, self.include or "", self.exclude or ""
                )
                if self.num_nodes is not None and self.num_nodes > 0:
                    resources = {
                        k: resources[k]
                        for k in list(resources.keys())[: self.num_nodes]
                    }
                global_num_gpus = sum(map(len, resources.values()))
                if self.num_gpus is not None and self.num_gpus > 0:
                    global_num_gpus = self.num_gpus * len(resources)
            else:
                global_num_gpus = torch.cuda.device_count()
            self.update_value("global_num_gpus", global_num_gpus)

        logging.info(
            self.__class__.__name__
            + ".calculate_derived() "
            + f"Total number of GPUs determined to be: {global_num_gpus}"
        )

        # get world size in the model/pipe parallel case, the actual `world size` deepspeed uses is the size of the
        # data-parallel group, or (num_gpus / mp_size) / pp_size
        pp_size = self.pipe_parallel_size
        pp_size = pp_size if pp_size >= 1 else 1
        mp_size = self.model_parallel_size
        mp_size = mp_size if mp_size >= 1 else 1
        self.update_value("model_parallel_size", mp_size)

        # pp_size and mp_size are only used here to compute dp world size and nowhere else.
        dp_world_size = (global_num_gpus / pp_size) / mp_size
        if not (dp_world_size % 1 == 0):
            error_message = (
                self.__class__.__name__
                + ".calculate_derived() "
                + f"(global_num_gpus / pp_size) / mp_size [({global_num_gpus} / {pp_size}) / {mp_size}] must be a whole number"
            )
            logging.error(error_message)
            raise AssertionError(error_message)

            # Automatically derive train_batch_size = train_micro_batch_size_per_gpu*global_num_gpus*gradient_accumulation_steps
        (
            train_batch_size,
            train_micro_batch_size_per_gpu,
            gradient_accumulation_steps,
        ) = self.calculate_batch_parameters(
            dp_world_size=dp_world_size,
            train_batch=self.train_batch_size,
            micro_batch=self.train_micro_batch_size_per_gpu,
            grad_acc=self.gradient_accumulation_steps,
        )
        self.check_batch_parameters(
            dp_world_size=dp_world_size,
            train_batch=train_batch_size,
            micro_batch=train_micro_batch_size_per_gpu,
            grad_acc=gradient_accumulation_steps,
        )
        self.update_values(
            {
                # batch size params
                "train_batch_size": train_batch_size,
                "train_micro_batch_size_per_gpu": train_micro_batch_size_per_gpu,
                "gradient_accumulation_steps": gradient_accumulation_steps,
                "batch_size": train_micro_batch_size_per_gpu,
                # duplicate items
                "gas": self.gradient_accumulation_steps,
                "clip_grad": self.gradient_clipping,
            }
        )

        # derive steps where checkpoint should be saved
        if self.checkpoint_factor or self.extra_save_iters:
            if self.extra_save_iters:
                save_iters = set(self.extra_save_iters)
            else:
                save_iters = set()

            step = self.checkpoint_factor  # don't save step 0 or 1
            while step < self.train_iters:
                save_iters.add(step)
                if self.checkpoint_scale == "log":
                    step *= self.checkpoint_factor
                elif self.checkpoint_scale == "linear":
                    step += self.checkpoint_factor

            save_iters = list(save_iters)
            save_iters.sort()

        self.update_values(
            {
                "save_iters": save_iters,
            }
        )

        # derive precision
        if (self.fp16 or {}).get("type", self.precision) == "bfloat16":
            self.update_value("precision", "bfloat16")
        elif (self.fp16 or {}).get("enabled", False):
            self.update_value("precision", "fp16")
        else:
            self.update_value("precision", "fp32")

        # zero optimization
        if self.zero_optimization is None:
            self.zero_optimization = copy.deepcopy(
                ZERO_DEFAULTS
            )  # a dict is overwritten and not updated key by key
        try:
            stage = self.zero_optimization["stage"]
            if stage in (0, 1, 2, 3):
                self.update_values(
                    {
                        "zero_stage": self.zero_optimization.get(
                            "stage", ZERO_DEFAULTS["stage"]
                        ),
                        "zero_reduce_scatter": self.zero_optimization.get(
                            "reduce_scatter", ZERO_DEFAULTS["reduce_scatter"]
                        ),
                        "zero_contiguous_gradients": self.zero_optimization.get(
                            "contiguous_gradients",
                            ZERO_DEFAULTS["contiguous_gradients"],
                        ),
                        "zero_reduce_bucket_size": self.zero_optimization.get(
                            "reduce_bucket_size", ZERO_DEFAULTS["reduce_bucket_size"]
                        ),
                        "zero_allgather_bucket_size": self.zero_optimization.get(
                            "allgather_bucket_size",
                            ZERO_DEFAULTS["allgather_bucket_size"],
                        ),
                    }
                )
            else:
                assert (
                    self.autotuning is not None
                ), f"Zero Stage must be an integer unless you are doing autotuning, not {stage}"
        except KeyError as ke:
            print(f"Zero Optimization config: {self.zero_optimization}")
            raise ke

        # optimizer and scheduler
        opt_params = self.optimizer or {
            "type": OPT_DEFAULT,
            "params": OPT_PARAMS_DEFAULTS,
        }
        self.update_values(
            {
                "optimizer_type": opt_params.get("type", OPT_DEFAULT),
                "lr": opt_params["params"].get("lr", OPT_PARAMS_DEFAULTS["lr"]),
            }
        )

        if self.optimizer_type.lower() == "onebitadam":
            # onebitadam needs to instantiated by deepspeed, and so we need to pass deepspeed scheduler args
            # for all other optimizers, the scheduling is handled by megatron
            self.scheduler = {
                "type": "WarmupDecayLR",  # for now this is the only ds scheduler offering decay
                "params": {
                    "warmup_min_lr": 0,
                    "warmup_max_lr": self.lr,
                    "warmup_num_steps": int(self.train_iters * self.warmup),
                    "total_num_steps": self.lr_decay_iters or self.train_iters,
                },
            }

        # Fp16 loss scaling.
        self.update_value("dynamic_loss_scale", self.loss_scale is None)

        # Update 'is pipe parallel' flag
        # if we set pipe_parallel_size to 0 or 1, GPT2ModelPipe.to_sequential() is called, and we run training with
        # the sequential model without the PipelineModule wrapper to avoid the overhead it incurs
        self.update_value("is_pipe_parallel", self.pipe_parallel_size >= 2)

        # Attention config
        if self.attention_config is None:
            self.update_value("attention_config", [[["global"], self.num_layers]])
        self.update_value(
            "attention_config",
            expand_attention_types(self.attention_config, self.num_layers),
        )
        assert (
            len(self.attention_config) == self.num_layers
        ), "Length of attention config list must equal num_layers"
        for item in self.attention_config:
            assert (
                item in ATTENTION_TYPE_CHOICES
            ), f"Attention type {item} not recognized"
        if "gmlp" in self.attention_config or "amlp" in self.attention_config:
            assert (
                not self.partition_activations
            ), "GMLP Blocks are not compatible with partition activations"

        # Sparsity config
        if self.sparsity_config is None:
            # Can't have a default value as an empty dict so need to set it here
            self.update_value("sparsity_config", {})

        # Adding equal dataset weights if none are provided
        if self.train_data_paths and (self.train_data_weights is None):
            self.train_data_weights = [1.0] * len(self.train_data_paths)
        if self.valid_data_paths and (self.valid_data_weights is None):
            self.valid_data_weights = [1.0] * len(self.valid_data_paths)
        if self.test_data_paths and (self.test_data_weights is None):
            self.test_data_weights = [1.0] * len(self.test_data_paths)

        # if a sample input file is provided, default text_gen_type type to input-file
        if self.text_gen_type is None:
            if self.sample_input_file:
                self.update_value("text_gen_type", "input-file")
            else:
                self.update_value("text_gen_type", "unconditional")

    ############################################################################################################################
    # start of validation functions

    @classmethod
    def validate_keys(cls):
        """
        test that there are no duplicate arguments
        """
        source_classes = list(cls.__bases__)
        defined_properties = dict()

        for source_class in source_classes:
            source_vars = list(source_class.__dataclass_fields__)
            for item in source_vars:
                if item in defined_properties.keys():
                    logging.error(
                        f"({cls.__name__}) duplicate of item: {item}, in class {source_class.__name__} and {defined_properties[item]}"
                    )
                    return False
                else:
                    defined_properties[item] = source_class.__name__
        return True

    def validate_values(self):
        # the current codebase assumes running with deepspeed only
        if not self.deepspeed:
            return False

        # learning rate
        if self.lr is None:
            error_message = self.__class__.__name__ + ".validate_values() lr is None"
            logging.error(error_message)
            raise ValueError(error_message)
            return False

        # required arguments
        required_args = [
            "num_layers",
            "hidden_size",
            "num_attention_heads",
            "max_position_embeddings",
        ]
        for req_arg in required_args:
            if getattr(self, req_arg) is None:
                error_message = (
                    self.__class__.__name__
                    + ".validate_values() "
                    + req_arg
                    + " is None."
                )
                logging.error(error_message)
                raise ValueError(error_message)
                return False

        # Checks.
        if self.hidden_size % self.num_attention_heads != 0:
            error_message = (
                self.__class__.__name__
                + ".validate_values() hidden_size must be divisible by num_attention_heads"
            )
            logging.error(error_message)
            raise ValueError(error_message)
            return False

        if self.seq_length is not None:
            if not (self.max_position_embeddings >= self.seq_length):
                error_message = (
                    self.__class__.__name__
                    + ".validate_values() max_position_embeddings must be bigger or equal seq_length"
                )
                logging.error(error_message)
                raise ValueError(error_message)
                return False

        if not (self.min_lr <= self.lr):
            error_message = (
                self.__class__.__name__
                + ".validate_values() min_lr must be smaller or equal lr"
            )
            logging.error(error_message)
            raise ValueError(error_message)
            return False

        if (
            self.save is not None
            and self.checkpoint_factor is None
            and self.extra_save_iters is None
        ):
            error_message = (
                self.__class__.__name__
                + ".validate_values() checkpoint_factor or extra_save_iters must be defined if save is defined"
            )
            logging.error(error_message)
            raise ValueError(error_message)
            return False

        # Parameters sharing does not work with torch DDP.
        if (self.num_unique_layers is not None) and (self.num_layers is not None):

            if not (self.num_unique_layers <= self.num_layers):
                error_message = (
                    self.__class__.__name__
                    + ".validate_values() num-unique-layers must be smaller or equal num_layers"
                )
                logging.error(error_message)
                raise ValueError(error_message)
                return False

            if not (self.num_layers % self.num_unique_layers == 0):
                error_message = (
                    self.__class__.__name__
                    + ".validate_values() num-layers should be divisible by num-unique-layers"
                )
                logging.error(error_message)
                raise ValueError(error_message)
                return False

        if self.fp16_lm_cross_entropy and self.precision != "fp16":
            error_message = (
                self.__class__.__name__
                + ".validate_values() lm cross entropy in fp16 only support in fp16 mode."
            )
            logging.error(error_message)
            raise ValueError(error_message)
            return False

        # assert that if one of train/test/valid_data_path are provided, data_path should not be
        has_separate_path = [
            data_path is not None
            for data_path in [
                self.train_data_paths,
                self.valid_data_paths,
                self.test_data_paths,
            ]
        ]
        if all(has_separate_path):
            assert self.data_path is None, (
                "Please provide *either* `data_path` or `train/valid/test_data_path` "
                "in args "
            )

        # assert that if one of train/test/valid_data_path are provided, all should be
        assert_error_mess = (
            "One or more of train/valid/test data_path are not provided:\n\t"
        )
        assert_error_mess += "\n\t".join(
            [
                f"{name} data paths: {data_path},"
                for name, data_path in [
                    ["train", self.train_data_paths],
                    ["valid", self.valid_data_paths],
                    ["test", self.test_data_paths],
                ]
            ]
        )
        assert any(has_separate_path) == all(has_separate_path), assert_error_mess

        # assert that if train / valid / test data path(s) and weights are provided, that the paths and the weights should be equal length
        if self.train_data_paths is not None:
            assert len(self.train_data_paths) == len(self.train_data_weights)
        if self.valid_data_paths is not None:
            assert len(self.valid_data_paths) == len(self.valid_data_weights)
        if self.test_data_paths is not None:
            assert len(self.test_data_paths) == len(self.test_data_weights)

        return True

    def validate_types(self):
        """
        At runtime, checks types are actually the type specified.
        """
        for field_name, field_def in self.__dataclass_fields__.items():
            actual_value = getattr(self, field_name)
            if actual_value is None:
                continue  # we allow for some values not to be configured

            if self.autotuning is not None and actual_value == "auto":
                continue

            actual_type = type(actual_value)
            if actual_type != field_def.type:
                if (
                    actual_type == int and field_def.type == float
                ):  # floats should be able to be configured as ints
                    continue

                # for typing.Literal (i.e a list of choices) - checks that actual value is in accepted values
                elif field_def.type.__origin__ == Literal:
                    accepted_values = field_def.type.__args__
                    if actual_value in accepted_values:
                        continue
                    elif type(actual_value) == str:
                        # case insensitive checking
                        lowercase_accepted_values = [
                            i.lower() for i in accepted_values if isinstance(i, str)
                        ]
                        if actual_value.lower() in lowercase_accepted_values:
                            continue
                    logging.error(
                        self.__class__.__name__
                        + ".validate_types() "
                        + f"{field_name}: '{actual_value}' Not in accepted values: '{accepted_values}'"
                    )
                    return False
                elif field_def.type.__origin__ == Union:
                    accepted_types = field_def.type.__args__
                    if actual_type in accepted_types:
                        continue
                    else:
                        logging.error(
                            self.__class__.__name__
                            + ".validate_types() "
                            + f"{field_name}: '{actual_type}' not in {accepted_types}"
                        )
                        return False

                logging.error(
                    self.__class__.__name__
                    + ".validate_types() "
                    + f"{field_name}: '{actual_type}' instead of '{field_def.type}'"
                )
                return False

        # validate deepspeed dicts
        for field_name in ["optimizer", "scheduler"]:
            value = getattr(self, field_name)
            if isinstance(
                value, dict
            ):  # dict is checked above, only fields are checked here
                if "type" in value:
                    if not isinstance(value["type"], str):
                        logging.error(
                            self.__class__.__name__
                            + ".validate_types() "
                            + f"{field_name}: key 'type' must be a string"
                        )
                        return False
                else:
                    logging.error(
                        self.__class__.__name__
                        + ".validate_types() "
                        + f"{field_name}: must contain key 'type'"
                    )
                    return False
                if "params" in value:
                    if not isinstance(value["params"], dict):
                        logging.error(
                            self.__class__.__name__
                            + ".validate_types() "
                            + f"{field_name}: key 'params' must be a dict"
                        )
                        return False
                else:
                    logging.error(
                        self.__class__.__name__
                        + ".validate_types() "
                        + f"{field_name}: must contain key 'params'"
                    )
                    return False

        for field_name in ["fp16", "amp", "flops_profiler"]:
            value = getattr(self, field_name)
            if isinstance(value, dict):
                if not "enabled" in value:
                    error_message = (
                        self.__class__.__name__
                        + ".validate_types() "
                        + f"{field_name}: must contain key 'enabled'"
                    )
                    logging.error(error_message)
                    return False

        return True<|MERGE_RESOLUTION|>--- conflicted
+++ resolved
@@ -387,11 +387,9 @@
                     e.msg += "\nWeights & Biases monitoring was requested but `wandb` was not found. Install `wandb` to use Weights & Biases, or set the `use_wandb` configuration option to a boolean false to disable Weights & Biases logging."
                 raise e
 
-<<<<<<< HEAD
             neox_args.wandb_group += "_" + wandb.util.generate_id()
-=======
+            
         neox_args.print()
->>>>>>> 8cd55b3e
 
         return neox_args
 
@@ -542,11 +540,6 @@
 
         # get deepspeed_config
         args_list.append("--deepspeed_config")
-<<<<<<< HEAD
-
-        args_list.append(json.dumps(self.deepspeed_config))
-=======
->>>>>>> 8cd55b3e
 
         if self.autotuning_run is not None:
             ds_fp = cwd / Path("ds_config.json")
@@ -580,11 +573,7 @@
         """
         returns a dict containing variables within deepspeed config
         """
-<<<<<<< HEAD
-        return self.get_parent_class_value_dict_extra_ds(
-=======
-        config = self.get_parent_class_value_dict(
->>>>>>> 8cd55b3e
+        config = self.get_parent_class_value_dict_extra_ds(
             NeoXArgsDeepspeedConfig, only_non_defaults=True
         )
         return config
