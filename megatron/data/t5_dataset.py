# coding=utf-8
# Copyright (c) 2020, NVIDIA CORPORATION.  All rights reserved.
#
# Licensed under the Apache License, Version 2.0 (the "License");
# you may not use this file except in compliance with the License.
# You may obtain a copy of the License at
#
#     http://www.apache.org/licenses/LICENSE-2.0
#
# Unless required by applicable law or agreed to in writing, software
# distributed under the License is distributed on an "AS IS" BASIS,
# WITHOUT WARRANTIES OR CONDITIONS OF ANY KIND, either express or implied.
# See the License for the specific language governing permissions and
# limitations under the License.

"""T5 Style dataset."""

import collections

import numpy as np
import torch

from megatron.data.gpt2_dataset import _build_index_mappings

class T5Dataset(torch.utils.data.Dataset):

    def __init__(self,
        name,
        data_prefix,
        documents,
        indexed_dataset,
        num_samples,
        seq_length,
        seed,
        neox_args=None,
        build_index_mappings=True,
    ):
# num_epochs, max_num_samples, masked_lm_prob,
#                  max_seq_length, max_seq_length_dec,
#                  short_seq_prob,
        # Params to store.
        self.name = name
        self.seed = seed
        self.neox_args = neox_args

        self.indexed_dataset = indexed_dataset

        # Checks
        assert np.min(documents) >= 0
        assert np.max(documents) < indexed_dataset.sizes.shape[0]

        self.masked_lm_prob = self.neox_args.masked_lm_prob
        self.mean_noise_span_length = self.neox_args.mean_noise_span_length

        # self.inputs_length is the `seq-length: xxx` value set in the config.
        # self.max_target_seq_length is a hard cap on how much noise / how long of a sequence ...
        # ... must be generated/reconstructed by the decoder.
        self.inputs_length = seq_length
        self.max_target_seq_length = neox_args.decoder_seq_length

        # self.raw_seq_length stores the chunk size to retrieve from dataset.
        # self.targets_length stores the length of targets, based on amount of noise.
        self.raw_seq_length, self.target_seq_length = compute_input_and_target_lengths(
            input_seq_length=seq_length,
            mean_noise_span_length=self.mean_noise_span_length,
            masked_lm_prob=self.masked_lm_prob,
            extra_tokens_per_span_inputs=1,
            extra_tokens_per_span_targets=1,
        )

        # print("debugging:", self.raw_seq_length, self.target_seq_length)

        # + 1 is bc we add an EOD token to inputs and outputs
        assert self.max_target_seq_length >= self.target_seq_length, \
            f'Expected targets length for span corruption ({self.target_seq_length}) \
                is greater than configured `decoder_seq_length` ({neox_args.decoder_seq_length})'


        # we add an EOD token at end of inputs + targets.
        self.raw_seq_length = self.raw_seq_length
        
        if build_index_mappings:
            # Build index mappings.
            self.doc_idx, self.sample_idx, self.shuffle_idx = _build_index_mappings(
                self.name,
                data_prefix,
                documents,
                self.indexed_dataset.sizes,
                num_samples,
                self.raw_seq_length - 1, # indexed dataset adds 1 to this 
                seed,
            )
            self.shuffle_idx_len = self.shuffle_idx.shape[0] - 1
            self.sample_idx_len = self.sample_idx.shape[0] - 1

            if self.shuffle_idx_len != self.sample_idx_len:
                print(
                    f"WARNING: shuffle index length ({self.shuffle_idx_len}) is not equal to sample index length ({self.sample_idx_len})"
                )

        # Vocab stuff.
        self.tokenizer = neox_args.tokenizer

        # check sentinel token existence
        assert len(self.tokenizer.sentinels) > 0, "Run with `extra-sentinel-tokens: 100` to include enough sentinels for T5."

    def __len__(self):
        return min(self.shuffle_idx_len, self.sample_idx_len)

    def __getitem__(self, idx):
        # rng state (must be numpy). Meg-DS does this with the seed
        np_rng = np.random.RandomState(seed=(self.seed + idx))
        # same logic as GPT2Dataset for retrieving samples from index mappings.
        # TODO(Hailey): does this function take seq_length into consideration?
        try:
            # Get the shuffled index.
            idx = self.shuffle_idx[idx]
            # Start and end documents and offsets.
            doc_index_f = self.sample_idx[idx][0]
            doc_index_l = self.sample_idx[idx + 1][0]
            offset_f = self.sample_idx[idx][1]
            offset_l = self.sample_idx[idx + 1][1]
            # If we are within the same document, just extract the chunk.
            if doc_index_f == doc_index_l:
                sample = self.indexed_dataset.get(
                    self.doc_idx[doc_index_f],
                    offset=offset_f,
                    length=offset_l - offset_f + 1,
                )
            else:
                # Otherwise, get the rest of the initial document.
                sample_list = [
                    self.indexed_dataset.get(self.doc_idx[doc_index_f], offset=offset_f)
                ]
                # Loop over all in between documents and add the entire document.
                for i in range(doc_index_f + 1, doc_index_l):
                    sample_list.append(self.indexed_dataset.get(self.doc_idx[i]))
                # And finally add the relevant portion of last document.
                sample_list.append(
                    self.indexed_dataset.get(
                        self.doc_idx[doc_index_l], length=offset_l + 1
                    )
                )
                
                sample = np.concatenate(sample_list, dtype=np.int64)

            return build_sample(
                sample=sample,
                seq_length=self.raw_seq_length,
                target_seq_length=self.target_seq_length,
                masked_lm_prob=self.masked_lm_prob,
                mean_noise_span_length=self.mean_noise_span_length,
                tokenizer=self.tokenizer,
                np_rng=np_rng,
            )
        except IndexError:
            new_idx = idx % len(self)
            print(
                f"WARNING: Got index out of bounds error with index {idx} - taking modulo of index instead ({new_idx})"
            )
            return self[new_idx]


def build_sample(
    sample,
    seq_length,
    target_seq_length,
    masked_lm_prob,
    mean_noise_span_length,
    tokenizer,
    np_rng,
):
    spans_start = random_spans_noise_mask(
        raw_seq_length=seq_length,
        target_seq_length=target_seq_length,
        masked_lm_prob=masked_lm_prob,
        mean_noise_span_length=mean_noise_span_length,
        np_rng=np_rng,
    )
    
    assert len(tokenizer.sentinels) >= (spans_start.shape[0] / 2), f"{len(tokenizer.sentinels)} sentinel tokens available, but {spans_start.shape[0] / 2} needed. \
please increase `extra-sentinel-tokens` to at least {spans_start.shape[0] / 2}."

    spans_end = np.concatenate([
        spans_start[1:], np.full((1,), len(sample), dtype=np.int32)]
    )
    assert len(sample) == seq_length, f"sample length ({len(sample)}) is not same length as `self.raw_seq_length` ({seq_length})"
    
    # TODO(Hailey): in order to do T5-denoising *with no sentinels*, we should refactor these listcomps ...
    # ... such that they use a helper fn add_sentinel() which abstracts the appending / prepending of sentinels.

    # loop through even spans (non-noise), adding that non-noise span + sentinel for the subsequent noise span
    # at each step
    input_token_ids = np.concatenate(
        [
            item
            for start, end, sentinel in zip(spans_start[::2], spans_end[::2], tokenizer.sentinels)
            for item in [sample[start: end], np.full((1,), sentinel, dtype=np.int64)]
        ] +
        [np.full((1,), tokenizer.eod, dtype=np.int64)] # we append EOD to inputs
    )
    # likewise, loop through odd spans (noise), prepending each span's sentinel to it
    target_token_ids = np.concatenate(
        [
            item
            for start, end, sentinel_token in zip(spans_start[1::2], spans_end[1::2], tokenizer.sentinels)
            for item in [np.full((1,), sentinel_token, dtype=np.int64), sample[start: end]]
        ] +
        [np.full((1,), tokenizer.eod, dtype=np.int64)] # we append EOD to targets
    )
<<<<<<< HEAD
    #print(input_token_ids.shape, target_token_ids.shape)
=======

>>>>>>> 1967008f
    return {
        'input_tokens': input_token_ids,
        'target_tokens': target_token_ids
    }




def compute_input_and_target_lengths(
    input_seq_length, 
    masked_lm_prob, 
    mean_noise_span_length,
    extra_tokens_per_span_inputs=1,
    extra_tokens_per_span_targets=1,):
    """This function based on `random_spans_helper <https://github.com/google-research/text-to-text-transfer-transformer/blob/84f8bcc14b5f2c03de51bd3587609ba8f6bbd1cd/t5/data/preprocessors.py#L2466>`

    And also based on an adapted version in bigscience-workshop/Megatron-DeepSpeed.

    Training parameters to avoid padding with random_spans_noise_mask.
    When training a model with random_spans_noise_mask, we would like to set the other
    training hyperparmeters in a way that avoids padding.
    This function helps us compute these hyperparameters.
    The number of noise tokens and the number of noise spans and non-noise spans
    are determined deterministically as follows:
    num_noise_tokens = round(length * noise_density)
    num_nonnoise_spans = num_noise_spans = round(num_noise_tokens / mean_noise_span_length)

    We assume that each noise span in the input is replaced by extra_tokens_per_span_inputs sentinel tokens,
    and each non-noise span in the targets is replaced by extra_tokens_per_span_targets sentinel tokens.

    This function tells us the required number of tokens in each raw example to retrieve
    as well as the length of the encoded targets. Note that this function assumes
    the inputs and targets will have EOD appended and includes that in the reported length.

    Args:
        input_seq_length: an integer - desired length of the tokenized inputs sequence
        noise_density: a float
        mean_noise_span_length: a float
        extra_tokens_per_span_inputs: an int, defaults to 1,
        extra_tokens_per_span_targets: an int, defaults to 1,
    Returns:
        tokens_length: length of original text in tokens, to use for building indexed dataset
        targets_length: an integer - length in tokens of encoded targets sequence
    """

    def _tokens_length_to_inputs_length_targets_length(_tokens_length):
        """
        sub-helper function.
        """
        num_noise_tokens = int(round(_tokens_length * masked_lm_prob))
        num_nonnoise_tokens = _tokens_length - num_noise_tokens
        _num_noise_spans = int(round(num_noise_tokens / mean_noise_span_length))
        # inputs contain all nonnoise tokens, sentinels for all noise spans and one SEP token.
        _input_length = num_nonnoise_tokens + _num_noise_spans + extra_tokens_per_span_inputs
        _output_length = num_noise_tokens + _num_noise_spans + extra_tokens_per_span_targets
        return _input_length, _output_length, _num_noise_spans

    tokens_length = input_seq_length
    inputs_length, targets_length, num_noise_spans = _tokens_length_to_inputs_length_targets_length(tokens_length)
    while inputs_length <= input_seq_length:
        tokens_length += 1
        inputs_length, targets_length, num_noise_spans = _tokens_length_to_inputs_length_targets_length(tokens_length)

    # tokens_length is the number of raw tokens we need to get
    # inputs_length will be the input
    # targets_length will be the target length
    # num_noise_spans is the number of spans we have to replace

    # only returning tokens_length and targets_length, for now.
    return tokens_length, targets_length

def random_spans_noise_mask(
    raw_seq_length, # length of sequence to add noise to (same as self.raw_seq_length)
    target_seq_length, # length of target sequence (from self.targets_length)
    masked_lm_prob,
    mean_noise_span_length,
    np_rng, # TODO(Hailey): figure out how best to handle rng here.
):  
    """
    Returns a size (input_seq_length,) boolean array indicating if each token is in a noise span. TODO(Hailey): update docstring w/ actual datatype of output
    """
    # TODO(Hailey): add a credit for what this function is based on (t5 repo fn of same name) and a docstring
    # TODO(Hailey): credit the bigscience Meg-DS fork

    num_noise_tokens = round(raw_seq_length * masked_lm_prob)
    num_noise_spans = round(num_noise_tokens / mean_noise_span_length)

    assert num_noise_spans >= 1, f"input seq. length ({raw_seq_length}) not long enough for a single length ({mean_noise_span_length}) span to fit"

    def _randomly_segment(length, num_segments):
        """partitions a `length` long sequence into `num_segments` distinct non-empty segments."""

        segment_indices = np.arange(length - 1) < (num_segments - 1) # a size (length - 1) array with (num_segments - 1) True values at start

        np_rng.shuffle(segment_indices)

        segment_indices = np.pad(segment_indices, [[1,0]], constant_values=0) # add False to this array. We want to start with non-noise

        segment_ids = np.cumsum(segment_indices) # turn into an array of segment ids, from 0 to num_segments - 1

        _, segment_lengths = np.unique(segment_ids, return_counts=True) # get the lengths of each segment (which sum to `length`)

        return segment_lengths

    noise_span_lengths = _randomly_segment(num_noise_tokens, num_noise_spans)
    nonnoise_span_lengths = _randomly_segment(raw_seq_length - num_noise_tokens, num_noise_spans)

    interleaved_span_lengths = np.reshape(
        np.stack([nonnoise_span_lengths, noise_span_lengths], axis=-1), [num_noise_spans * 2]
    ) # interleave the 2 lists of span lengths


    # add left boundary of first span (idx 0) and drop right boundary of last span (index seq_length)
    span_starts = np.concatenate([np.full((1,), 0), np.cumsum(interleaved_span_lengths)[:-1]]) 
    span_start_indicator = np.zeros((raw_seq_length), dtype=bool)
    span_start_indicator[span_starts] = True
    span_num = np.cumsum(span_start_indicator) # segment_ids
    is_noise = np.equal(span_num % 2, 1)

    return span_starts<|MERGE_RESOLUTION|>--- conflicted
+++ resolved
@@ -208,11 +208,7 @@
         ] +
         [np.full((1,), tokenizer.eod, dtype=np.int64)] # we append EOD to targets
     )
-<<<<<<< HEAD
-    #print(input_token_ids.shape, target_token_ids.shape)
-=======
-
->>>>>>> 1967008f
+
     return {
         'input_tokens': input_token_ids,
         'target_tokens': target_token_ids
